/*
 * Licensed to the Apache Software Foundation (ASF) under one
 * or more contributor license agreements.  See the NOTICE file
 * distributed with this work for additional information
 * regarding copyright ownership.  The ASF licenses this file
 * to you under the Apache License, Version 2.0 (the
 * "License"); you may not use this file except in compliance
 * with the License.  You may obtain a copy of the License at
 *
 *     http://www.apache.org/licenses/LICENSE-2.0
 *
 * Unless required by applicable law or agreed to in writing, software
 * distributed under the License is distributed on an "AS IS" BASIS,
 * WITHOUT WARRANTIES OR CONDITIONS OF ANY KIND, either express or implied.
 * See the License for the specific language governing permissions and
 * limitations under the License.
 */

package org.apache.flink.runtime.highavailability.zookeeper;

import org.apache.flink.api.common.JobID;
import org.apache.flink.configuration.Configuration;
import org.apache.flink.configuration.HighAvailabilityOptions;
import org.apache.flink.runtime.blob.BlobKey;
import org.apache.flink.runtime.blob.BlobStoreService;
import org.apache.flink.runtime.concurrent.Executors;
import org.apache.flink.runtime.highavailability.RunningJobsRegistry;
import org.apache.flink.runtime.leaderelection.LeaderElectionService;
import org.apache.flink.runtime.leaderelection.TestingContender;
import org.apache.flink.runtime.leaderretrieval.LeaderRetrievalService;
import org.apache.flink.runtime.util.LeaderRetrievalUtils;
import org.apache.flink.runtime.util.ZooKeeperUtils;
import org.apache.flink.runtime.zookeeper.ZooKeeperResource;
import org.apache.flink.util.TestLogger;
import org.apache.flink.util.function.ThrowingConsumer;

import org.apache.flink.shaded.curator4.org.apache.curator.framework.CuratorFramework;
import org.apache.flink.shaded.curator4.org.apache.curator.framework.CuratorFrameworkFactory;
import org.apache.flink.shaded.curator4.org.apache.curator.retry.RetryNTimes;

import org.junit.AfterClass;
import org.junit.Before;
import org.junit.BeforeClass;
import org.junit.ClassRule;
import org.junit.Test;

import javax.annotation.Nonnull;

import java.io.File;
import java.io.IOException;
import java.util.List;
import java.util.stream.Collectors;
import java.util.stream.Stream;

import static org.hamcrest.Matchers.empty;
import static org.hamcrest.Matchers.equalTo;
import static org.hamcrest.Matchers.hasItem;
import static org.hamcrest.Matchers.is;
import static org.hamcrest.Matchers.not;
import static org.hamcrest.Matchers.notNullValue;
import static org.hamcrest.Matchers.nullValue;
import static org.junit.Assert.assertThat;

/** Tests for the {@link ZooKeeperHaServices}. */
public class ZooKeeperHaServicesTest extends TestLogger {

    @ClassRule public static final ZooKeeperResource ZOO_KEEPER_RESOURCE = new ZooKeeperResource();

    private static CuratorFramework client;

    @BeforeClass
    public static void setupClass() {
        client = startCuratorFramework();
        client.start();
    }

    @Before
    public void setup() throws Exception {
        final List<String> children = client.getChildren().forPath("/");

        for (String child : children) {
            if (!child.equals("zookeeper")) {
                client.delete().deletingChildrenIfNeeded().forPath('/' + child);
            }
        }
    }

    @AfterClass
    public static void teardownClass() {
        if (client != null) {
            client.close();
        }
    }

    /** Tests that a simple {@link ZooKeeperHaServices#close()} does not delete ZooKeeper paths. */
    @Test
    public void testSimpleClose() throws Exception {
        final String rootPath = "/foo/bar/flink";
        final Configuration configuration = createConfiguration(rootPath);

        final TestingBlobStoreService blobStoreService = new TestingBlobStoreService();

        runCleanupTest(configuration, blobStoreService, ZooKeeperHaServices::close);

        assertThat(blobStoreService.isClosed(), is(true));
        assertThat(blobStoreService.isClosedAndCleanedUpAllData(), is(false));

        final List<String> children = client.getChildren().forPath(rootPath);
        assertThat(children, is(not(empty())));
    }

    /**
     * Tests that the {@link ZooKeeperHaServices} cleans up all paths if it is closed via {@link
     * ZooKeeperHaServices#closeAndCleanupAllData()}.
     */
    @Test
    public void testSimpleCloseAndCleanupAllData() throws Exception {
        final Configuration configuration = createConfiguration("/foo/bar/flink");

        final TestingBlobStoreService blobStoreService = new TestingBlobStoreService();

        final List<String> initialChildren = client.getChildren().forPath("/");

        runCleanupTest(
                configuration, blobStoreService, ZooKeeperHaServices::closeAndCleanupAllData);

        assertThat(blobStoreService.isClosedAndCleanedUpAllData(), is(true));

        final List<String> children = client.getChildren().forPath("/");
        assertThat(children, is(equalTo(initialChildren)));
    }

    /** Tests that we can only delete the parent znodes as long as they are empty. */
    @Test
    public void testCloseAndCleanupAllDataWithUncle() throws Exception {
        final String prefix = "/foo/bar";
        final String flinkPath = prefix + "/flink";
        final Configuration configuration = createConfiguration(flinkPath);

        final TestingBlobStoreService blobStoreService = new TestingBlobStoreService();

        final String unclePath = prefix + "/foobar";
        client.create().creatingParentContainersIfNeeded().forPath(unclePath);

        runCleanupTest(
                configuration, blobStoreService, ZooKeeperHaServices::closeAndCleanupAllData);

        assertThat(blobStoreService.isClosedAndCleanedUpAllData(), is(true));

        assertThat(client.checkExists().forPath(flinkPath), is(nullValue()));
        assertThat(client.checkExists().forPath(unclePath), is(notNullValue()));
    }

    /** Tests that the ZooKeeperHaServices cleans up paths for job manager. */
    @Test
    public void testCleanupJobData() throws Exception {
        String rootPath = "/foo/bar/flink";
        final Configuration configuration = createConfiguration(rootPath);
<<<<<<< HEAD
        String namespace = configuration.getValue(HighAvailabilityOptions.HA_CLUSTER_ID);

        final List<String> paths =
                Stream.of(
                                HighAvailabilityOptions.HA_ZOOKEEPER_LATCH_PATH,
                                HighAvailabilityOptions.HA_ZOOKEEPER_LEADER_PATH)
                        .map(configuration::getString)
                        .map(path -> rootPath + namespace + path)
                        .collect(Collectors.toList());

        final TestingBlobStoreService blobStoreService = new TestingBlobStoreService();

        JobID jobID = new JobID();
=======
        final String namespace = configuration.get(HighAvailabilityOptions.HA_CLUSTER_ID);

        JobID jobID = new JobID();
        final String path = rootPath + namespace + ZooKeeperUtils.getJobsPath();

        final TestingBlobStoreService blobStoreService = new TestingBlobStoreService();

>>>>>>> 8758b21b
        runCleanupTestWithJob(
                configuration,
                blobStoreService,
                jobID,
                haServices -> {
<<<<<<< HEAD
                    for (String path : paths) {
                        final List<String> children = client.getChildren().forPath(path);
                        assertThat(children, hasItem(jobID.toString()));
                    }
                    haServices.cleanupJobData(jobID);
                    for (String path : paths) {
                        final List<String> children = client.getChildren().forPath(path);
                        assertThat(children, not(hasItem(jobID.toString())));
                    }
=======
                    final List<String> childrenBefore = client.getChildren().forPath(path);

                    haServices.cleanupJobData(jobID);

                    final List<String> childrenAfter = client.getChildren().forPath(path);

                    assertThat(childrenBefore, hasItem(jobID.toString()));
                    assertThat(childrenAfter, not(hasItem(jobID.toString())));
>>>>>>> 8758b21b
                });
    }

    private static CuratorFramework startCuratorFramework() {
        return CuratorFrameworkFactory.builder()
                .connectString(ZOO_KEEPER_RESOURCE.getConnectString())
                .retryPolicy(new RetryNTimes(50, 100))
                .build();
    }

    @Nonnull
    private Configuration createConfiguration(String rootPath) {
        final Configuration configuration = new Configuration();
        configuration.setString(
                HighAvailabilityOptions.HA_ZOOKEEPER_QUORUM,
                ZOO_KEEPER_RESOURCE.getConnectString());
        configuration.setString(HighAvailabilityOptions.HA_ZOOKEEPER_ROOT, rootPath);
        return configuration;
    }

    private void runCleanupTest(
            Configuration configuration,
            TestingBlobStoreService blobStoreService,
            ThrowingConsumer<ZooKeeperHaServices, Exception> zooKeeperHaServicesConsumer)
            throws Exception {
        runCleanupTestWithJob(
                configuration, blobStoreService, new JobID(), zooKeeperHaServicesConsumer);
    }

    private void runCleanupTestWithJob(
            Configuration configuration,
            TestingBlobStoreService blobStoreService,
            JobID jobId,
            ThrowingConsumer<ZooKeeperHaServices, Exception> zooKeeperHaServicesConsumer)
            throws Exception {
        try (ZooKeeperHaServices zooKeeperHaServices =
                new ZooKeeperHaServices(
                        ZooKeeperUtils.startCuratorFramework(configuration),
                        Executors.directExecutor(),
                        configuration,
                        blobStoreService)) {

            // create some Zk services to trigger the generation of paths
            final LeaderRetrievalService resourceManagerLeaderRetriever =
                    zooKeeperHaServices.getResourceManagerLeaderRetriever();
            final LeaderElectionService resourceManagerLeaderElectionService =
                    zooKeeperHaServices.getResourceManagerLeaderElectionService();

            final LeaderRetrievalService jobManagerLeaderRetriever =
                    zooKeeperHaServices.getJobManagerLeaderRetriever(jobId);
            final LeaderElectionService jobManagerLeaderElectionService =
                    zooKeeperHaServices.getJobManagerLeaderElectionService(jobId);

            final RunningJobsRegistry runningJobsRegistry =
                    zooKeeperHaServices.getRunningJobsRegistry();

            final LeaderRetrievalUtils.LeaderConnectionInfoListener resourceManagerLeaderListener =
                    new LeaderRetrievalUtils.LeaderConnectionInfoListener();
            resourceManagerLeaderElectionService.start(
                    new TestingContender(
                            "unused-resourcemanager-address",
                            resourceManagerLeaderElectionService));
            resourceManagerLeaderRetriever.start(resourceManagerLeaderListener);

            final LeaderRetrievalUtils.LeaderConnectionInfoListener jobManagerLeaderListener =
                    new LeaderRetrievalUtils.LeaderConnectionInfoListener();
            jobManagerLeaderElectionService.start(
                    new TestingContender(
                            "unused-jobmanager-address", jobManagerLeaderElectionService));
            jobManagerLeaderRetriever.start(jobManagerLeaderListener);

            runningJobsRegistry.setJobRunning(jobId);

            // Make sure that the respective zNodes have been properly created
            resourceManagerLeaderListener.getLeaderConnectionInfoFuture().join();
            jobManagerLeaderListener.getLeaderConnectionInfoFuture().join();

            resourceManagerLeaderRetriever.stop();
            resourceManagerLeaderElectionService.stop();
            jobManagerLeaderRetriever.stop();
            jobManagerLeaderElectionService.stop();
            runningJobsRegistry.clearJob(jobId);

            zooKeeperHaServicesConsumer.accept(zooKeeperHaServices);
        }
    }

    private static class TestingBlobStoreService implements BlobStoreService {

        private boolean closedAndCleanedUpAllData = false;
        private boolean closed = false;

        @Override
        public void closeAndCleanupAllData() {
            closedAndCleanedUpAllData = true;
        }

        @Override
        public void close() throws IOException {
            closed = true;
        }

        @Override
        public boolean put(File localFile, JobID jobId, BlobKey blobKey) {
            return false;
        }

        @Override
        public boolean delete(JobID jobId, BlobKey blobKey) {
            return false;
        }

        @Override
        public boolean deleteAll(JobID jobId) {
            return false;
        }

        @Override
        public boolean get(JobID jobId, BlobKey blobKey, File localFile) {
            return false;
        }

        private boolean isClosed() {
            return closed;
        }

        private boolean isClosedAndCleanedUpAllData() {
            return closedAndCleanedUpAllData;
        }
    }
}<|MERGE_RESOLUTION|>--- conflicted
+++ resolved
@@ -49,8 +49,6 @@
 import java.io.File;
 import java.io.IOException;
 import java.util.List;
-import java.util.stream.Collectors;
-import java.util.stream.Stream;
 
 import static org.hamcrest.Matchers.empty;
 import static org.hamcrest.Matchers.equalTo;
@@ -156,21 +154,6 @@
     public void testCleanupJobData() throws Exception {
         String rootPath = "/foo/bar/flink";
         final Configuration configuration = createConfiguration(rootPath);
-<<<<<<< HEAD
-        String namespace = configuration.getValue(HighAvailabilityOptions.HA_CLUSTER_ID);
-
-        final List<String> paths =
-                Stream.of(
-                                HighAvailabilityOptions.HA_ZOOKEEPER_LATCH_PATH,
-                                HighAvailabilityOptions.HA_ZOOKEEPER_LEADER_PATH)
-                        .map(configuration::getString)
-                        .map(path -> rootPath + namespace + path)
-                        .collect(Collectors.toList());
-
-        final TestingBlobStoreService blobStoreService = new TestingBlobStoreService();
-
-        JobID jobID = new JobID();
-=======
         final String namespace = configuration.get(HighAvailabilityOptions.HA_CLUSTER_ID);
 
         JobID jobID = new JobID();
@@ -178,23 +161,11 @@
 
         final TestingBlobStoreService blobStoreService = new TestingBlobStoreService();
 
->>>>>>> 8758b21b
         runCleanupTestWithJob(
                 configuration,
                 blobStoreService,
                 jobID,
                 haServices -> {
-<<<<<<< HEAD
-                    for (String path : paths) {
-                        final List<String> children = client.getChildren().forPath(path);
-                        assertThat(children, hasItem(jobID.toString()));
-                    }
-                    haServices.cleanupJobData(jobID);
-                    for (String path : paths) {
-                        final List<String> children = client.getChildren().forPath(path);
-                        assertThat(children, not(hasItem(jobID.toString())));
-                    }
-=======
                     final List<String> childrenBefore = client.getChildren().forPath(path);
 
                     haServices.cleanupJobData(jobID);
@@ -203,7 +174,6 @@
 
                     assertThat(childrenBefore, hasItem(jobID.toString()));
                     assertThat(childrenAfter, not(hasItem(jobID.toString())));
->>>>>>> 8758b21b
                 });
     }
 
