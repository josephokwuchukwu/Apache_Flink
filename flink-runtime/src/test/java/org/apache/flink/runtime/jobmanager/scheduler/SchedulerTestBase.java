/*
 * Licensed to the Apache Software Foundation (ASF) under one
 * or more contributor license agreements.  See the NOTICE file
 * distributed with this work for additional information
 * regarding copyright ownership.  The ASF licenses this file
 * to you under the Apache License, Version 2.0 (the
 * "License"); you may not use this file except in compliance
 * with the License.  You may obtain a copy of the License at
 *
 *     http://www.apache.org/licenses/LICENSE-2.0
 *
 * Unless required by applicable law or agreed to in writing, software
 * distributed under the License is distributed on an "AS IS" BASIS,
 * WITHOUT WARRANTIES OR CONDITIONS OF ANY KIND, either express or implied.
 * See the License for the specific language governing permissions and
 * limitations under the License.
 */

package org.apache.flink.runtime.jobmanager.scheduler;

import org.apache.flink.api.common.JobID;
import org.apache.flink.api.common.time.Time;
import org.apache.flink.runtime.clusterframework.types.AllocationID;
import org.apache.flink.runtime.clusterframework.types.ResourceID;
import org.apache.flink.runtime.clusterframework.types.ResourceProfile;
import org.apache.flink.runtime.clusterframework.types.SlotProfile;
import org.apache.flink.runtime.executiongraph.utils.SimpleAckingTaskManagerGateway;
import org.apache.flink.runtime.instance.Instance;
import org.apache.flink.runtime.instance.SlotSharingGroupId;
import org.apache.flink.runtime.jobgraph.JobVertexID;
import org.apache.flink.runtime.jobmanager.slots.TaskManagerGateway;
import org.apache.flink.runtime.jobmaster.JobMasterId;
import org.apache.flink.runtime.jobmaster.LogicalSlot;
import org.apache.flink.runtime.jobmaster.SlotRequestId;
import org.apache.flink.runtime.jobmaster.slotpool.LocationPreferenceSchedulingStrategy;
import org.apache.flink.runtime.jobmaster.slotpool.SchedulingStrategy;
import org.apache.flink.runtime.jobmaster.slotpool.SlotPool;
import org.apache.flink.runtime.jobmaster.slotpool.SlotPoolGateway;
import org.apache.flink.runtime.jobmaster.slotpool.SlotProvider;
import org.apache.flink.runtime.jobmaster.slotpool.SlotSharingManager;
import org.apache.flink.runtime.messages.Acknowledge;
import org.apache.flink.runtime.rpc.RpcService;
import org.apache.flink.runtime.rpc.RpcUtils;
import org.apache.flink.runtime.rpc.TestingRpcService;
import org.apache.flink.runtime.taskexecutor.slot.SlotOffer;
import org.apache.flink.runtime.taskmanager.LocalTaskManagerLocation;
import org.apache.flink.runtime.taskmanager.TaskManagerLocation;
import org.apache.flink.runtime.testingUtils.TestingUtils;
import org.apache.flink.util.FlinkException;
import org.apache.flink.util.Preconditions;
import org.apache.flink.util.TestLogger;

import org.junit.After;
import org.junit.Before;
import org.junit.runners.Parameterized;

import javax.annotation.Nullable;

import java.util.ArrayList;
import java.util.Arrays;
import java.util.Collection;
import java.util.concurrent.CompletableFuture;
import java.util.concurrent.atomic.AtomicInteger;

import static org.apache.flink.runtime.jobmanager.scheduler.SchedulerTestBase.SchedulerType.SCHEDULER;
import static org.apache.flink.runtime.jobmanager.scheduler.SchedulerTestBase.SchedulerType.SLOT_POOL;
import static org.apache.flink.runtime.jobmanager.scheduler.SchedulerTestUtils.getRandomInstance;

/**
 * Test base for scheduler related test cases. The test are
 * executed with the {@link Scheduler} and the {@link SlotPool}.
 */
public class SchedulerTestBase extends TestLogger {

	protected TestingSlotProvider testingSlotProvider;

	protected SchedulerType schedulerType;

	private RpcService rpcService;

	public enum SchedulerType {
		SCHEDULER,
		SLOT_POOL
	}

	@Parameterized.Parameters(name = "Scheduler type = {0}")
	public static Collection<Object[]> schedulerTypes() {
		return Arrays.asList(
			new Object[]{SCHEDULER},
			new Object[]{SLOT_POOL});
	}

	protected SchedulerTestBase(SchedulerType schedulerType) {
		this.schedulerType = Preconditions.checkNotNull(schedulerType);
		rpcService = null;
	}

	@Before
	public void setup() throws Exception {
		switch (schedulerType) {
			case SCHEDULER:
				testingSlotProvider = new TestingSchedulerSlotProvider(
					new Scheduler(
						TestingUtils.defaultExecutionContext()));
				break;
			case SLOT_POOL:
				rpcService = new TestingRpcService();
				final JobID jobId = new JobID();
				final TestingSlotPool slotPool = new TestingSlotPool(
					rpcService,
					jobId,
					LocationPreferenceSchedulingStrategy.getInstance());
				testingSlotProvider = new TestingSlotPoolSlotProvider(slotPool);

				final JobMasterId jobMasterId = JobMasterId.generate();
				final String jobManagerAddress = "localhost";
				slotPool.start(jobMasterId, jobManagerAddress);
				break;
		}
	}

	@After
	public void teardown() throws Exception {
		if (testingSlotProvider != null) {
			testingSlotProvider.shutdown();
			testingSlotProvider = null;
		}

		if (rpcService != null) {
			rpcService.stopService().get();
			rpcService = null;
		}
	}

	protected interface TestingSlotProvider extends SlotProvider {
		TaskManagerLocation addTaskManager(int numberSlots);

		void releaseTaskManager(ResourceID resourceId);

		int getNumberOfAvailableSlots();

		int getNumberOfLocalizedAssignments();

		int getNumberOfNonLocalizedAssignments();

		int getNumberOfUnconstrainedAssignments();

		int getNumberOfHostLocalizedAssignments();

		int getNumberOfSlots(SlotSharingGroup slotSharingGroup);

		int getNumberOfAvailableSlotsForGroup(SlotSharingGroup slotSharingGroup, JobVertexID jobVertexId);

		void shutdown() throws Exception;
	}

	private static final class TestingSchedulerSlotProvider implements TestingSlotProvider {
		private final Scheduler scheduler;

		private TestingSchedulerSlotProvider(Scheduler scheduler) {
			this.scheduler = Preconditions.checkNotNull(scheduler);
		}

		@Override
		public CompletableFuture<LogicalSlot> allocateSlot(
			SlotRequestId slotRequestId,
			ScheduledUnit task,
			boolean allowQueued,
			SlotProfile slotProfile,
			Time allocationTimeout) {
			return scheduler.allocateSlot(task, allowQueued, slotProfile, allocationTimeout);
		}

		@Override
		public CompletableFuture<Acknowledge> cancelSlotRequest(SlotRequestId slotRequestId, @Nullable SlotSharingGroupId slotSharingGroupId, Throwable cause) {
			return CompletableFuture.completedFuture(Acknowledge.get());
		}

		@Override
		public TaskManagerLocation addTaskManager(int numberSlots) {
			final Instance instance = getRandomInstance(numberSlots);
			scheduler.newInstanceAvailable(instance);

			return instance.getTaskManagerLocation();
		}

		@Override
		public void releaseTaskManager(ResourceID resourceId) {
			final Instance instance = scheduler.getInstance(resourceId);

			if (instance != null) {
				scheduler.instanceDied(instance);
			}
		}

		@Override
		public int getNumberOfAvailableSlots() {
			return scheduler.getNumberOfAvailableSlots();
		}

		@Override
		public int getNumberOfLocalizedAssignments() {
			return scheduler.getNumberOfLocalizedAssignments();
		}

		@Override
		public int getNumberOfNonLocalizedAssignments() {
			return scheduler.getNumberOfNonLocalizedAssignments();
		}

		@Override
		public int getNumberOfUnconstrainedAssignments() {
			return scheduler.getNumberOfUnconstrainedAssignments();
		}

		@Override
		public int getNumberOfHostLocalizedAssignments() {
			return 0;
		}

		@Override
		public int getNumberOfSlots(SlotSharingGroup slotSharingGroup) {
			return slotSharingGroup.getTaskAssignment().getNumberOfSlots();
		}

		@Override
		public int getNumberOfAvailableSlotsForGroup(SlotSharingGroup slotSharingGroup, JobVertexID jobVertexId) {
			return slotSharingGroup.getTaskAssignment().getNumberOfAvailableSlotsForGroup(jobVertexId);
		}

		@Override
		public void shutdown() {
			scheduler.shutdown();
		}
	}

	private static final class TestingSlotPoolSlotProvider implements TestingSlotProvider {

		private final TestingSlotPool slotPool;

		private final SlotProvider slotProvider;

		private final AtomicInteger numberOfLocalizedAssignments;

		private final AtomicInteger numberOfNonLocalizedAssignments;

		private final AtomicInteger numberOfUnconstrainedAssignments;

		private final AtomicInteger numberOfHostLocalizedAssignments;

		private TestingSlotPoolSlotProvider(TestingSlotPool slotPool) {
			this.slotPool = Preconditions.checkNotNull(slotPool);
			this.slotProvider = slotPool.getSlotProvider();

			this.numberOfLocalizedAssignments = new AtomicInteger();
			this.numberOfNonLocalizedAssignments = new AtomicInteger();
			this.numberOfUnconstrainedAssignments = new AtomicInteger();
			this.numberOfHostLocalizedAssignments = new AtomicInteger();
		}

		@Override
		public TaskManagerLocation addTaskManager(int numberSlots) {
			final TaskManagerLocation taskManagerLocation = new LocalTaskManagerLocation();
			final ResourceID resourceId = taskManagerLocation.getResourceID();
			final SlotPoolGateway slotPoolGateway = slotPool.getSelfGateway(SlotPoolGateway.class);

			try {
				slotPoolGateway.registerTaskManager(resourceId).get();
			} catch (Exception e) {
				throw new RuntimeException("Unexpected exception occurred. This indicates a programming bug.", e);
			}

			final TaskManagerGateway taskManagerGateway = new SimpleAckingTaskManagerGateway();
			final Collection<SlotOffer> slotOffers = new ArrayList<>(numberSlots);

			for (int i = 0; i < numberSlots; i++) {
				final SlotOffer slotOffer = new SlotOffer(
					new AllocationID(),
					i,
					ResourceProfile.UNKNOWN);

				slotOffers.add(slotOffer);
			}

			final Collection<SlotOffer> acceptedSlotOffers;

			try {
				acceptedSlotOffers = slotPoolGateway.offerSlots(
					taskManagerLocation,
					taskManagerGateway,
					slotOffers).get();
			} catch (Exception e) {
				throw new RuntimeException("Unexpected exception occurred. This indicates a programming bug.", e);
			}

			Preconditions.checkState(acceptedSlotOffers.size() == numberSlots);

			return taskManagerLocation;
		}

		@Override
		public void releaseTaskManager(ResourceID resourceId) {
			try {
<<<<<<< HEAD
				slotPool.releaseTaskManager(resourceId, new Throwable("un-register taskmanager from slot pool.")).get();
=======
				slotPool.releaseTaskManager(resourceId, null).get();
>>>>>>> ac543210
			} catch (Exception e) {
				throw new RuntimeException("Should not have happened.", e);
			}
		}

		@Override
		public int getNumberOfAvailableSlots() {
			try {
				return slotPool.getNumberOfAvailableSlots().get();
			} catch (Exception e) {
				throw new RuntimeException("Should not have happened.", e);
			}
		}

		@Override
		public int getNumberOfLocalizedAssignments() {
			return numberOfLocalizedAssignments.get();
		}

		@Override
		public int getNumberOfNonLocalizedAssignments() {
			return numberOfNonLocalizedAssignments.get();
		}

		@Override
		public int getNumberOfUnconstrainedAssignments() {
			return numberOfUnconstrainedAssignments.get();
		}

		@Override
		public int getNumberOfHostLocalizedAssignments() {
			return numberOfHostLocalizedAssignments.get();
		}

		@Override
		public int getNumberOfSlots(SlotSharingGroup slotSharingGroup) {
			try {
				return slotPool.getNumberOfSharedSlots(slotSharingGroup.getSlotSharingGroupId()).get();
			} catch (Exception e) {
				throw new RuntimeException("Should not have happened.", e);
			}
		}

		@Override
		public int getNumberOfAvailableSlotsForGroup(SlotSharingGroup slotSharingGroup, JobVertexID jobVertexId) {
			try {
				return slotPool.getNumberOfAvailableSlotsForGroup(slotSharingGroup.getSlotSharingGroupId(), jobVertexId).get();
			} catch (Exception e) {
				throw new RuntimeException("Should not have happened.", e);
			}
		}

		@Override
		public void shutdown() throws Exception {
			RpcUtils.terminateRpcEndpoint(slotPool, TestingUtils.TIMEOUT());
		}

		@Override
		public CompletableFuture<LogicalSlot> allocateSlot(
			SlotRequestId slotRequestId,
			ScheduledUnit task,
			boolean allowQueued,
			SlotProfile slotProfile,
			Time allocationTimeout) {
			return slotProvider.allocateSlot(task, allowQueued, slotProfile, allocationTimeout).thenApply(
				(LogicalSlot logicalSlot) -> {
					switch (logicalSlot.getLocality()) {
						case LOCAL:
							numberOfLocalizedAssignments.incrementAndGet();
							break;
						case UNCONSTRAINED:
							numberOfUnconstrainedAssignments.incrementAndGet();
							break;
						case NON_LOCAL:
							numberOfNonLocalizedAssignments.incrementAndGet();
							break;
						case HOST_LOCAL:
							numberOfHostLocalizedAssignments.incrementAndGet();
							break;
						default:
							// ignore
					}

					return logicalSlot;
				});
		}

		@Override
		public CompletableFuture<Acknowledge> cancelSlotRequest(SlotRequestId slotRequestId, @Nullable SlotSharingGroupId slotSharingGroupId, Throwable cause) {
			return CompletableFuture.completedFuture(Acknowledge.get());
		}
	}

	private static final class TestingSlotPool extends SlotPool {

		public TestingSlotPool(RpcService rpcService, JobID jobId, SchedulingStrategy schedulingStrategy) {
			super(rpcService, jobId, schedulingStrategy);
		}

		CompletableFuture<Integer> getNumberOfAvailableSlots() {
			return callAsync(
				() -> getAvailableSlots().size(),
				TestingUtils.infiniteTime());
		}

		CompletableFuture<Integer> getNumberOfSharedSlots(SlotSharingGroupId slotSharingGroupId) {
			return callAsync(
				() -> {
					final SlotSharingManager multiTaskSlotManager = slotSharingManagers.get(slotSharingGroupId);

					if (multiTaskSlotManager != null) {
						return multiTaskSlotManager.getResolvedRootSlots().size();
					} else {
						throw new FlinkException("No MultiTaskSlotManager registered under " + slotSharingGroupId + '.');
					}
				},
				TestingUtils.infiniteTime());
		}

		CompletableFuture<Integer> getNumberOfAvailableSlotsForGroup(SlotSharingGroupId slotSharingGroupId, JobVertexID jobVertexId) {
			return callAsync(
				() -> {
					final SlotSharingManager multiTaskSlotManager = slotSharingManagers.get(slotSharingGroupId);

					if (multiTaskSlotManager != null) {
						int availableSlots = 0;

						for (SlotSharingManager.MultiTaskSlot multiTaskSlot : multiTaskSlotManager.getResolvedRootSlots()) {
							if (!multiTaskSlot.contains(jobVertexId)) {
								availableSlots++;
							}
						}

						return availableSlots;
					} else {
						throw new FlinkException("No MultiTaskSlotmanager registered under " + slotSharingGroupId + '.');
					}
				},
				TestingUtils.infiniteTime());
		}
	}

}<|MERGE_RESOLUTION|>--- conflicted
+++ resolved
@@ -301,11 +301,7 @@
 		@Override
 		public void releaseTaskManager(ResourceID resourceId) {
 			try {
-<<<<<<< HEAD
 				slotPool.releaseTaskManager(resourceId, new Throwable("un-register taskmanager from slot pool.")).get();
-=======
-				slotPool.releaseTaskManager(resourceId, null).get();
->>>>>>> ac543210
 			} catch (Exception e) {
 				throw new RuntimeException("Should not have happened.", e);
 			}
