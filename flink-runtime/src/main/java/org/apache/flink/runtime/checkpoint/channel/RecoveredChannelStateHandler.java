--- conflicted
+++ resolved
@@ -195,13 +195,6 @@
                     bufferBuilder.createBufferConsumerFromBeginning()) {
                 bufferBuilder.finish();
                 if (bufferConsumer.isDataAvailable()) {
-<<<<<<< HEAD
-                    NetworkActionsLogger.traceRecover(
-                            "ResultSubpartitionRecoveredStateHandler#recover",
-                            bufferConsumer,
-                            subpartitionInfo);
-=======
->>>>>>> 8758b21b
                     final List<CheckpointedResultSubpartition> channels =
                             getMappedChannels(subpartitionInfo);
                     for (final CheckpointedResultSubpartition channel : channels) {
@@ -210,20 +203,9 @@
                         final SubtaskConnectionDescriptor channelSelector =
                                 new SubtaskConnectionDescriptor(
                                         subpartitionInfo.getSubPartitionIdx(), oldSubtaskIndex);
-<<<<<<< HEAD
-                        channel.add(
-                                EventSerializer.toBufferConsumer(channelSelector, false),
-                                Integer.MIN_VALUE);
-                        boolean added = channel.add(bufferConsumer.copy(), Integer.MIN_VALUE);
-                        if (!added) {
-                            throw new IOException(
-                                    "Buffer consumer couldn't be added to ResultSubpartition");
-                        }
-=======
                         channel.addRecovered(
                                 EventSerializer.toBufferConsumer(channelSelector, false));
                         channel.addRecovered(bufferConsumer.copy());
->>>>>>> 8758b21b
                     }
                 }
             }
