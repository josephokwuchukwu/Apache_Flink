--- conflicted
+++ resolved
@@ -18,11 +18,7 @@
 
 package org.apache.flink.runtime.rpc.resourcemanager;
 
-<<<<<<< HEAD
-import org.apache.flink.runtime.clusterframework.types.SlotID;
-=======
 import org.apache.flink.runtime.clusterframework.types.ResourceID;
->>>>>>> b7259d61
 import org.apache.flink.runtime.rpc.RpcGateway;
 import org.apache.flink.runtime.rpc.RpcTimeout;
 import org.apache.flink.runtime.rpc.jobmaster.JobMaster;
@@ -65,25 +61,17 @@
 	Future<SlotAssignment> requestSlot(SlotRequest slotRequest);
 
 	/**
-<<<<<<< HEAD
-	 * Send slotRequest to TaskManager {@link org.apache.flink.runtime.rpc.taskexecutor.TaskExecutor}
-	 * @param slotRequest slot request information
-	 * @param slotID which slot is choosen
-     */
-	void sendRequestSlotToTaskManager(final SlotRequest slotRequest, final SlotID slotID);
-=======
-	 * 
-	 * @param resourceManagerLeaderId  The fencing token for the ResourceManager leader 
+	 *
+	 * @param resourceManagerLeaderId  The fencing token for the ResourceManager leader
 	 * @param taskExecutorAddress      The address of the TaskExecutor that registers
 	 * @param resourceID               The resource ID of the TaskExecutor that registers
 	 * @param timeout                  The timeout for the response.
-	 * 
+	 *
 	 * @return The future to the response by the ResourceManager.
 	 */
 	Future<org.apache.flink.runtime.rpc.registration.RegistrationResponse> registerTaskExecutor(
-			UUID resourceManagerLeaderId,
-			String taskExecutorAddress,
-			ResourceID resourceID,
-			@RpcTimeout FiniteDuration timeout);
->>>>>>> b7259d61
+		UUID resourceManagerLeaderId,
+		String taskExecutorAddress,
+		ResourceID resourceID,
+		@RpcTimeout FiniteDuration timeout);
 }