--- conflicted
+++ resolved
@@ -45,14 +45,6 @@
 
 /**
  * Deserializer for checkpoints written in format {@code 1} (Flink 1.2.x format)
-<<<<<<< HEAD
- * 
- * <p>In contrast to the previous versions, this serializer makes sure that no Java
- * serialization is used for serialization. Therefore, we don't rely on any involved 
- * classes to stay the same.
- */
-class SavepointV1Serializer implements SavepointSerializer<SavepointV2> {
-=======
  *
  * <p>In contrast to the previous versions, this serializer makes sure that no Java
  * serialization is used for serialization. Therefore, we don't rely on any involved
@@ -60,7 +52,6 @@
  */
 @Internal
 public class SavepointV1Serializer implements SavepointSerializer<SavepointV2> {
->>>>>>> 44fb035e
 
 	private static final byte NULL_HANDLE = 0;
 	private static final byte BYTE_STREAM_STATE_HANDLE = 1;
