--- conflicted
+++ resolved
@@ -315,32 +315,14 @@
 	 */
 
 	public static void main(String[] args) {
-<<<<<<< HEAD
-		// determine if a valid log4j config exists and initialize a default logger if not
-		if (System.getProperty("log4j.configuration") == null) {
-			Logger root = Logger.getRootLogger();
-			root.removeAllAppenders();
-			PatternLayout layout = new PatternLayout("%d{HH:mm:ss,SSS} %-5p %-60c %x - %m%n");
-			ConsoleAppender appender = new ConsoleAppender(layout, "System.err");
-			root.addAppender(appender);
-			root.setLevel(Level.INFO);
-		}
-
-=======
->>>>>>> 122c9b02
 		JobManager jobManager;
 		try {
 			jobManager = initialize(args);
 			// Start info server for jobmanager
 			jobManager.startInfoServer();
-<<<<<<< HEAD
-		} catch (Exception e) {
-			LOG.fatal(e.getMessage(), e);
-=======
 		}
 		catch (Exception e) {
 			LOG.error(e.getMessage(), e);
->>>>>>> 122c9b02
 			System.exit(FAILURE_RETURN_CODE);
 		}
 
