/*
 * Licensed to the Apache Software Foundation (ASF) under one
 * or more contributor license agreements.  See the NOTICE file
 * distributed with this work for additional information
 * regarding copyright ownership.  The ASF licenses this file
 * to you under the Apache License, Version 2.0 (the
 * "License"); you may not use this file except in compliance
 * with the License.  You may obtain a copy of the License at
 *
 *     http://www.apache.org/licenses/LICENSE-2.0
 *
 * Unless required by applicable law or agreed to in writing, software
 * distributed under the License is distributed on an "AS IS" BASIS,
 * WITHOUT WARRANTIES OR CONDITIONS OF ANY KIND, either express or implied.
 * See the License for the specific language governing permissions and
 * limitations under the License.
 */

package org.apache.flink.runtime.highavailability;

import org.apache.flink.api.common.JobID;
import org.apache.flink.runtime.blob.BlobStore;
import org.apache.flink.runtime.checkpoint.CheckpointRecoveryFactory;
import org.apache.flink.runtime.jobmanager.SubmittedJobGraphStore;
import org.apache.flink.runtime.leaderelection.LeaderElectionService;
import org.apache.flink.runtime.leaderretrieval.LeaderRetrievalService;

import java.io.IOException;
import java.util.UUID;

/**
 * The HighAvailabilityServices give access to all services needed for a highly-available
 * setup. In particular, the services provide access to highly available storage and
 * registries, as well as distributed counters and leader election.
 * 
 * <ul>
 *     <li>ResourceManager leader election and leader retrieval</li>
 *     <li>JobManager leader election and leader retrieval</li>
 *     <li>Persistence for checkpoint metadata</li>
 *     <li>Registering the latest completed checkpoint(s)</li>
 *     <li>Persistence for the BLOB store</li>
 *     <li>Registry that marks a job's status</li>
 *     <li>Naming of RPC endpoints</li>
 * </ul>
 */
public interface HighAvailabilityServices extends AutoCloseable {

	// ------------------------------------------------------------------------
	//  Constants
	// ------------------------------------------------------------------------

	/**
	 * This UUID should be used when no proper leader election happens, but a simple
	 * pre-configured leader is used. That is for example the case in non-highly-available
	 * standalone setups.
	 */
	UUID DEFAULT_LEADER_ID = new UUID(0, 0);

<<<<<<< HEAD
=======
	/**
	 * This JobID should be used to identify the old JobManager when using the
	 * {@link HighAvailabilityServices}. With Flip-6 every JobManager will have a distinct
	 * JobID assigned.
	 */
	JobID DEFAULT_JOB_ID = new JobID(0L, 0L);

>>>>>>> 44fb035e
	// ------------------------------------------------------------------------
	//  Services
	// ------------------------------------------------------------------------

	/**
	 * Gets the leader retriever for the cluster's resource manager.
	 */
	LeaderRetrievalService getResourceManagerLeaderRetriever();

	/**
	 * Gets the leader retriever for the job JobMaster which is responsible for the given job
	 *
	 * @param jobID The identifier of the job.
	 * @return Leader retrieval service to retrieve the job manager for the given job
	 */
	LeaderRetrievalService getJobManagerLeaderRetriever(JobID jobID);

	/**
	 * Gets the leader election service for the cluster's resource manager.
	 *
	 * @return Leader election service for the resource manager leader election
	 */
	LeaderElectionService getResourceManagerLeaderElectionService();

	/**
	 * Gets the leader election service for the given job.
	 *
	 * @param jobID The identifier of the job running the election.
	 * @return Leader election service for the job manager leader election
	 */
	LeaderElectionService getJobManagerLeaderElectionService(JobID jobID);

	/**
	 * Gets the checkpoint recovery factory for the job manager
	 *
	 * @return Checkpoint recovery factory
	 */
	CheckpointRecoveryFactory getCheckpointRecoveryFactory();

	/**
	 * Gets the submitted job graph store for the job manager
	 *
	 * @return Submitted job graph store
	 * @throws Exception if the submitted job graph store could not be created
	 */
	SubmittedJobGraphStore getSubmittedJobGraphStore() throws Exception;

	/**
	 * Gets the registry that holds information about whether jobs are currently running.
	 *
	 * @return Running job registry to retrieve running jobs
	 */
	RunningJobsRegistry getRunningJobsRegistry() throws Exception;

	/**
	 * Creates the BLOB store in which BLOBs are stored in a highly-available fashion.
	 *
	 * @return Blob store
	 * @throws IOException if the blob store could not be created
	 */
	BlobStore createBlobStore() throws IOException;

	// ------------------------------------------------------------------------
	//  Shutdown and Cleanup
	// ------------------------------------------------------------------------

	/**
	 * Closes the high availability services, releasing all resources.
	 * 
	 * <p>This method <b>does not delete or clean up</b> any data stored in external stores
	 * (file systems, ZooKeeper, etc). Another instance of the high availability
	 * services will be able to recover the job.
	 * 
	 * <p>If an exception occurs during closing services, this method will attempt to
	 * continue closing other services and report exceptions only after all services
	 * have been attempted to be closed.
	 *
	 * @throws Exception Thrown, if an exception occurred while closing these services.
	 */
	@Override
	void close() throws Exception;

	/**
	 * Closes the high availability services (releasing all resources) and deletes
	 * all data stored by these services in external stores.
	 * 
	 * <p>After this method was called, the any job or session that was managed by
	 * these high availability services will be unrecoverable.
	 * 
	 * <p>If an exception occurs during cleanup, this method will attempt to
	 * continue the cleanup and report exceptions only after all cleanup steps have
	 * been attempted.
	 * 
	 * @throws Exception Thrown, if an exception occurred while closing these services
	 *                   or cleaning up data stored by them.
	 */
	void closeAndCleanupAllData() throws Exception;
}<|MERGE_RESOLUTION|>--- conflicted
+++ resolved
@@ -56,8 +56,6 @@
 	 */
 	UUID DEFAULT_LEADER_ID = new UUID(0, 0);
 
-<<<<<<< HEAD
-=======
 	/**
 	 * This JobID should be used to identify the old JobManager when using the
 	 * {@link HighAvailabilityServices}. With Flip-6 every JobManager will have a distinct
@@ -65,7 +63,6 @@
 	 */
 	JobID DEFAULT_JOB_ID = new JobID(0L, 0L);
 
->>>>>>> 44fb035e
 	// ------------------------------------------------------------------------
 	//  Services
 	// ------------------------------------------------------------------------
