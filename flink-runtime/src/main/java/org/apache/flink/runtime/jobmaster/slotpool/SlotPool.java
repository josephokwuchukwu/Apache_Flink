/*
 * Licensed to the Apache Software Foundation (ASF) under one
 * or more contributor license agreements.  See the NOTICE file
 * distributed with this work for additional information
 * regarding copyright ownership.  The ASF licenses this file
 * to you under the Apache License, Version 2.0 (the
 * "License"); you may not use this file except in compliance
 * with the License.  You may obtain a copy of the License at
 *
 *     http://www.apache.org/licenses/LICENSE-2.0
 *
 * Unless required by applicable law or agreed to in writing, software
 * distributed under the License is distributed on an "AS IS" BASIS,
 * WITHOUT WARRANTIES OR CONDITIONS OF ANY KIND, either express or implied.
 * See the License for the specific language governing permissions and
 * limitations under the License.
 */

package org.apache.flink.runtime.jobmaster.slotpool;

import org.apache.flink.annotation.VisibleForTesting;
import org.apache.flink.api.common.JobID;
import org.apache.flink.api.common.time.Time;
import org.apache.flink.configuration.JobManagerOptions;
import org.apache.flink.runtime.akka.AkkaUtils;
import org.apache.flink.runtime.clusterframework.types.AllocationID;
import org.apache.flink.runtime.clusterframework.types.ResourceID;
import org.apache.flink.runtime.clusterframework.types.ResourceProfile;
import org.apache.flink.runtime.concurrent.FutureUtils;
import org.apache.flink.runtime.executiongraph.ExecutionGraph;
import org.apache.flink.runtime.instance.SlotSharingGroupId;
import org.apache.flink.runtime.jobmanager.scheduler.CoLocationConstraint;
import org.apache.flink.runtime.jobmanager.scheduler.Locality;
import org.apache.flink.runtime.jobmanager.scheduler.NoResourceAvailableException;
import org.apache.flink.runtime.jobmanager.scheduler.ScheduledUnit;
import org.apache.flink.runtime.jobmanager.slots.SlotAndLocality;
import org.apache.flink.runtime.jobmanager.slots.TaskManagerGateway;
import org.apache.flink.runtime.jobmaster.JobMasterId;
import org.apache.flink.runtime.jobmaster.LogicalSlot;
import org.apache.flink.runtime.jobmaster.SlotContext;
import org.apache.flink.runtime.jobmaster.SlotOwner;
import org.apache.flink.runtime.jobmaster.SlotRequestId;
import org.apache.flink.runtime.messages.Acknowledge;
import org.apache.flink.runtime.resourcemanager.ResourceManagerGateway;
import org.apache.flink.runtime.resourcemanager.SlotRequest;
import org.apache.flink.runtime.rpc.RpcEndpoint;
import org.apache.flink.runtime.rpc.RpcService;
import org.apache.flink.runtime.taskexecutor.slot.SlotOffer;
import org.apache.flink.runtime.taskmanager.TaskManagerLocation;
import org.apache.flink.runtime.util.clock.Clock;
import org.apache.flink.runtime.util.clock.SystemClock;
import org.apache.flink.util.AbstractID;
import org.apache.flink.util.ExceptionUtils;
import org.apache.flink.util.FlinkException;
import org.apache.flink.util.Preconditions;

import javax.annotation.Nullable;

import java.util.ArrayList;
import java.util.Collection;
import java.util.Collections;
import java.util.HashMap;
import java.util.HashSet;
import java.util.List;
import java.util.Map;
import java.util.Objects;
import java.util.Optional;
import java.util.Set;
import java.util.concurrent.CompletableFuture;
import java.util.concurrent.CompletionException;
import java.util.concurrent.TimeUnit;
import java.util.concurrent.TimeoutException;
import java.util.stream.Collectors;
import java.util.stream.Stream;

import static org.apache.flink.util.Preconditions.checkNotNull;

/**
 * The slot pool serves slot request issued by {@link ExecutionGraph}. It will will attempt to acquire new slots
 * from the ResourceManager when it cannot serve a slot request. If no ResourceManager is currently available,
 * or it gets a decline from the ResourceManager, or a request times out, it fails the slot request. The slot pool also
 * holds all the slots that were offered to it and accepted, and can thus provides registered free slots even if the
 * ResourceManager is down. The slots will only be released when they are useless, e.g. when the job is fully running
 * but we still have some free slots.
 *
 * <p>All the allocation or the slot offering will be identified by self generated AllocationID, we will use it to
 * eliminate ambiguities.
 *
 * TODO : Make pending requests location preference aware
 * TODO : Make pass location preferences to ResourceManager when sending a slot request
 */
public class SlotPool extends RpcEndpoint implements SlotPoolGateway, AllocatedSlotActions {

	private final JobID jobId;

	private final ProviderAndOwner providerAndOwner;

	/** All registered TaskManagers, slots will be accepted and used only if the resource is registered. */
	private final HashSet<ResourceID> registeredTaskManagers;

	/** The book-keeping of all allocated slots. */
	private final AllocatedSlots allocatedSlots;

	/** The book-keeping of all available slots. */
	private final AvailableSlots availableSlots;

	/** All pending requests waiting for slots. */
	private final DualKeyMap<SlotRequestId, AllocationID, PendingRequest> pendingRequests;

	/** The requests that are waiting for the resource manager to be connected. */
	private final HashMap<SlotRequestId, PendingRequest> waitingForResourceManager;

	/** Timeout for external request calls (e.g. to the ResourceManager or the TaskExecutor). */
	private final Time rpcTimeout;

	/** Timeout for releasing idle slots. */
	private final Time idleSlotTimeout;

	private final Clock clock;

	/** Managers for the different slot sharing groups. */
	protected final Map<SlotSharingGroupId, SlotSharingManager> slotSharingManagers;

	/** the fencing token of the job manager. */
	private JobMasterId jobMasterId;

	/** The gateway to communicate with resource manager. */
	private ResourceManagerGateway resourceManagerGateway;

	private String jobManagerAddress;

	// ------------------------------------------------------------------------

	@VisibleForTesting
	protected SlotPool(RpcService rpcService, JobID jobId) {
		this(
			rpcService,
			jobId,
			SystemClock.getInstance(),
			AkkaUtils.getDefaultTimeout(),
			Time.milliseconds(JobManagerOptions.SLOT_IDLE_TIMEOUT.defaultValue()));
	}

	public SlotPool(
			RpcService rpcService,
			JobID jobId,
			Clock clock,
			Time rpcTimeout,
			Time idleSlotTimeout) {

		super(rpcService);

		this.jobId = checkNotNull(jobId);
		this.clock = checkNotNull(clock);
		this.rpcTimeout = checkNotNull(rpcTimeout);
		this.idleSlotTimeout = checkNotNull(idleSlotTimeout);

		this.registeredTaskManagers = new HashSet<>(16);
		this.allocatedSlots = new AllocatedSlots();
		this.availableSlots = new AvailableSlots();
		this.pendingRequests = new DualKeyMap<>(16);
		this.waitingForResourceManager = new HashMap<>(16);

		this.providerAndOwner = new ProviderAndOwner(getSelfGateway(SlotPoolGateway.class));

		this.slotSharingManagers = new HashMap<>(4);

		this.jobMasterId = null;
		this.resourceManagerGateway = null;
		this.jobManagerAddress = null;
	}

	// ------------------------------------------------------------------------
	//  Starting and Stopping
	// ------------------------------------------------------------------------

	@Override
	public void start() {
		throw new UnsupportedOperationException("Should never call start() without leader ID");
	}

	/**
	 * Start the slot pool to accept RPC calls.
	 *
	 * @param jobMasterId The necessary leader id for running the job.
	 * @param newJobManagerAddress for the slot requests which are sent to the resource manager
	 */
	public void start(JobMasterId jobMasterId, String newJobManagerAddress) throws Exception {
		this.jobMasterId = checkNotNull(jobMasterId);
		this.jobManagerAddress = checkNotNull(newJobManagerAddress);

		// TODO - start should not throw an exception
		try {
			super.start();
		} catch (Exception e) {
			throw new RuntimeException("This should never happen", e);
		}

		scheduleRunAsync(this::checkIdleSlot, idleSlotTimeout);
	}

	@Override
	public void postStop() throws Exception {
		// cancel all pending allocations
		Set<AllocationID> allocationIds = pendingRequests.keySetB();

		for (AllocationID allocationId : allocationIds) {
			resourceManagerGateway.cancelSlotRequest(allocationId);
		}

		// release all registered slots by releasing the corresponding TaskExecutors
		for (ResourceID taskManagerResourceId : registeredTaskManagers) {
			releaseTaskManagerInternal(taskManagerResourceId);
		}

		clear();

		super.postStop();
	}

	/**
	 * Suspends this pool, meaning it has lost its authority to accept and distribute slots.
	 */
	@Override
	public void suspend() {
		validateRunsInMainThread();

		// suspend this RPC endpoint
		stop();

		// do not accept any requests
		jobMasterId = null;
		resourceManagerGateway = null;

		// Clear (but not release!) the available slots. The TaskManagers should re-register them
		// at the new leader JobManager/SlotPool
		clear();
	}

	// ------------------------------------------------------------------------
	//  Getting PoolOwner and PoolProvider
	// ------------------------------------------------------------------------

	/**
	 * Gets the slot owner implementation for this pool.
	 *
	 * <p>This method does not mutate state and can be called directly (no RPC indirection)
	 *
	 * @return The slot owner implementation for this pool.
	 */
	public SlotOwner getSlotOwner() {
		return providerAndOwner;
	}

	/**
	 * Gets the slot provider implementation for this pool.
	 *
	 * <p>This method does not mutate state and can be called directly (no RPC indirection)
	 *
	 * @return The slot provider implementation for this pool.
	 */
	public SlotProvider getSlotProvider() {
		return providerAndOwner;
	}

	// ------------------------------------------------------------------------
	//  Resource Manager Connection
	// ------------------------------------------------------------------------

	@Override
	public void connectToResourceManager(ResourceManagerGateway resourceManagerGateway) {
		this.resourceManagerGateway = checkNotNull(resourceManagerGateway);

		// work on all slots waiting for this connection
		for (PendingRequest pendingRequest : waitingForResourceManager.values()) {
			requestSlotFromResourceManager(resourceManagerGateway, pendingRequest);
		}

		// all sent off
		waitingForResourceManager.clear();
	}

	@Override
	public void disconnectResourceManager() {
		this.resourceManagerGateway = null;
	}

	// ------------------------------------------------------------------------
	//  Slot Allocation
	// ------------------------------------------------------------------------

	@Override
	public CompletableFuture<LogicalSlot> allocateSlot(
			SlotRequestId slotRequestId,
			ScheduledUnit scheduledUnit,
			ResourceProfile resourceProfile,
			Collection<TaskManagerLocation> locationPreferences,
			boolean allowQueuedScheduling,
			Time timeout) {

		return internalAllocateSlot(
			slotRequestId,
			scheduledUnit,
			resourceProfile,
			locationPreferences,
			allowQueuedScheduling,
			timeout);
	}

	private CompletableFuture<LogicalSlot> internalAllocateSlot(
			SlotRequestId slotRequestId,
			ScheduledUnit task,
			ResourceProfile resourceProfile,
			Collection<TaskManagerLocation> locationPreferences,
			boolean allowQueuedScheduling,
			Time allocationTimeout) {

		final SlotSharingGroupId slotSharingGroupId = task.getSlotSharingGroupId();

		if (slotSharingGroupId != null) {
			// allocate slot with slot sharing
			final SlotSharingManager multiTaskSlotManager = slotSharingManagers.computeIfAbsent(
				slotSharingGroupId,
				id -> new SlotSharingManager(
					id,
					this,
					providerAndOwner));

			final SlotSharingManager.MultiTaskSlotLocality multiTaskSlotLocality;

			try {
				if (task.getCoLocationConstraint() != null) {
					multiTaskSlotLocality = allocateCoLocatedMultiTaskSlot(
						task.getCoLocationConstraint(),
						multiTaskSlotManager,
						resourceProfile,
						locationPreferences,
						allowQueuedScheduling,
						allocationTimeout);
				} else {
					multiTaskSlotLocality = allocateMultiTaskSlot(
						task.getJobVertexId(), multiTaskSlotManager,
						resourceProfile,
						locationPreferences,
						allowQueuedScheduling,
						allocationTimeout);
				}
			} catch (NoResourceAvailableException noResourceException) {
				return FutureUtils.completedExceptionally(noResourceException);
			}

			// sanity check
			Preconditions.checkState(!multiTaskSlotLocality.getMultiTaskSlot().contains(task.getJobVertexId()));

			final SlotSharingManager.SingleTaskSlot leaf = multiTaskSlotLocality.getMultiTaskSlot().allocateSingleTaskSlot(
				slotRequestId,
				task.getJobVertexId(),
				multiTaskSlotLocality.getLocality());

			return leaf.getLogicalSlotFuture();
		} else {
			// request an allocated slot to assign a single logical slot to
			CompletableFuture<SlotAndLocality> slotAndLocalityFuture = requestAllocatedSlot(
				slotRequestId,
				resourceProfile,
				locationPreferences,
				allowQueuedScheduling,
				allocationTimeout);

			return slotAndLocalityFuture.thenApply(
				(SlotAndLocality slotAndLocality) -> {
					final AllocatedSlot allocatedSlot = slotAndLocality.getSlot();

					final SingleLogicalSlot singleTaskSlot = new SingleLogicalSlot(
						slotRequestId,
						allocatedSlot,
						null,
						slotAndLocality.getLocality(),
						providerAndOwner);

					if (allocatedSlot.tryAssignPayload(singleTaskSlot)) {
						return singleTaskSlot;
					} else {
						final FlinkException flinkException = new FlinkException("Could not assign payload to allocated slot " + allocatedSlot.getAllocationId() + '.');
						releaseSlot(slotRequestId, null, flinkException);
						throw new CompletionException(flinkException);
					}
				});
		}
	}

	/**
	 * Allocates a co-located {@link SlotSharingManager.MultiTaskSlot} for the given {@link CoLocationConstraint}.
	 *
	 * <p>If allowQueuedScheduling is true, then the returned {@link SlotSharingManager.MultiTaskSlot} can be
	 * uncompleted.
	 *
	 * @param coLocationConstraint for which to allocate a {@link SlotSharingManager.MultiTaskSlot}
	 * @param multiTaskSlotManager responsible for the slot sharing group for which to allocate the slot
	 * @param resourceProfile specifying the requirements for the requested slot
	 * @param locationPreferences containing preferred TaskExecutors on which to allocate the slot
	 * @param allowQueuedScheduling true if queued scheduling (the returned task slot must not be completed yet) is allowed, otherwise false
	 * @param allocationTimeout timeout before the slot allocation times out
	 * @return A {@link SlotSharingManager.MultiTaskSlotLocality} which contains the allocated{@link SlotSharingManager.MultiTaskSlot}
	 * 		and its locality wrt the given location preferences
	 * @throws NoResourceAvailableException if no task slot could be allocated
	 */
	private SlotSharingManager.MultiTaskSlotLocality allocateCoLocatedMultiTaskSlot(
			CoLocationConstraint coLocationConstraint,
			SlotSharingManager multiTaskSlotManager,
			ResourceProfile resourceProfile,
			Collection<TaskManagerLocation> locationPreferences,
			boolean allowQueuedScheduling,
			Time allocationTimeout) throws NoResourceAvailableException {
		final SlotRequestId coLocationSlotRequestId = coLocationConstraint.getSlotRequestId();

		if (coLocationSlotRequestId != null) {
			// we have a slot assigned --> try to retrieve it
			final SlotSharingManager.TaskSlot taskSlot = multiTaskSlotManager.getTaskSlot(coLocationSlotRequestId);

			if (taskSlot != null) {
				Preconditions.checkState(taskSlot instanceof SlotSharingManager.MultiTaskSlot);
				return SlotSharingManager.MultiTaskSlotLocality.of(((SlotSharingManager.MultiTaskSlot) taskSlot), Locality.LOCAL);
			} else {
				// the slot may have been cancelled in the mean time
				coLocationConstraint.setSlotRequestId(null);
			}
		}

		final Collection<TaskManagerLocation> actualLocationPreferences;

		if (coLocationConstraint.isAssigned()) {
			actualLocationPreferences = Collections.singleton(coLocationConstraint.getLocation());
		} else {
			actualLocationPreferences = locationPreferences;
		}

		// get a new multi task slot
		final SlotSharingManager.MultiTaskSlotLocality multiTaskSlotLocality = allocateMultiTaskSlot(
			coLocationConstraint.getGroupId(), multiTaskSlotManager,
			resourceProfile,
			actualLocationPreferences,
			allowQueuedScheduling,
			allocationTimeout);

		// check whether we fulfill the co-location constraint
		if (coLocationConstraint.isAssigned() && multiTaskSlotLocality.getLocality() != Locality.LOCAL) {
			multiTaskSlotLocality.getMultiTaskSlot().release(
				new FlinkException("Multi task slot is not local and, thus, does not fulfill the co-location constraint."));

			throw new NoResourceAvailableException("Could not allocate a local multi task slot for the " +
				"co location constraint " + coLocationConstraint + '.');
		}

		final SlotRequestId slotRequestId = new SlotRequestId();
		final SlotSharingManager.MultiTaskSlot coLocationSlot = multiTaskSlotLocality.getMultiTaskSlot().allocateMultiTaskSlot(
			slotRequestId,
			coLocationConstraint.getGroupId());

		// mark the requested slot as co-located slot for other co-located tasks
		coLocationConstraint.setSlotRequestId(slotRequestId);

		// lock the co-location constraint once we have obtained the allocated slot
		coLocationSlot.getSlotContextFuture().whenComplete(
			(SlotContext slotContext, Throwable throwable) -> {
				if (throwable == null) {
					// check whether we are still assigned to the co-location constraint
					if (Objects.equals(coLocationConstraint.getSlotRequestId(), slotRequestId)) {
						coLocationConstraint.lockLocation(slotContext.getTaskManagerLocation());
					} else {
						log.debug("Failed to lock colocation constraint {} because assigned slot " +
							"request {} differs from fulfilled slot request {}.",
							coLocationConstraint.getGroupId(),
							coLocationConstraint.getSlotRequestId(),
							slotRequestId);
					}
				} else {
					log.debug("Failed to lock colocation constraint {} because the slot " +
						"allocation for slot request {} failed.",
						coLocationConstraint.getGroupId(),
						coLocationConstraint.getSlotRequestId(),
						throwable);
				}
			});

		return SlotSharingManager.MultiTaskSlotLocality.of(coLocationSlot, multiTaskSlotLocality.getLocality());
	}

	/**
	 * Allocates a {@link SlotSharingManager.MultiTaskSlot} for the given groupId which is in the
	 * slot sharing group for which the given {@link SlotSharingManager} is responsible.
	 *
	 * <p>If allowQueuedScheduling is true, then the method can return an uncompleted {@link SlotSharingManager.MultiTaskSlot}.
	 *
	 * @param groupId for which to allocate a new {@link SlotSharingManager.MultiTaskSlot}
	 * @param slotSharingManager responsible for the slot sharing group for which to allocate the slot
	 * @param resourceProfile specifying the requirements for the requested slot
	 * @param locationPreferences containing preferred TaskExecutors on which to allocate the slot
	 * @param allowQueuedScheduling true if queued scheduling (the returned task slot must not be completed yet) is allowed, otherwise false
	 * @param allocationTimeout timeout before the slot allocation times out
	 * @return A {@link SlotSharingManager.MultiTaskSlotLocality} which contains the allocated {@link SlotSharingManager.MultiTaskSlot}
	 * 		and its locality wrt the given location preferences
	 * @throws NoResourceAvailableException if no task slot could be allocated
	 */
	private SlotSharingManager.MultiTaskSlotLocality allocateMultiTaskSlot(
			AbstractID groupId,
			SlotSharingManager slotSharingManager,
			ResourceProfile resourceProfile,
			Collection<TaskManagerLocation> locationPreferences,
			boolean allowQueuedScheduling,
			Time allocationTimeout) throws NoResourceAvailableException {

		// check first whether we have a resolved root slot which we can use
		SlotSharingManager.MultiTaskSlotLocality multiTaskSlotLocality = slotSharingManager.getResolvedRootSlot(
			groupId,
			locationPreferences);

		if (multiTaskSlotLocality != null && multiTaskSlotLocality.getLocality() == Locality.LOCAL) {
			return multiTaskSlotLocality;
		}

		final SlotRequestId allocatedSlotRequestId = new SlotRequestId();
		final SlotRequestId multiTaskSlotRequestId = new SlotRequestId();

		// check whether we have an allocated slot available which we can use to create a new multi task slot in
		final SlotAndLocality polledSlotAndLocality = pollAndAllocateSlot(allocatedSlotRequestId, resourceProfile, locationPreferences);

		if (polledSlotAndLocality != null && (polledSlotAndLocality.getLocality() == Locality.LOCAL || multiTaskSlotLocality == null)) {

			final AllocatedSlot allocatedSlot = polledSlotAndLocality.getSlot();
			final SlotSharingManager.MultiTaskSlot multiTaskSlot = slotSharingManager.createRootSlot(
				multiTaskSlotRequestId,
				CompletableFuture.completedFuture(polledSlotAndLocality.getSlot()),
				allocatedSlotRequestId);

			if (allocatedSlot.tryAssignPayload(multiTaskSlot)) {
				return SlotSharingManager.MultiTaskSlotLocality.of(multiTaskSlot, polledSlotAndLocality.getLocality());
			} else {
				multiTaskSlot.release(new FlinkException("Could not assign payload to allocated slot " +
					allocatedSlot.getAllocationId() + '.'));
			}
		}

		if (multiTaskSlotLocality != null) {
			// prefer slot sharing group slots over unused slots
			if (polledSlotAndLocality != null) {
				releaseSlot(
					allocatedSlotRequestId,
					null,
					new FlinkException("Locality constraint is not better fulfilled by allocated slot."));
			}
			return multiTaskSlotLocality;
		}

		if (allowQueuedScheduling) {
			// there is no slot immediately available --> check first for uncompleted slots at the slot sharing group
			SlotSharingManager.MultiTaskSlot multiTaskSlotFuture = slotSharingManager.getUnresolvedRootSlot(groupId);

			if (multiTaskSlotFuture == null) {
				// it seems as if we have to request a new slot from the resource manager, this is always the last resort!!!
				final CompletableFuture<AllocatedSlot> futureSlot = requestNewAllocatedSlot(
					allocatedSlotRequestId,
					resourceProfile,
					allocationTimeout);

				multiTaskSlotFuture = slotSharingManager.createRootSlot(
					multiTaskSlotRequestId,
					futureSlot,
					allocatedSlotRequestId);

				futureSlot.whenComplete(
					(AllocatedSlot allocatedSlot, Throwable throwable) -> {
						final SlotSharingManager.TaskSlot taskSlot = slotSharingManager.getTaskSlot(multiTaskSlotRequestId);

						if (taskSlot != null) {
							// still valid
							if (!(taskSlot instanceof SlotSharingManager.MultiTaskSlot) || throwable != null) {
								taskSlot.release(throwable);
							} else {
								if (!allocatedSlot.tryAssignPayload(((SlotSharingManager.MultiTaskSlot) taskSlot))) {
									taskSlot.release(new FlinkException("Could not assign payload to allocated slot " +
										allocatedSlot.getAllocationId() + '.'));
								}
							}
						} else {
							releaseSlot(
								allocatedSlotRequestId,
								null,
								new FlinkException("Could not find task slot with " + multiTaskSlotRequestId + '.'));
						}
					});
			}

			return SlotSharingManager.MultiTaskSlotLocality.of(multiTaskSlotFuture, Locality.UNKNOWN);

		} else {
			throw new NoResourceAvailableException("Could not allocate a shared slot for " + groupId + '.');
		}
	}

	/**
	 * Allocates an allocated slot first by polling from the available slots and then requesting a new
	 * slot from the ResourceManager if no fitting slot could be found.
	 *
	 * @param slotRequestId identifying the slot allocation request
	 * @param resourceProfile which the allocated slot should fulfill
	 * @param locationPreferences for the allocated slot
	 * @param allowQueuedScheduling true if the slot allocation can be completed in the future
	 * @param allocationTimeout timeout before the slot allocation times out
	 * @return Future containing the allocated simple slot
	 */
	private CompletableFuture<SlotAndLocality> requestAllocatedSlot(
			SlotRequestId slotRequestId,
			ResourceProfile resourceProfile,
			Collection<TaskManagerLocation> locationPreferences,
			boolean allowQueuedScheduling,
			Time allocationTimeout) {

		final CompletableFuture<SlotAndLocality> allocatedSlotLocalityFuture;

		// (1) do we have a slot available already?
		SlotAndLocality slotFromPool = pollAndAllocateSlot(slotRequestId, resourceProfile, locationPreferences);

		if (slotFromPool != null) {
			allocatedSlotLocalityFuture = CompletableFuture.completedFuture(slotFromPool);
		} else if (allowQueuedScheduling) {
			// we have to request a new allocated slot
			CompletableFuture<AllocatedSlot> allocatedSlotFuture = requestNewAllocatedSlot(
				slotRequestId,
				resourceProfile,
				allocationTimeout);

			allocatedSlotLocalityFuture = allocatedSlotFuture.thenApply((AllocatedSlot allocatedSlot) -> new SlotAndLocality(allocatedSlot, Locality.UNKNOWN));
		} else {
			allocatedSlotLocalityFuture = FutureUtils.completedExceptionally(new NoResourceAvailableException("Could not allocate a simple slot for " +
				slotRequestId + '.'));
		}

		return allocatedSlotLocalityFuture;
	}

	/**
	 * Requests a new slot with the given {@link ResourceProfile} from the ResourceManager. If there is
	 * currently not ResourceManager connected, then the request is stashed and send once a new
	 * ResourceManager is connected.
	 *
	 * @param slotRequestId identifying the requested slot
	 * @param resourceProfile which the requested slot should fulfill
	 * @param allocationTimeout timeout before the slot allocation times out
	 * @return An {@link AllocatedSlot} future which is completed once the slot is offered to the {@link SlotPool}
	 */
	private CompletableFuture<AllocatedSlot> requestNewAllocatedSlot(
			SlotRequestId slotRequestId,
			ResourceProfile resourceProfile,
			Time allocationTimeout) {

		final PendingRequest pendingRequest = new PendingRequest(
			slotRequestId,
			resourceProfile);

		if (resourceManagerGateway == null) {
			stashRequestWaitingForResourceManager(pendingRequest);
		} else {
			requestSlotFromResourceManager(resourceManagerGateway, pendingRequest);
		}

		// register request timeout
		return FutureUtils
			.orTimeout(pendingRequest.getAllocatedSlotFuture(), allocationTimeout.toMilliseconds(), TimeUnit.MILLISECONDS)
			.handleAsync(
				(AllocatedSlot allocatedSlot, Throwable throwable) -> {
					if (throwable != null) {
<<<<<<< HEAD
						removePendingRequest(slotRequestId);
						throw new CompletionException(ExceptionUtils.stripCompletionException(throwable));
					} else {
						return allocatedSlot;
=======
						timeoutPendingSlotRequest(slotRequestId);
>>>>>>> 5017cb48
					}
				},
				getMainThreadExecutor());
	}

	private void requestSlotFromResourceManager(
			final ResourceManagerGateway resourceManagerGateway,
			final PendingRequest pendingRequest) {

		checkNotNull(resourceManagerGateway);
		checkNotNull(pendingRequest);

		log.info("Requesting slot with profile {} from resource manager (request = {}).", pendingRequest.getResourceProfile(), pendingRequest.getSlotRequestId());

		final AllocationID allocationId = new AllocationID();

		pendingRequests.put(pendingRequest.getSlotRequestId(), allocationId, pendingRequest);

		pendingRequest.getAllocatedSlotFuture().whenComplete(
			(value, throwable) -> {
				if (throwable != null) {
					resourceManagerGateway.cancelSlotRequest(allocationId);
				}
			});

		CompletableFuture<Acknowledge> rmResponse = resourceManagerGateway.requestSlot(
			jobMasterId,
			new SlotRequest(jobId, allocationId, pendingRequest.getResourceProfile(), jobManagerAddress),
			rpcTimeout);

		// on failure, fail the request future
		rmResponse.whenCompleteAsync(
			(Acknowledge ignored, Throwable failure) -> {
				if (failure != null) {
					slotRequestToResourceManagerFailed(pendingRequest.getSlotRequestId(), failure);
				}
			},
			getMainThreadExecutor());
	}

	private void slotRequestToResourceManagerFailed(SlotRequestId slotRequestID, Throwable failure) {
		PendingRequest request = pendingRequests.removeKeyA(slotRequestID);
		if (request != null) {
			request.getAllocatedSlotFuture().completeExceptionally(new NoResourceAvailableException(
					"No pooled slot available and request to ResourceManager for new slot failed", failure));
		} else {
			if (log.isDebugEnabled()) {
				log.debug("Unregistered slot request {} failed.", slotRequestID, failure);
			}
		}
	}

	private void checkTimeoutSlotAllocation(SlotRequestId slotRequestID) {
		PendingRequest request = pendingRequests.removeKeyA(slotRequestID);
		if (request != null) {
			failPendingRequest(
				request,
				new TimeoutException("Slot allocation request " + slotRequestID + " timed out"));
		}
	}

	private void stashRequestWaitingForResourceManager(final PendingRequest pendingRequest) {

		log.info("Cannot serve slot request, no ResourceManager connected. " +
				"Adding as pending request {}",  pendingRequest.getSlotRequestId());

		waitingForResourceManager.put(pendingRequest.getSlotRequestId(), pendingRequest);
	}

	// ------------------------------------------------------------------------
	//  Slot releasing & offering
	// ------------------------------------------------------------------------

	@Override
	public CompletableFuture<Acknowledge> releaseSlot(SlotRequestId slotRequestId, @Nullable SlotSharingGroupId slotSharingGroupId, Throwable cause) {

		if (slotSharingGroupId != null) {
			final SlotSharingManager multiTaskSlotManager = slotSharingManagers.get(slotSharingGroupId);

			if (multiTaskSlotManager != null) {
				final SlotSharingManager.TaskSlot taskSlot = multiTaskSlotManager.getTaskSlot(slotRequestId);

				if (taskSlot != null) {
					taskSlot.release(cause);
				} else {
					log.debug("Could not find slot {} in slot sharing group {}. Ignoring release slot request.", slotRequestId, slotSharingGroupId, cause);
				}
			} else {
				log.debug("Could not find slot sharing group {}. Ignoring release slot request.", slotSharingGroupId, cause);
			}
		} else {
			final PendingRequest pendingRequest = removePendingRequest(slotRequestId);

			if (pendingRequest != null) {
				failPendingRequest(pendingRequest, new FlinkException("Pending slot request with " + slotRequestId + " has been released."));
			} else {
				final AllocatedSlot allocatedSlot = allocatedSlots.remove(slotRequestId);

				if (allocatedSlot != null) {
					// sanity check
					if (allocatedSlot.releasePayload(cause)) {
						tryFulfillSlotRequestOrMakeAvailable(allocatedSlot);
					}
				} else {
					log.debug("There is no allocated slot with allocation id {}. Ignoring the release slot request.", slotRequestId, cause);
				}
			}
		}

		return CompletableFuture.completedFuture(Acknowledge.get());
	}

	/**
	 * Checks whether there exists a pending request with the given allocation id and removes it
	 * from the internal data structures.
	 *
	 * @param requestId identifying the pending request
	 * @return pending request if there is one, otherwise null
	 */
	@Nullable
	private PendingRequest removePendingRequest(SlotRequestId requestId) {
		PendingRequest result = waitingForResourceManager.remove(requestId);

		if (result != null) {
			// sanity check
			assert !pendingRequests.containsKeyA(requestId) : "A pending requests should only be part of either " +
				"the pendingRequests or waitingForResourceManager but not both.";

			return result;
		} else {
			return pendingRequests.removeKeyA(requestId);
		}
	}

	private void failPendingRequest(PendingRequest pendingRequest, Exception e) {
		Preconditions.checkNotNull(pendingRequest);
		Preconditions.checkNotNull(e);

		if (!pendingRequest.getAllocatedSlotFuture().isDone()) {
			log.info("Failing pending request {}.", pendingRequest.getSlotRequestId());
			pendingRequest.getAllocatedSlotFuture().completeExceptionally(e);
		}
	}

	@Nullable
	private SlotAndLocality pollAndAllocateSlot(
		SlotRequestId slotRequestId,
		ResourceProfile resourceProfile,
		Collection<TaskManagerLocation> locationPreferences) {
		SlotAndLocality slotFromPool = availableSlots.poll(resourceProfile, locationPreferences);

		if (slotFromPool != null) {
			allocatedSlots.add(slotRequestId, slotFromPool.getSlot());
		}

		return slotFromPool;
	}

	/**
	 * Tries to fulfill with the given allocated slot a pending slot request or add the
	 * allocated slot to the set of available slots if no matching request is available.
	 *
	 * @param allocatedSlot which shall be returned
	 */
	private void tryFulfillSlotRequestOrMakeAvailable(AllocatedSlot allocatedSlot) {
		Preconditions.checkState(!allocatedSlot.isUsed(), "Provided slot is still in use.");

		final PendingRequest pendingRequest = pollMatchingPendingRequest(allocatedSlot);

		if (pendingRequest != null) {
			log.debug("Fulfilling pending request [{}] early with returned slot [{}]",
				pendingRequest.getSlotRequestId(), allocatedSlot.getAllocationId());

			allocatedSlots.add(pendingRequest.getSlotRequestId(), allocatedSlot);
			pendingRequest.getAllocatedSlotFuture().complete(allocatedSlot);
		} else {
			log.debug("Adding returned slot [{}] to available slots", allocatedSlot.getAllocationId());
			availableSlots.add(allocatedSlot, clock.relativeTimeMillis());
		}
	}

	private PendingRequest pollMatchingPendingRequest(final AllocatedSlot slot) {
		final ResourceProfile slotResources = slot.getResourceProfile();

		// try the requests sent to the resource manager first
		for (PendingRequest request : pendingRequests.values()) {
			if (slotResources.isMatching(request.getResourceProfile())) {
				pendingRequests.removeKeyA(request.getSlotRequestId());
				return request;
			}
		}

		// try the requests waiting for a resource manager connection next
		for (PendingRequest request : waitingForResourceManager.values()) {
			if (slotResources.isMatching(request.getResourceProfile())) {
				waitingForResourceManager.remove(request.getSlotRequestId());
				return request;
			}
		}

		// no request pending, or no request matches
		return null;
	}

	@Override
	public CompletableFuture<Collection<SlotOffer>> offerSlots(
			TaskManagerLocation taskManagerLocation,
			TaskManagerGateway taskManagerGateway,
			Collection<SlotOffer> offers) {
		validateRunsInMainThread();

		List<CompletableFuture<Optional<SlotOffer>>> acceptedSlotOffers = offers.stream().map(
			offer -> {
				CompletableFuture<Optional<SlotOffer>> acceptedSlotOffer = offerSlot(
					taskManagerLocation,
					taskManagerGateway,
					offer)
					.thenApply(
						(acceptedSlot) -> {
							if (acceptedSlot) {
								return Optional.of(offer);
							} else {
								return Optional.empty();
							}
						});

				return acceptedSlotOffer;
			}
		).collect(Collectors.toList());

		CompletableFuture<Collection<Optional<SlotOffer>>> optionalSlotOffers = FutureUtils.combineAll(acceptedSlotOffers);

		CompletableFuture<Collection<SlotOffer>> resultingSlotOffers = optionalSlotOffers.thenApply(
			collection -> {
				Collection<SlotOffer> slotOffers = collection
					.stream()
					.flatMap(
						opt -> opt.map(Stream::of).orElseGet(Stream::empty))
					.collect(Collectors.toList());

				return slotOffers;
			});

		return resultingSlotOffers;
	}

	/**
	 * Slot offering by TaskExecutor with AllocationID. The AllocationID is originally generated by this pool and
	 * transfer through the ResourceManager to TaskManager. We use it to distinguish the different allocation
	 * we issued. Slot offering may be rejected if we find something mismatching or there is actually no pending
	 * request waiting for this slot (maybe fulfilled by some other returned slot).
	 *
	 * @param taskManagerLocation location from where the offer comes from
	 * @param taskManagerGateway TaskManager gateway
	 * @param slotOffer the offered slot
	 * @return True if we accept the offering
	 */
	@Override
	public CompletableFuture<Boolean> offerSlot(
			final TaskManagerLocation taskManagerLocation,
			final TaskManagerGateway taskManagerGateway,
			final SlotOffer slotOffer) {
		validateRunsInMainThread();

		// check if this TaskManager is valid
		final ResourceID resourceID = taskManagerLocation.getResourceID();
		final AllocationID allocationID = slotOffer.getAllocationId();

		if (!registeredTaskManagers.contains(resourceID)) {
			log.debug("Received outdated slot offering [{}] from unregistered TaskManager: {}",
					slotOffer.getAllocationId(), taskManagerLocation);
			return CompletableFuture.completedFuture(false);
		}

		// check whether we have already using this slot
		if (allocatedSlots.contains(allocationID) || availableSlots.contains(allocationID)) {
			log.debug("Received repeated offer for slot [{}]. Ignoring.", allocationID);

			// return true here so that the sender will get a positive acknowledgement to the retry
			// and mark the offering as a success
			return CompletableFuture.completedFuture(true);
		}

		final AllocatedSlot allocatedSlot = new AllocatedSlot(
			slotOffer.getAllocationId(),
			taskManagerLocation,
			slotOffer.getSlotIndex(),
			slotOffer.getResourceProfile(),
			taskManagerGateway);

		// check whether we have request waiting for this slot
		PendingRequest pendingRequest = pendingRequests.removeKeyB(allocationID);
		if (pendingRequest != null) {
			// we were waiting for this!
			allocatedSlots.add(pendingRequest.getSlotRequestId(), allocatedSlot);

			if (!pendingRequest.getAllocatedSlotFuture().complete(allocatedSlot)) {
				// we could not complete the pending slot future --> try to fulfill another pending request
				allocatedSlots.remove(pendingRequest.getSlotRequestId());
				tryFulfillSlotRequestOrMakeAvailable(allocatedSlot);
			}
		}
		else {
			// we were actually not waiting for this:
			//   - could be that this request had been fulfilled
			//   - we are receiving the slots from TaskManagers after becoming leaders
			tryFulfillSlotRequestOrMakeAvailable(allocatedSlot);
		}

		// we accepted the request in any case. slot will be released after it idled for
		// too long and timed out
		return CompletableFuture.completedFuture(true);
	}


	// TODO - periodic (every minute or so) catch slots that were lost (check all slots, if they have any task active)

	// TODO - release slots that were not used to the resource manager

	// ------------------------------------------------------------------------
	//  Error Handling
	// ------------------------------------------------------------------------

	/**
	 * Fail the specified allocation and release the corresponding slot if we have one.
	 * This may triggered by JobManager when some slot allocation failed with rpcTimeout.
	 * Or this could be triggered by TaskManager, when it finds out something went wrong with the slot,
	 * and decided to take it back.
	 *
	 * @param allocationID Represents the allocation which should be failed
	 * @param cause        The cause of the failure
	 */
	@Override
	public void failAllocation(final AllocationID allocationID, final Exception cause) {
		final PendingRequest pendingRequest = pendingRequests.removeKeyB(allocationID);
		if (pendingRequest != null) {
			// request was still pending
			failPendingRequest(pendingRequest, cause);
		}
		else if (availableSlots.tryRemove(allocationID)) {
			log.debug("Failed available slot [{}] with ", allocationID, cause);
		}
		else {
			AllocatedSlot allocatedSlot = allocatedSlots.remove(allocationID);
			if (allocatedSlot != null) {
				// release the slot.
				// since it is not in 'allocatedSlots' any more, it will be dropped o return'
				allocatedSlot.releasePayload(cause);
			}
			else {
				log.debug("Outdated request to fail slot [{}] with ", allocationID, cause);
			}
		}
		// TODO: add some unit tests when the previous two are ready, the allocation may failed at any phase
	}

	// ------------------------------------------------------------------------
	//  Resource
	// ------------------------------------------------------------------------

	/**
	 * Register TaskManager to this pool, only those slots come from registered TaskManager will be considered valid.
	 * Also it provides a way for us to keep "dead" or "abnormal" TaskManagers out of this pool.
	 *
	 * @param resourceID The id of the TaskManager
	 * @return Future acknowledge if th operation was successful
	 */
	@Override
	public CompletableFuture<Acknowledge> registerTaskManager(final ResourceID resourceID) {
		registeredTaskManagers.add(resourceID);

		return CompletableFuture.completedFuture(Acknowledge.get());
	}

	/**
	 * Unregister TaskManager from this pool, all the related slots will be released and tasks be canceled. Called
	 * when we find some TaskManager becomes "dead" or "abnormal", and we decide to not using slots from it anymore.
	 *
	 * @param resourceId The id of the TaskManager
	 */
	@Override
	public CompletableFuture<Acknowledge> releaseTaskManager(final ResourceID resourceId) {
		if (registeredTaskManagers.remove(resourceId)) {
			releaseTaskManagerInternal(resourceId);
		}

		return CompletableFuture.completedFuture(Acknowledge.get());
	}

	// ------------------------------------------------------------------------
	//  Internal methods
	// ------------------------------------------------------------------------

	@VisibleForTesting
	protected void timeoutPendingSlotRequest(SlotRequestId slotRequestId) {
		log.info("Pending slot request {} timed out.", slotRequestId);
		removePendingRequest(slotRequestId);
	}

	private void releaseTaskManagerInternal(final ResourceID resourceId) {
		final FlinkException cause = new FlinkException("Releasing TaskManager " + resourceId + '.');

		final Set<AllocatedSlot> removedSlots = new HashSet<>(allocatedSlots.removeSlotsForTaskManager(resourceId));

		for (AllocatedSlot allocatedSlot : removedSlots) {
			allocatedSlot.releasePayload(cause);
		}

		removedSlots.addAll(availableSlots.removeAllForTaskManager(resourceId));

		for (AllocatedSlot removedSlot : removedSlots) {
			TaskManagerGateway taskManagerGateway = removedSlot.getTaskManagerGateway();
			taskManagerGateway.freeSlot(removedSlot.getAllocationId(), cause, rpcTimeout);
		}
	}

	/**
	 * Check the available slots, release the slot that is idle for a long time.
	 */
	private void checkIdleSlot() {

		// The timestamp in SlotAndTimestamp is relative
		final long currentRelativeTimeMillis = clock.relativeTimeMillis();

		final List<AllocatedSlot> expiredSlots = new ArrayList<>(availableSlots.size());

		for (SlotAndTimestamp slotAndTimestamp : availableSlots.availableSlots.values()) {
			if (currentRelativeTimeMillis - slotAndTimestamp.timestamp > idleSlotTimeout.toMilliseconds()) {
				expiredSlots.add(slotAndTimestamp.slot);
			}
		}

		final FlinkException cause = new FlinkException("Releasing idle slot.");

		for (AllocatedSlot expiredSlot : expiredSlots) {
			final AllocationID allocationID = expiredSlot.getAllocationId();
			if (availableSlots.tryRemove(allocationID)) {

				log.info("Releasing idle slot {}.", allocationID);
				final CompletableFuture<Acknowledge> freeSlotFuture = expiredSlot.getTaskManagerGateway().freeSlot(
					allocationID,
					cause,
					rpcTimeout);

				freeSlotFuture.whenCompleteAsync(
					(Acknowledge ignored, Throwable throwable) -> {
						if (throwable != null) {
							log.info("Releasing idle slot {} failed.", allocationID, throwable);
							tryFulfillSlotRequestOrMakeAvailable(expiredSlot);
						}
					},
					getMainThreadExecutor());
			}
		}

		scheduleRunAsync(this::checkIdleSlot, idleSlotTimeout);
	}

	/**
	 * Clear the internal state of the SlotPool.
	 */
	private void clear() {
		availableSlots.clear();
		allocatedSlots.clear();
		pendingRequests.clear();
		waitingForResourceManager.clear();
		registeredTaskManagers.clear();
		slotSharingManagers.clear();
	}

	// ------------------------------------------------------------------------
	//  Methods for tests
	// ------------------------------------------------------------------------

	@VisibleForTesting
	protected AllocatedSlots getAllocatedSlots() {
		return allocatedSlots;
	}

	@VisibleForTesting
	protected AvailableSlots getAvailableSlots() {
		return availableSlots;
	}

	@VisibleForTesting
	DualKeyMap<SlotRequestId, AllocationID, PendingRequest> getPendingRequests() {
		return pendingRequests;
	}

	@VisibleForTesting
	Map<SlotRequestId, PendingRequest> getWaitingForResourceManager() {
		return waitingForResourceManager;
	}

	@VisibleForTesting
	void triggerCheckIdleSlot() {
		runAsync(this::checkIdleSlot);
	}

	// ------------------------------------------------------------------------
	//  Helper classes
	// ------------------------------------------------------------------------

	/**
	 * Organize allocated slots from different points of view.
	 */
	static class AllocatedSlots {

		/** All allocated slots organized by TaskManager's id. */
		private final Map<ResourceID, Set<AllocatedSlot>> allocatedSlotsByTaskManager;

		/** All allocated slots organized by AllocationID. */
		private final DualKeyMap<AllocationID, SlotRequestId, AllocatedSlot> allocatedSlotsById;

		AllocatedSlots() {
			this.allocatedSlotsByTaskManager = new HashMap<>(16);
			this.allocatedSlotsById = new DualKeyMap<>(16);
		}

		/**
		 * Adds a new slot to this collection.
		 *
		 * @param allocatedSlot The allocated slot
		 */
		void add(SlotRequestId slotRequestId, AllocatedSlot allocatedSlot) {
			allocatedSlotsById.put(allocatedSlot.getAllocationId(), slotRequestId, allocatedSlot);

			final ResourceID resourceID = allocatedSlot.getTaskManagerLocation().getResourceID();

			Set<AllocatedSlot> slotsForTaskManager = allocatedSlotsByTaskManager.computeIfAbsent(
				resourceID,
				resourceId -> new HashSet<>(4));

			slotsForTaskManager.add(allocatedSlot);
		}

		/**
		 * Get allocated slot with allocation id.
		 *
		 * @param allocationID The allocation id
		 * @return The allocated slot, null if we can't find a match
		 */
		AllocatedSlot get(final AllocationID allocationID) {
			return allocatedSlotsById.getKeyA(allocationID);
		}

		AllocatedSlot get(final SlotRequestId slotRequestId) {
			return allocatedSlotsById.getKeyB(slotRequestId);
		}

		/**
		 * Check whether we have allocated this slot.
		 *
		 * @param slotAllocationId The allocation id of the slot to check
		 * @return True if we contains this slot
		 */
		boolean contains(AllocationID slotAllocationId) {
			return allocatedSlotsById.containsKeyA(slotAllocationId);
		}

		/**
		 * Removes the allocated slot specified by the provided slot allocation id.
		 *
		 * @param allocationID identifying the allocated slot to remove
		 * @return The removed allocated slot or null.
		 */
		@Nullable
		AllocatedSlot remove(final AllocationID allocationID) {
			AllocatedSlot allocatedSlot = allocatedSlotsById.removeKeyA(allocationID);

			if (allocatedSlot != null) {
				removeAllocatedSlot(allocatedSlot);
			}

			return allocatedSlot;
		}

		/**
		 * Removes the allocated slot specified by the provided slot request id.
		 *
		 * @param slotRequestId identifying the allocated slot to remove
		 * @return The removed allocated slot or null.
		 */
		@Nullable
		AllocatedSlot remove(final SlotRequestId slotRequestId) {
			final AllocatedSlot allocatedSlot = allocatedSlotsById.removeKeyB(slotRequestId);

			if (allocatedSlot != null) {
				removeAllocatedSlot(allocatedSlot);
			}

			return allocatedSlot;
		}

		private void removeAllocatedSlot(final AllocatedSlot allocatedSlot) {
			Preconditions.checkNotNull(allocatedSlot);
			final ResourceID taskManagerId = allocatedSlot.getTaskManagerLocation().getResourceID();
			Set<AllocatedSlot> slotsForTM = allocatedSlotsByTaskManager.get(taskManagerId);

			slotsForTM.remove(allocatedSlot);

			if (slotsForTM.isEmpty()) {
				allocatedSlotsByTaskManager.remove(taskManagerId);
			}
		}

		/**
		 * Get all allocated slot from same TaskManager.
		 *
		 * @param resourceID The id of the TaskManager
		 * @return Set of slots which are allocated from the same TaskManager
		 */
		Set<AllocatedSlot> removeSlotsForTaskManager(final ResourceID resourceID) {
			Set<AllocatedSlot> slotsForTaskManager = allocatedSlotsByTaskManager.remove(resourceID);
			if (slotsForTaskManager != null) {
				for (AllocatedSlot allocatedSlot : slotsForTaskManager) {
					allocatedSlotsById.removeKeyA(allocatedSlot.getAllocationId());
				}
				return slotsForTaskManager;
			}
			else {
				return Collections.emptySet();
			}
		}

		void clear() {
			allocatedSlotsById.clear();
			allocatedSlotsByTaskManager.clear();
		}

		@VisibleForTesting
		boolean containResource(final ResourceID resourceID) {
			return allocatedSlotsByTaskManager.containsKey(resourceID);
		}

		@VisibleForTesting
		int size() {
			return allocatedSlotsById.size();
		}

		@VisibleForTesting
		Set<AllocatedSlot> getSlotsForTaskManager(ResourceID resourceId) {
			if (allocatedSlotsByTaskManager.containsKey(resourceId)) {
				return allocatedSlotsByTaskManager.get(resourceId);
			} else {
				return Collections.emptySet();
			}
		}
	}

	// ------------------------------------------------------------------------

	/**
	 * Organize all available slots from different points of view.
	 */
	protected static class AvailableSlots {

		/** All available slots organized by TaskManager. */
		private final HashMap<ResourceID, Set<AllocatedSlot>> availableSlotsByTaskManager;

		/** All available slots organized by host. */
		private final HashMap<String, Set<AllocatedSlot>> availableSlotsByHost;

		/** The available slots, with the time when they were inserted. */
		private final HashMap<AllocationID, SlotAndTimestamp> availableSlots;

		AvailableSlots() {
			this.availableSlotsByTaskManager = new HashMap<>();
			this.availableSlotsByHost = new HashMap<>();
			this.availableSlots = new HashMap<>();
		}

		/**
		 * Adds an available slot.
		 *
		 * @param slot The slot to add
		 */
		void add(final AllocatedSlot slot, final long timestamp) {
			checkNotNull(slot);

			SlotAndTimestamp previous = availableSlots.put(
					slot.getAllocationId(), new SlotAndTimestamp(slot, timestamp));

			if (previous == null) {
				final ResourceID resourceID = slot.getTaskManagerLocation().getResourceID();
				final String host = slot.getTaskManagerLocation().getFQDNHostname();

				Set<AllocatedSlot> slotsForTaskManager = availableSlotsByTaskManager.get(resourceID);
				if (slotsForTaskManager == null) {
					slotsForTaskManager = new HashSet<>();
					availableSlotsByTaskManager.put(resourceID, slotsForTaskManager);
				}
				slotsForTaskManager.add(slot);

				Set<AllocatedSlot> slotsForHost = availableSlotsByHost.get(host);
				if (slotsForHost == null) {
					slotsForHost = new HashSet<>();
					availableSlotsByHost.put(host, slotsForHost);
				}
				slotsForHost.add(slot);
			}
			else {
				throw new IllegalStateException("slot already contained");
			}
		}

		/**
		 * Check whether we have this slot.
		 */
		boolean contains(AllocationID slotId) {
			return availableSlots.containsKey(slotId);
		}

		/**
		 * Poll a slot which matches the required resource profile. The polling tries to satisfy the
		 * location preferences, by TaskManager and by host.
		 *
		 * @param resourceProfile      The required resource profile.
		 * @param locationPreferences  The location preferences, in order to be checked.
		 *
		 * @return Slot which matches the resource profile, null if we can't find a match
		 */
		SlotAndLocality poll(ResourceProfile resourceProfile, Collection<TaskManagerLocation> locationPreferences) {
			// fast path if no slots are available
			if (availableSlots.isEmpty()) {
				return null;
			}

			boolean hadLocationPreference = false;

			if (locationPreferences != null && !locationPreferences.isEmpty()) {

				// first search by TaskManager
				for (TaskManagerLocation location : locationPreferences) {
					hadLocationPreference = true;

					final Set<AllocatedSlot> onTaskManager = availableSlotsByTaskManager.get(location.getResourceID());
					if (onTaskManager != null) {
						for (AllocatedSlot candidate : onTaskManager) {
							if (candidate.getResourceProfile().isMatching(resourceProfile)) {
								remove(candidate.getAllocationId());
								return new SlotAndLocality(candidate, Locality.LOCAL);
							}
						}
					}
				}

				// now, search by host
				for (TaskManagerLocation location : locationPreferences) {
					final Set<AllocatedSlot> onHost = availableSlotsByHost.get(location.getFQDNHostname());
					if (onHost != null) {
						for (AllocatedSlot candidate : onHost) {
							if (candidate.getResourceProfile().isMatching(resourceProfile)) {
								remove(candidate.getAllocationId());
								return new SlotAndLocality(candidate, Locality.HOST_LOCAL);
							}
						}
					}
				}
			}

			// take any slot
			for (SlotAndTimestamp candidate : availableSlots.values()) {
				final AllocatedSlot slot = candidate.slot();

				if (slot.getResourceProfile().isMatching(resourceProfile)) {
					remove(slot.getAllocationId());
					return new SlotAndLocality(
							slot, hadLocationPreference ? Locality.NON_LOCAL : Locality.UNCONSTRAINED);
				}
			}

			// nothing available that matches
			return null;
		}

		/**
		 * Remove all available slots come from specified TaskManager.
		 *
		 * @param taskManager The id of the TaskManager
		 * @return The set of removed slots for the given TaskManager
		 */
		Set<AllocatedSlot> removeAllForTaskManager(final ResourceID taskManager) {
			// remove from the by-TaskManager view
			final Set<AllocatedSlot> slotsForTm = availableSlotsByTaskManager.remove(taskManager);

			if (slotsForTm != null && slotsForTm.size() > 0) {
				final String host = slotsForTm.iterator().next().getTaskManagerLocation().getFQDNHostname();
				final Set<AllocatedSlot> slotsForHost = availableSlotsByHost.get(host);

				// remove from the base set and the by-host view
				for (AllocatedSlot slot : slotsForTm) {
					availableSlots.remove(slot.getAllocationId());
					slotsForHost.remove(slot);
				}

				if (slotsForHost.isEmpty()) {
					availableSlotsByHost.remove(host);
				}

				return slotsForTm;
			} else {
				return Collections.emptySet();
			}
		}

		boolean tryRemove(AllocationID slotId) {
			final SlotAndTimestamp sat = availableSlots.remove(slotId);
			if (sat != null) {
				final AllocatedSlot slot = sat.slot();
				final ResourceID resourceID = slot.getTaskManagerLocation().getResourceID();
				final String host = slot.getTaskManagerLocation().getFQDNHostname();

				final Set<AllocatedSlot> slotsForTm = availableSlotsByTaskManager.get(resourceID);
				final Set<AllocatedSlot> slotsForHost = availableSlotsByHost.get(host);

				slotsForTm.remove(slot);
				slotsForHost.remove(slot);

				if (slotsForTm.isEmpty()) {
					availableSlotsByTaskManager.remove(resourceID);
				}
				if (slotsForHost.isEmpty()) {
					availableSlotsByHost.remove(host);
				}

				return true;
			}
			else {
				return false;
			}
		}

		private void remove(AllocationID slotId) throws IllegalStateException {
			if (!tryRemove(slotId)) {
				throw new IllegalStateException("slot not contained");
			}
		}

		@VisibleForTesting
		boolean containsTaskManager(ResourceID resourceID) {
			return availableSlotsByTaskManager.containsKey(resourceID);
		}

		@VisibleForTesting
		public int size() {
			return availableSlots.size();
		}

		@VisibleForTesting
		void clear() {
			availableSlots.clear();
			availableSlotsByTaskManager.clear();
			availableSlotsByHost.clear();
		}
	}

	// ------------------------------------------------------------------------

	/**
	 * An implementation of the {@link SlotOwner} and {@link SlotProvider} interfaces
	 * that delegates methods as RPC calls to the SlotPool's RPC gateway.
	 */
	private static class ProviderAndOwner implements SlotOwner, SlotProvider {

		private final SlotPoolGateway gateway;

		ProviderAndOwner(SlotPoolGateway gateway) {
			this.gateway = gateway;
		}

		@Override
		public CompletableFuture<Boolean> returnAllocatedSlot(LogicalSlot slot) {
			return gateway
				.releaseSlot(
					slot.getSlotRequestId(),
					slot.getSlotSharingGroupId(),
					new FlinkException("Slot is being returned to the SlotPool."))
				.thenApply(
					(Acknowledge acknowledge) -> true);
		}

		@Override
		public CompletableFuture<LogicalSlot> allocateSlot(
				ScheduledUnit task,
				boolean allowQueued,
				Collection<TaskManagerLocation> preferredLocations,
				Time timeout) {

			final SlotRequestId requestId = new SlotRequestId();
			CompletableFuture<LogicalSlot> slotFuture = gateway.allocateSlot(
				requestId,
				task,
				ResourceProfile.UNKNOWN,
				preferredLocations,
				allowQueued,
				timeout);

			slotFuture.whenComplete(
				(LogicalSlot slot, Throwable failure) -> {
					if (failure != null) {
						gateway.releaseSlot(
							requestId,
							task.getSlotSharingGroupId(),
							failure);
					}
			});

			return slotFuture;
		}
	}

	// ------------------------------------------------------------------------

	/**
	 * A pending request for a slot.
	 */
	private static class PendingRequest {

		private final SlotRequestId slotRequestId;

		private final ResourceProfile resourceProfile;

		private final CompletableFuture<AllocatedSlot> allocatedSlotFuture;

		PendingRequest(
				SlotRequestId slotRequestId,
				ResourceProfile resourceProfile) {
			this.slotRequestId = Preconditions.checkNotNull(slotRequestId);
			this.resourceProfile = Preconditions.checkNotNull(resourceProfile);

			allocatedSlotFuture = new CompletableFuture<>();
		}

		public SlotRequestId getSlotRequestId() {
			return slotRequestId;
		}

		public CompletableFuture<AllocatedSlot> getAllocatedSlotFuture() {
			return allocatedSlotFuture;
		}

		public ResourceProfile getResourceProfile() {
			return resourceProfile;
		}
	}

	// ------------------------------------------------------------------------

	/**
	 * A slot, together with the timestamp when it was added.
	 */
	private static class SlotAndTimestamp {

		private final AllocatedSlot slot;

		private final long timestamp;

		SlotAndTimestamp(AllocatedSlot slot, long timestamp) {
			this.slot = slot;
			this.timestamp = timestamp;
		}

		public AllocatedSlot slot() {
			return slot;
		}

		public long timestamp() {
			return timestamp;
		}

		@Override
		public String toString() {
			return slot + " @ " + timestamp;
		}
	}
}<|MERGE_RESOLUTION|>--- conflicted
+++ resolved
@@ -50,7 +50,6 @@
 import org.apache.flink.runtime.util.clock.Clock;
 import org.apache.flink.runtime.util.clock.SystemClock;
 import org.apache.flink.util.AbstractID;
-import org.apache.flink.util.ExceptionUtils;
 import org.apache.flink.util.FlinkException;
 import org.apache.flink.util.Preconditions;
 
@@ -658,29 +657,24 @@
 			slotRequestId,
 			resourceProfile);
 
+		// register request timeout
+		FutureUtils
+			.orTimeout(pendingRequest.getAllocatedSlotFuture(), allocationTimeout.toMilliseconds(), TimeUnit.MILLISECONDS)
+			.whenCompleteAsync(
+				(AllocatedSlot ignored, Throwable throwable) -> {
+					if (throwable != null) {
+						timeoutPendingSlotRequest(slotRequestId);
+					}
+				},
+				getMainThreadExecutor());
+
 		if (resourceManagerGateway == null) {
 			stashRequestWaitingForResourceManager(pendingRequest);
 		} else {
 			requestSlotFromResourceManager(resourceManagerGateway, pendingRequest);
 		}
 
-		// register request timeout
-		return FutureUtils
-			.orTimeout(pendingRequest.getAllocatedSlotFuture(), allocationTimeout.toMilliseconds(), TimeUnit.MILLISECONDS)
-			.handleAsync(
-				(AllocatedSlot allocatedSlot, Throwable throwable) -> {
-					if (throwable != null) {
-<<<<<<< HEAD
-						removePendingRequest(slotRequestId);
-						throw new CompletionException(ExceptionUtils.stripCompletionException(throwable));
-					} else {
-						return allocatedSlot;
-=======
-						timeoutPendingSlotRequest(slotRequestId);
->>>>>>> 5017cb48
-					}
-				},
-				getMainThreadExecutor());
+		return pendingRequest.getAllocatedSlotFuture();
 	}
 
 	private void requestSlotFromResourceManager(
