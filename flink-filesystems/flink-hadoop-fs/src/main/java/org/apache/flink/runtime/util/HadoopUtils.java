--- conflicted
+++ resolved
@@ -47,12 +47,9 @@
 	@SuppressWarnings("deprecation")
 	public static Configuration getHadoopConfiguration(org.apache.flink.configuration.Configuration flinkConfiguration) {
 
-<<<<<<< HEAD
-		// Instantiate a HdfsConfiguration to load the hdfs-site.xml and hdfs-default.xml from the classpath.
-=======
 		// Instantiate an HdfsConfiguration to load the hdfs-site.xml and hdfs-default.xml
 		// from the classpath
->>>>>>> 17102074
+
 		Configuration result = new HdfsConfiguration();
 		boolean foundHadoopConfiguration = false;
 
