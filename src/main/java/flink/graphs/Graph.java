/*
 * Licensed to the Apache Software Foundation (ASF) under one
 * or more contributor license agreements.  See the NOTICE file
 * distributed with this work for additional information
 * regarding copyright ownership.  The ASF licenses this file
 * to you under the Apache License, Version 2.0 (the
 * "License"); you may not use this file except in compliance
 * with the License.  You may obtain a copy of the License at
 *
 *     http://www.apache.org/licenses/LICENSE-2.0
 *
 * Unless required by applicable law or agreed to in writing, software
 * distributed under the License is distributed on an "AS IS" BASIS,
 * WITHOUT WARRANTIES OR CONDITIONS OF ANY KIND, either express or implied.
 * See the License for the specific language governing permissions and
 * limitations under the License.
 */

package flink.graphs;

import java.io.Serializable;
import java.util.Arrays;
import java.util.Collection;
import java.util.Iterator;
import java.util.List;

import org.apache.flink.api.common.functions.CoGroupFunction;
import org.apache.flink.api.common.functions.FilterFunction;
import org.apache.flink.api.common.functions.FlatJoinFunction;
import org.apache.flink.api.common.functions.FlatMapFunction;
import org.apache.flink.api.common.functions.GroupReduceFunction;
import org.apache.flink.api.common.functions.JoinFunction;
import org.apache.flink.api.common.functions.MapFunction;
import org.apache.flink.api.common.operators.base.JoinOperatorBase.JoinHint;
import org.apache.flink.api.common.typeinfo.TypeInformation;
import org.apache.flink.api.java.DataSet;
import org.apache.flink.api.java.ExecutionEnvironment;
import org.apache.flink.api.java.aggregation.Aggregations;
import org.apache.flink.api.java.functions.FunctionAnnotation.ConstantFields;
import org.apache.flink.api.java.functions.FunctionAnnotation.ConstantFieldsFirst;
import org.apache.flink.api.java.io.CsvReader;
import org.apache.flink.api.java.operators.DeltaIteration;
import org.apache.flink.api.java.tuple.Tuple1;
import org.apache.flink.api.java.tuple.Tuple2;
import org.apache.flink.api.java.tuple.Tuple3;
import org.apache.flink.api.java.typeutils.ResultTypeQueryable;
import org.apache.flink.api.java.typeutils.TupleTypeInfo;
import org.apache.flink.api.java.typeutils.TypeExtractor;
import org.apache.flink.util.Collector;
import org.apache.flink.types.NullValue;

import flink.graphs.spargel.MessagingFunction;
import flink.graphs.spargel.VertexCentricIteration;
import flink.graphs.spargel.VertexUpdateFunction;
import flink.graphs.utils.GraphUtils;
import flink.graphs.validation.GraphValidator;

/**
 * Represents a Graph consisting of {@link Edge edges} and {@link Vertex vertices}.
 *
 *
 * @see flink.graphs.Edge
 * @see flink.graphs.Vertex
 *
 * @param <K> the key type for edge and vertex identifiers
 * @param <VV> the value type for vertexes
 * @param <EV> the value type for edges
 */
@SuppressWarnings("serial")
public class Graph<K extends Comparable<K> & Serializable, VV extends Serializable,	EV extends Serializable> {

    private final ExecutionEnvironment context;
	private final DataSet<Vertex<K, VV>> vertices;
	private final DataSet<Edge<K, EV>> edges;
<<<<<<< HEAD
=======
	private boolean isUndirected;

	/**
	 * Creates a graph from two DataSets: vertices and edges
	 *
	 * @param vertices a DataSet of vertices.
	 * @param edges a DataSet of vertices.
	 * @param context the flink execution environment.
	 */
	private Graph(DataSet<Vertex<K, VV>> vertices, DataSet<Edge<K, EV>> edges, ExecutionEnvironment context) {

		/** a graph is directed by default */
		this(vertices, edges, context, false);
	}
>>>>>>> 87fb98cb

	/**
	 * Creates a graph from two DataSets: vertices and edges and allow setting the undirected property
	 *
	 * @param vertices a DataSet of vertices.
	 * @param edges a DataSet of vertices.
	 * @param context the flink execution environment.
	 */
<<<<<<< HEAD
	public Graph(DataSet<Vertex<K, VV>> vertices, DataSet<Edge<K, EV>> edges, ExecutionEnvironment context) {
=======
	private Graph(DataSet<Vertex<K, VV>> vertices, DataSet<Edge<K, EV>> edges, ExecutionEnvironment context,
			boolean undirected) {
>>>>>>> 87fb98cb
		this.vertices = vertices;
		this.edges = edges;
        this.context = context;
	}

	/**
	 * Creates a graph from a Collection of vertices and a Collection of edges.
	 * @param vertices a Collection of vertices.
	 * @param edges a Collection of vertices.
	 * @param context the flink execution environment.
	 * @return the newly created graph.
	 */
	public static <K extends Comparable<K> & Serializable, VV extends Serializable, EV extends Serializable>
		Graph<K, VV, EV> fromCollection (Collection<Vertex<K,VV>> vertices,
										 Collection<Edge<K,EV>> edges,
										 ExecutionEnvironment context) {

		return fromDataSet(context.fromCollection(vertices), context.fromCollection(edges), context);
	}

	/**
	 * Creates a graph from a Collection of edges, vertices are induced from the edges.
	 * Vertices are created automatically and their values are set to NullValue.
	 * @param edges a Collection of vertices.
	 * @param context the flink execution environment.
	 * @return the newly created graph.
	 */
	public static <K extends Comparable<K> & Serializable, EV extends Serializable>
		Graph<K, NullValue, EV> fromCollection (Collection<Edge<K,EV>> edges, ExecutionEnvironment context) {

		return fromDataSet(context.fromCollection(edges), context);
	}

	/**
	 * Creates a graph from a Collection of edges, vertices are induced from the edges and
	 * vertex values are calculated by a mapper function.
	 * Vertices are created automatically and their values are set
	 * by applying the provided map function to the vertex ids.
	 * @param edges a Collection of vertices.
	 * @param mapper the mapper function.
	 * @param context the flink execution environment.
	 * @return the newly created graph.
	 */
	public static <K extends Comparable<K> & Serializable, VV extends Serializable, EV extends Serializable>
		Graph<K, VV, EV> fromCollection (Collection<Edge<K,EV>> edges,
										 final MapFunction<K, VV> mapper,
										 ExecutionEnvironment context) {

		return fromDataSet(context.fromCollection(edges), mapper, context);
	}

	/**
	 * Creates a graph from a DataSet of vertices and a DataSet of edges.
	 * @param vertices a DataSet of vertices.
	 * @param edges a DataSet of vertices.
	 * @param context the flink execution environment.
	 * @return the newly created graph.
	 */
	public static <K extends Comparable<K> & Serializable, VV extends Serializable, EV extends Serializable>
		Graph<K, VV, EV> fromDataSet (DataSet<Vertex<K,VV>> vertices,
									  DataSet<Edge<K,EV>> edges,
									  ExecutionEnvironment context) {

		return new Graph<K, VV, EV>(vertices, edges, context);
	}

	/**
	 * Creates a graph from a DataSet of edges, vertices are induced from the edges.
	 * Vertices are created automatically and their values are set to NullValue.
	 * @param edges a DataSet of vertices.
	 * @param context the flink execution environment.
	 * @return the newly created graph.
	 */
	public static <K extends Comparable<K> & Serializable, EV extends Serializable>
		Graph<K, NullValue, EV> fromDataSet (DataSet<Edge<K,EV>> edges,
											 ExecutionEnvironment context) {

		DataSet<Vertex<K, NullValue>> vertices =
				edges.flatMap(new EmitSrcAndTarget<K, EV>()).distinct();

		return new Graph<K, NullValue, EV>(vertices, edges, context);
	}

	private static final class EmitSrcAndTarget<K extends Comparable<K> & Serializable, EV extends Serializable>
			implements FlatMapFunction<Edge<K, EV>, Vertex<K, NullValue>> {

		public void flatMap(Edge<K, EV> edge, Collector<Vertex<K, NullValue>> out) {
			out.collect(new Vertex<K, NullValue>(edge.f0, NullValue.getInstance()));
			out.collect(new Vertex<K, NullValue>(edge.f1, NullValue.getInstance()));
		}
	}

	/**
	 * Creates a graph from a DataSet of edges, vertices are induced from the edges and
	 * vertex values are calculated by a mapper function.
	 * Vertices are created automatically and their values are set
	 * by applying the provided map function to the vertex ids.
	 * @param edges a DataSet of vertices.
	 * @param mapper the mapper function.
	 * @param context the flink execution environment.
	 * @return the newly created graph.
	 */
	public static <K extends Comparable<K> & Serializable, VV extends Serializable, EV extends Serializable>
		Graph<K, VV, EV> fromDataSet (DataSet<Edge<K,EV>> edges,
									  final MapFunction<K, VV> mapper,
									  ExecutionEnvironment context) {

		TypeInformation<K> keyType = ((TupleTypeInfo<?>) edges.getType()).getTypeAt(0);

		TypeInformation<VV> valueType = TypeExtractor
				.createTypeInfo(MapFunction.class, mapper.getClass(), 1, null, null);

		@SuppressWarnings({ "unchecked", "rawtypes" })
		TypeInformation<Vertex<K, VV>> returnType = (TypeInformation<Vertex<K, VV>>)
				new TupleTypeInfo(Vertex.class, keyType, valueType);

		DataSet<Vertex<K, VV>> vertices =
				edges.flatMap(new EmitSrcAndTargetAsTuple1<K, EV>())
				     .distinct()
				     .map(new MapFunction<Tuple1<K>, Vertex<K, VV>>() {
						 public Vertex<K, VV> map(Tuple1<K> value) throws Exception {
							 return new Vertex<K, VV>(value.f0, mapper.map(value.f0));
						 }
					 })
				     .returns(returnType);

		return new Graph<K, VV, EV>(vertices, edges, context);
	}

	private static final class EmitSrcAndTargetAsTuple1<K extends Comparable<K> & Serializable,
			EV extends Serializable> implements FlatMapFunction<Edge<K, EV>, Tuple1<K>> {

		public void flatMap(Edge<K, EV> edge, Collector<Tuple1<K>> out) {
			out.collect(new Tuple1<K>(edge.f0));
			out.collect(new Tuple1<K>(edge.f1));
		}
	}

	/**
	 * Creates a graph from a DataSet of Tuple objects for vertices and edges.
	 *
	 * Vertices with value are created from Tuple2,
	 * Edges with value are created from Tuple3.
	 *
	 * @param vertices a DataSet of vertices.
	 * @param edges a DataSet of vertices.
	 * @param context the flink execution environment.
	 * @return the newly created graph.
	 */
	@SuppressWarnings({ "unchecked" })
	public static <K extends Comparable<K> & Serializable, VV extends Serializable, EV extends Serializable>
		Graph<K, VV, EV> fromTupleDataSet (DataSet<Tuple2<K, VV>> vertices,
										   DataSet<Tuple3<K, K, EV>> edges,
										   ExecutionEnvironment context) {

		DataSet<Vertex<K, VV>> vertexDataSet = (DataSet<Vertex<K, VV>>) (DataSet<?>) vertices;
		DataSet<Edge<K, EV>> edgeDataSet = (DataSet<Edge<K, EV>>) (DataSet<?>) edges;
		return fromDataSet(vertexDataSet, edgeDataSet, context);
	}

	/**
	 * Creates a graph from a DataSet of Tuple objects for edges, vertices are induced from the edges.
	 *
	 * Edges with value are created from Tuple3.
	 * Vertices are created automatically and their values are set to NullValue.
	 *
	 * @param edges a DataSet of vertices.
	 * @param context the flink execution environment.
	 * @return the newly created graph.
	 */
	@SuppressWarnings({ "unchecked" })
	public static <K extends Comparable<K> & Serializable, EV extends Serializable>
		Graph<K, NullValue, EV> fromTupleDataSet (DataSet<Tuple3<K, K, EV>> edges,
												  ExecutionEnvironment context) {

		DataSet<Edge<K, EV>> edgeDataSet = (DataSet<Edge<K, EV>>) (DataSet<?>) edges;
		return fromDataSet(edgeDataSet, context);
	}

	/**
	 * Creates a graph from a DataSet of Tuple objects for edges, vertices are induced from the edges and
	 * vertex values are calculated by a mapper function.
	 * Edges with value are created from Tuple3.
	 * Vertices are created automatically and their values are set
	 * by applying the provided map function to the vertex ids.
	 * @param edges a DataSet of vertices.
	 * @param mapper the mapper function.
	 * @param context the flink execution environment.
	 * @return the newly created graph.
	 */
	@SuppressWarnings({ "unchecked" })
	public static <K extends Comparable<K> & Serializable, VV extends Serializable, EV extends Serializable>
	Graph<K, VV, EV> fromTupleDataSet (DataSet<Tuple3<K, K, EV>> edges,
									   final MapFunction<K, VV> mapper,
									   ExecutionEnvironment context) {

		DataSet<Edge<K, EV>> edgeDataSet = (DataSet<Edge<K, EV>>) (DataSet<?>) edges;
		return fromDataSet(edgeDataSet, mapper, context);
	}

	/**
	 * @return the flink execution environment.
	 */
	public ExecutionEnvironment getContext() {
		return this.context;
	}

	/**
	 * Function that checks whether a graph's ids are valid
	 * @return true if the graph's ids are valid, false if not.
	 */
	public DataSet<Boolean> validate(GraphValidator<K, VV, EV> validator) {
		return validator.validate(this);
	}

	/**
	 * @return the vertex DataSet.
	 */
	public DataSet<Vertex<K, VV>> getVertices() {
		return vertices;
	}

	/**
	 * @return the edge DataSet.
	 */
	public DataSet<Edge<K, EV>> getEdges() {
		return edges;
	}

	/**
	 * @return the vertex DataSet as Tuple2.
	 */
	@SuppressWarnings({ "unchecked" })
	public DataSet<Tuple2<K, VV>> getVerticesAsTuple2() {
		return (DataSet<Tuple2<K, VV>>) (DataSet<?>) vertices;
	}

	/**
	 * @return the edge DataSet as Tuple3.
	 */
	@SuppressWarnings({ "unchecked" })
	public DataSet<Tuple3<K, K, EV>> getEdgesAsTuple3() {
		return (DataSet<Tuple3<K, K, EV>>) (DataSet<?>) edges;
	}

    /**
     * Apply a function to the attribute of each vertex in the graph.
     * @param mapper the map function to apply.
     * @return a new graph
     */
    @SuppressWarnings({ "unchecked", "rawtypes" })
	public <NV extends Serializable> Graph<K, NV, EV> mapVertices(final MapFunction<Vertex<K, VV>, NV> mapper) {

    	TypeInformation<K> keyType = ((TupleTypeInfo<?>) vertices.getType()).getTypeAt(0);

    	TypeInformation<NV> valueType = TypeExtractor
				.createTypeInfo(MapFunction.class, mapper.getClass(), 1, null, null);

		TypeInformation<Vertex<K, NV>> returnType = (TypeInformation<Vertex<K, NV>>)
					new TupleTypeInfo(Vertex.class, keyType, valueType);

    	DataSet<Vertex<K, NV>> mappedVertices = vertices
    			.map(new MapFunction<Vertex<K,VV>, Vertex<K, NV>>() {
    				public Vertex<K, NV> map(Vertex<K, VV> value) throws Exception {
    					return new Vertex<K, NV>(value.f0, mapper.map(value));
    				}
				})
    			.returns(returnType);

        return new Graph<K, NV, EV>(mappedVertices, this.edges, this.context);
    }

    /**
     * Apply a function to the attribute of each edge in the graph.
     * @param mapper the map function to apply.
     * @return a new graph
     */
    @SuppressWarnings({ "unchecked", "rawtypes" })
	public <NV extends Serializable> Graph<K, VV, NV> mapEdges(final MapFunction<Edge<K, EV>, NV> mapper) {

    	TypeInformation<K> keyType = ((TupleTypeInfo<?>) edges.getType()).getTypeAt(0);

    	TypeInformation<NV> valueType = TypeExtractor
				.createTypeInfo(MapFunction.class, mapper.getClass(), 1, null, null);

		TypeInformation<Edge<K, NV>> returnType = (TypeInformation<Edge<K, NV>>)
				new TupleTypeInfo(Edge.class, keyType, keyType, valueType);

    	DataSet<Edge<K, NV>> mappedEdges = edges.map(new MapFunction<Edge<K, EV>, Edge<K, NV>>() {
			public Edge<K, NV> map(Edge<K, EV> value) throws Exception {
				return new Edge<K, NV>(value.f0, value.f1, mapper.map(value));
			}
		})
		.returns(returnType);

        return new Graph<K, VV, NV>(this.vertices, mappedEdges, this.context);
    }

	/**
	 * Joins the vertex DataSet of this graph with an input DataSet and applies a UDF on the resulted values.
	 * @param inputDataSet the DataSet to join with.
	 * @param mapper the UDF map function to apply.
	 * @return a new graph where the vertex values have been updated.
	 */
	public <T> Graph<K, VV, EV> joinWithVertices(DataSet<Tuple2<K, T>> inputDataSet,
			final MapFunction<Tuple2<VV, T>, VV> mapper) {

		DataSet<Vertex<K, VV>> resultedVertices = this.getVertices()
				.coGroup(inputDataSet).where(0).equalTo(0)
				.with(new ApplyCoGroupToVertexValues<K, VV, T>(mapper));
		return new Graph(resultedVertices, this.edges, this.context);
	}

	private static final class ApplyCoGroupToVertexValues<K extends Comparable<K> & Serializable,
			VV extends Serializable, T>	implements CoGroupFunction<Vertex<K, VV>, Tuple2<K, T>, Vertex<K, VV>> {

		private MapFunction<Tuple2<VV, T>, VV> mapper;
		public ApplyCoGroupToVertexValues(MapFunction<Tuple2<VV, T>, VV> mapper) {
			this.mapper = mapper;
		}

		@Override
		public void coGroup(Iterable<Vertex<K, VV>> vertices, Iterable<Tuple2<K, T>> input,
							Collector<Vertex<K, VV>> collector) throws Exception {

			final Iterator<Vertex<K, VV>> vertexIterator = vertices.iterator();
			final Iterator<Tuple2<K, T>> inputIterator = input.iterator();

			if (vertexIterator.hasNext()) {
				if(inputIterator.hasNext()) {
					final Tuple2<K, T> inputNext = inputIterator.next();

					collector.collect(new Vertex<K, VV>(inputNext.f0, mapper
							.map(new Tuple2<VV, T>(vertexIterator.next().f1, inputNext.f1))));
				} else {
					collector.collect(vertexIterator.next());
				}
				
			}
		}
	}

	/**
	 * Joins the edge DataSet with an input DataSet on a composite key of both source and target
	 * and applies a UDF on the resulted values.
	 * @param inputDataSet the DataSet to join with.
	 * @param mapper the UDF map function to apply.
	 * @param <T>
	 * @return a new graph where the edge values have been updated.
	 */
	public <T> Graph<K, VV, EV> joinWithEdges(DataSet<Tuple3<K, K, T>> inputDataSet, 
			final MapFunction<Tuple2<EV, T>, EV> mapper) {

		DataSet<Edge<K, EV>> resultedEdges = this.getEdges()
				.coGroup(inputDataSet).where(0,1).equalTo(0,1)
				.with(new ApplyCoGroupToEdgeValues<K, EV, T>(mapper));
		return new Graph(this.vertices, resultedEdges, this.context);
	}

	private static final class ApplyCoGroupToEdgeValues<K extends Comparable<K> & Serializable,
			EV extends Serializable, T>
			implements CoGroupFunction<Edge<K, EV>, Tuple3<K, K, T>, Edge<K, EV>> {

		private MapFunction<Tuple2<EV, T>, EV> mapper;
		public ApplyCoGroupToEdgeValues(MapFunction<Tuple2<EV, T>, EV> mapper) {
			this.mapper = mapper;
		}

		@Override
		public void coGroup(Iterable<Edge<K, EV>> edges,
							Iterable<Tuple3<K, K, T>> input,
							Collector<Edge<K, EV>> collector) throws Exception {

			final Iterator<Edge<K, EV>> edgesIterator = edges.iterator();
			final Iterator<Tuple3<K, K, T>> inputIterator = input.iterator();

			if (edgesIterator.hasNext()) {
				if(inputIterator.hasNext()) {
					final Tuple3<K, K, T> inputNext = inputIterator.next();

					collector.collect(new Edge<K, EV>(inputNext.f0, inputNext.f1, mapper
							.map(new Tuple2<EV, T>(edgesIterator.next().f2, inputNext.f2))));
				} else {
					collector.collect(edgesIterator.next());
				}
			}
		}
	}

	/**
	 * Joins the edge DataSet with an input DataSet on the source key of the edges and the first attribute
	 * of the input DataSet and applies a UDF on the resulted values.
	 * In case the inputDataSet contains the same key more than once, only the first value will be considered.
	 * @param inputDataSet the DataSet to join with.
	 * @param mapper the UDF map function to apply.
	 * @param <T>
	 * @return a new graph where the edge values have been updated.
	 */
	public <T> Graph<K, VV, EV> joinWithEdgesOnSource(DataSet<Tuple2<K, T>> inputDataSet,
			final MapFunction<Tuple2<EV, T>, EV> mapper) {

		DataSet<Edge<K, EV>> resultedEdges = this.getEdges()
				.coGroup(inputDataSet).where(0).equalTo(0)
				.with(new ApplyCoGroupToEdgeValuesOnEitherSourceOrTarget<K, EV, T>(mapper));

		return new Graph(this.vertices, resultedEdges, this.context);
	}

	private static final class ApplyCoGroupToEdgeValuesOnEitherSourceOrTarget<K extends Comparable<K> & Serializable,
			EV extends Serializable, T>	implements CoGroupFunction<Edge<K, EV>, Tuple2<K, T>, Edge<K, EV>> {

		private MapFunction<Tuple2<EV, T>, EV> mapper;
		public ApplyCoGroupToEdgeValuesOnEitherSourceOrTarget(MapFunction<Tuple2<EV, T>, EV> mapper) {
			this.mapper = mapper;
		}

		@Override
		public void coGroup(Iterable<Edge<K, EV>> edges, Iterable<Tuple2<K, T>> input,
							Collector<Edge<K, EV>> collector) throws Exception {

			final Iterator<Edge<K, EV>> edgesIterator = edges.iterator();
			final Iterator<Tuple2<K, T>> inputIterator = input.iterator();

			if(inputIterator.hasNext()) {
				final Tuple2<K, T> inputNext = inputIterator.next();

				while(edgesIterator.hasNext()) {
					Edge<K, EV> edgesNext = edgesIterator.next();

					collector.collect(new Edge<K, EV>(edgesNext.f0, edgesNext.f1, mapper
							.map(new Tuple2<EV, T>(edgesNext.f2, inputNext.f1))));
				}

			} else {
				while(edgesIterator.hasNext()) {
					collector.collect(edgesIterator.next());
				}
			}
		}
	}

	/**
	 * Joins the edge DataSet with an input DataSet on the target key of the edges and the first attribute
	 * of the input DataSet and applies a UDF on the resulted values.
	 * Should the inputDataSet contain the same key more than once, only the first value will be considered.
	 * @param inputDataSet the DataSet to join with.
	 * @param mapper the UDF map function to apply.
	 * @param <T>
	 * @return a new graph where the edge values have been updated.
	 */
	public <T> Graph<K, VV, EV> joinWithEdgesOnTarget(DataSet<Tuple2<K, T>> inputDataSet,
			final MapFunction<Tuple2<EV, T>, EV> mapper) {

		DataSet<Edge<K, EV>> resultedEdges = this.getEdges()
				.coGroup(inputDataSet).where(1).equalTo(0)
				.with(new ApplyCoGroupToEdgeValuesOnEitherSourceOrTarget<K, EV, T>(mapper));

		return new Graph(this.vertices, resultedEdges, this.context);
	}

	/**
	 * Apply filtering functions to the graph
	 * and return a sub-graph that satisfies the predicates
	 * for both vertices and edges.
	 * @param vertexFilter the filter function for vertices.
	 * @param edgeFilter the filter function for edges.
	 * @return the resulting sub-graph.
	 */
	public Graph<K, VV, EV> subgraph(FilterFunction<Vertex<K, VV>> vertexFilter, FilterFunction<Edge<K, EV>> edgeFilter) {

        DataSet<Vertex<K, VV>> filteredVertices = this.vertices.filter(vertexFilter);

        DataSet<Edge<K, EV>> remainingEdges = this.edges.join(filteredVertices)
        		.where(0).equalTo(0)
        		.with(new ProjectEdge<K, VV, EV>())
        		.join(filteredVertices).where(1).equalTo(0)
        		.with(new ProjectEdge<K, VV, EV>());

        DataSet<Edge<K, EV>> filteredEdges = remainingEdges.filter(edgeFilter);

        return new Graph<K, VV, EV>(filteredVertices, filteredEdges, this.context);
    }

	/**
	 * Apply a filtering function to the graph
	 * and return a sub-graph that satisfies the predicates
	 * only for the vertices.
	 * @param vertexFilter the filter function for vertices.
	 * @return the resulting sub-graph.
	 */
	public Graph<K, VV, EV> filterOnVertices(FilterFunction<Vertex<K, VV>> vertexFilter) {

		DataSet<Vertex<K, VV>> filteredVertices = this.vertices.filter(vertexFilter);

		DataSet<Edge<K, EV>> remainingEdges = this.edges.join(filteredVertices)
				.where(0).equalTo(0)
				.with(new ProjectEdge<K, VV, EV>())
				.join(filteredVertices).where(1).equalTo(0)
				.with(new ProjectEdge<K, VV, EV>());

		return new Graph<K, VV, EV>(filteredVertices, remainingEdges, this.context);
	}

	/**
	 * Apply a filtering function to the graph
	 * and return a sub-graph that satisfies the predicates
	 * only for the edges.
	 * @param edgeFilter the filter function for edges.
	 * @return the resulting sub-graph.
	 */
	public Graph<K, VV, EV> filterOnEdges(FilterFunction<Edge<K, EV>> edgeFilter) {
		DataSet<Edge<K, EV>> filteredEdges = this.edges.filter(edgeFilter);

		return new Graph<K, VV, EV>(this.vertices, filteredEdges, this.context);
	}

    @ConstantFieldsFirst("0->0;1->1;2->2")
    private static final class ProjectEdge<K extends Comparable<K> & Serializable, 
	VV extends Serializable, EV extends Serializable> implements FlatJoinFunction<Edge<K,EV>, Vertex<K,VV>, 
		Edge<K,EV>> {
		public void join(Edge<K, EV> first,
				Vertex<K, VV> second, Collector<Edge<K, EV>> out) {
			out.collect(first);
		}
    }
    
    /**
     * Return the out-degree of all vertices in the graph
     * @return A DataSet of Tuple2<vertexId, outDegree>
     */
	public DataSet<Tuple2<K, Long>> outDegrees() {

		return vertices.coGroup(edges).where(0).equalTo(0)
				.with(new CountNeighborsCoGroup<K, VV, EV>());
	}

	private static final class CountNeighborsCoGroup<K extends Comparable<K> & Serializable, 
		VV extends Serializable, EV extends Serializable> implements CoGroupFunction<Vertex<K, VV>, 
		Edge<K, EV>, Tuple2<K, Long>> {
		@SuppressWarnings("unused")
		public void coGroup(Iterable<Vertex<K, VV>> vertex,
				Iterable<Edge<K, EV>> outEdges, Collector<Tuple2<K, Long>> out) {
			long count = 0;
			for (Edge<K, EV> edge : outEdges) {
				count++;
			}
			out.collect(new Tuple2<K, Long>(vertex.iterator().next().f0, count));
		}
	}
	
	/**
	 * Return the in-degree of all vertices in the graph
	 * @return A DataSet of Tuple2<vertexId, inDegree>
	 */
	public DataSet<Tuple2<K, Long>> inDegrees() {

		return vertices.coGroup(edges).where(0).equalTo(1)
				.with(new CountNeighborsCoGroup<K, VV, EV>());
	}

	/**
	 * Return the degree of all vertices in the graph
	 * @return A DataSet of Tuple2<vertexId, degree>
	 */
	public DataSet<Tuple2<K, Long>> getDegrees() {
		return outDegrees().union(inDegrees()).groupBy(0).sum(1);
	}

	/**
	 * This operation adds all inverse-direction edges
	 * to the graph.
	 * @return the undirected graph.
	 */
	public Graph<K, VV, EV> getUndirected() throws UnsupportedOperationException {
			DataSet<Edge<K, EV>> undirectedEdges =
					edges.union(edges.map(new ReverseEdgesMap<K, EV>()));
			return new Graph<K, VV, EV>(vertices, undirectedEdges, this.context);
	}
	
	/**
	 * Compute an aggregate over the edges of each vertex.
	 * The function applied on the edges has access to the vertex value.
	 * @param edgesFunction the function to apply to the neighborhood
	 * @param direction the edge direction (in-, out-, all-)
	 * @param <T> the output type 
	 * @return a dataset of a T
	 * @throws IllegalArgumentException
	 */
	public <T> DataSet<T> reduceOnEdges(EdgesFunctionWithVertexValue<K, VV, EV, T> edgesFunction,
			EdgeDirection direction) throws IllegalArgumentException {

		switch (direction) {
		case IN:
			return vertices.coGroup(edges).where(0).equalTo(1).with(
					new ApplyCoGroupFunction<K, VV, EV, T>(edgesFunction));
		case OUT:
			return vertices.coGroup(edges).where(0).equalTo(0).with(
					new ApplyCoGroupFunction<K, VV, EV, T>(edgesFunction));
		case ALL:
			return vertices.coGroup(edges.flatMap(new EmitOneEdgePerNode<K, VV, EV>()))
					.where(0).equalTo(0)
					.with(new ApplyCoGroupFunctionOnAllEdges<K, VV, EV, T>(edgesFunction));
		default:
			throw new IllegalArgumentException("Illegal edge direction");
		}
	}

	/**
	 * Compute an aggregate over the edges of each vertex.
	 * The function applied on the edges only has access to the vertex id
	 * (not the vertex value).
	 * @param edgesFunction the function to apply to the neighborhood
	 * @param direction the edge direction (in-, out-, all-)
	 * @param <T> the output type
	 * @return a dataset of T
	 * @throws IllegalArgumentException
	 */
	public <T> DataSet<T> reduceOnEdges(EdgesFunction<K, EV, T> edgesFunction,
			EdgeDirection direction) throws IllegalArgumentException {

		switch (direction) {
		case IN:
			return edges.map(new ProjectVertexIdMap<K, EV>(1))
					.groupBy(0).reduceGroup(new ApplyGroupReduceFunction<K, EV, T>(edgesFunction));
		case OUT:
			return edges.map(new ProjectVertexIdMap<K, EV>(0))
					.groupBy(0).reduceGroup(new ApplyGroupReduceFunction<K, EV, T>(edgesFunction));
		case ALL:
			return edges.flatMap(new EmitOneEdgePerNode<K, VV, EV>()).groupBy(0)
					.reduceGroup(new ApplyGroupReduceFunction<K, EV, T>(edgesFunction));
		default:
			throw new IllegalArgumentException("Illegal edge direction");
		}
	}

	private static final class ProjectVertexIdMap<K extends Comparable<K> & Serializable, 
		EV extends Serializable> implements MapFunction<Edge<K, EV>, Tuple2<K, Edge<K, EV>>> {

		private int fieldPosition;

		public ProjectVertexIdMap(int position) {
			this.fieldPosition = position;
		}

		@SuppressWarnings("unchecked")
		public Tuple2<K, Edge<K, EV>> map(Edge<K, EV> edge) {
			return new Tuple2<K, Edge<K, EV>>((K) edge.getField(fieldPosition), edge);
		}
	}

	private static final class ApplyGroupReduceFunction<K extends Comparable<K> & Serializable, 
		EV extends Serializable, T> implements GroupReduceFunction<Tuple2<K, Edge<K, EV>>, T>,
		ResultTypeQueryable<T> {

		private EdgesFunction<K, EV, T> function;

		public ApplyGroupReduceFunction(EdgesFunction<K, EV, T> fun) {
			this.function = fun;
		}

		public void reduce(Iterable<Tuple2<K, Edge<K, EV>>> edges,
				Collector<T> out) throws Exception {
			out.collect(function.iterateEdges(edges));
		}

		@Override
		public TypeInformation<T> getProducedType() {
			return TypeExtractor.createTypeInfo(EdgesFunction.class, function.getClass(), 2, null, null);
		}
	}

	private static final class EmitOneEdgePerNode<K extends Comparable<K> & Serializable, 
		VV extends Serializable, EV extends Serializable> implements FlatMapFunction<
		Edge<K, EV>, Tuple2<K, Edge<K, EV>>> {
		public void flatMap(Edge<K, EV> edge, Collector<Tuple2<K, Edge<K, EV>>> out) {
			out.collect(new Tuple2<K, Edge<K, EV>>(edge.getSource(), edge));
			out.collect(new Tuple2<K, Edge<K, EV>>(edge.getTarget(), edge));
		}
	}

	private static final class EmitOneEdgeWithNeighborPerNode<K extends Comparable<K> & Serializable, 
		VV extends Serializable, EV extends Serializable> implements FlatMapFunction<
		Edge<K, EV>, Tuple3<K, K, Edge<K, EV>>> {
		public void flatMap(Edge<K, EV> edge, Collector<Tuple3<K, K, Edge<K, EV>>> out) {
			out.collect(new Tuple3<K, K, Edge<K, EV>>(edge.getSource(), edge.getTarget(), edge));
			out.collect(new Tuple3<K, K, Edge<K, EV>>(edge.getTarget(), edge.getSource(), edge));
		}
	}

	private static final class ApplyCoGroupFunction<K extends Comparable<K> & Serializable, 
		VV extends Serializable, EV extends Serializable, T> 
		implements CoGroupFunction<Vertex<K, VV>, Edge<K, EV>, T>,
		ResultTypeQueryable<T> {
		
		private EdgesFunctionWithVertexValue<K, VV, EV, T> function;
		
		public ApplyCoGroupFunction (EdgesFunctionWithVertexValue<K, VV, EV, T> fun) {
			this.function = fun;
		}
		public void coGroup(Iterable<Vertex<K, VV>> vertex,
				Iterable<Edge<K, EV>> edges, Collector<T> out) throws Exception {
			out.collect(function.iterateEdges(vertex.iterator().next(), edges));
		}

		@Override
		public TypeInformation<T> getProducedType() {
			return TypeExtractor.createTypeInfo(EdgesFunctionWithVertexValue.class, function.getClass(), 3, null, null);
		}
	}

	private static final class ApplyCoGroupFunctionOnAllEdges<K extends Comparable<K> & Serializable, 
		VV extends Serializable, EV extends Serializable, T> 
		implements CoGroupFunction<Vertex<K, VV>, Tuple2<K, Edge<K, EV>>, T>,
		ResultTypeQueryable<T> {

	private EdgesFunctionWithVertexValue<K, VV, EV, T> function;

	public ApplyCoGroupFunctionOnAllEdges (EdgesFunctionWithVertexValue<K, VV, EV, T> fun) {
		this.function = fun;
	}

	public void coGroup(Iterable<Vertex<K, VV>> vertex, final Iterable<Tuple2<K, Edge<K, EV>>> keysWithEdges, 
			Collector<T> out) throws Exception {

		final Iterator<Edge<K, EV>> edgesIterator = new Iterator<Edge<K,EV>>() {

			final Iterator<Tuple2<K, Edge<K, EV>>> keysWithEdgesIterator = keysWithEdges.iterator();

			@Override
			public boolean hasNext() {
				return keysWithEdgesIterator.hasNext();
			}

			@Override
			public Edge<K, EV> next() {
				return keysWithEdgesIterator.next().f1;
			}

			@Override
			public void remove() {
				keysWithEdgesIterator.remove();
			}			
		};

		Iterable<Edge<K, EV>> edgesIterable = new Iterable<Edge<K,EV>>() {
			public Iterator<Edge<K, EV>> iterator() {
				return edgesIterator;
			}
		};

		out.collect(function.iterateEdges(vertex.iterator().next(), edgesIterable));
	}

	@Override
	public TypeInformation<T> getProducedType() {
		return TypeExtractor.createTypeInfo(EdgesFunctionWithVertexValue.class, function.getClass(), 3, null, null);
	}
}

	@ConstantFields("0->1;1->0;2->2")
	private static final class ReverseEdgesMap<K extends Comparable<K> & Serializable, 
		EV extends Serializable> implements MapFunction<Edge<K, EV>,
		Edge<K, EV>> {

		public Edge<K, EV> map(Edge<K, EV> value) {
			return new Edge<K, EV>(value.f1, value.f0, value.f2);
		}
	}

	/**
	 * Reverse the direction of the edges in the graph
	 * @return a new graph with all edges reversed
	 * @throws UnsupportedOperationException
	 */
	public Graph<K, VV, EV> reverse() throws UnsupportedOperationException {
<<<<<<< HEAD
		DataSet<Edge<K, EV>> reversedEdges = edges.map(new ReverseEdgesMap<K, EV>());
		return new Graph<K, VV, EV>(vertices, reversedEdges, this.context);
=======
		if (this.isUndirected) {
			throw new UnsupportedOperationException("The graph is already undirected.");
		}
		else {
			DataSet<Edge<K, EV>> undirectedEdges = edges.map(new ReverseEdgesMap<K, EV>());
			return new Graph<K, VV, EV>(this.vertices, undirectedEdges, this.context, true);
		}
>>>>>>> 87fb98cb
	}

	/**
	 * @return Singleton DataSet containing the vertex count
	 */
	public DataSet<Integer> numberOfVertices () {
        return GraphUtils.count(vertices, context);
    }

	/**
	 * @return Singleton DataSet containing the edge count
	 */
	public DataSet<Integer> numberOfEdges () {
        return GraphUtils.count(edges, context);
    }

    /**
     * @return The IDs of the vertices as DataSet
     */
    public DataSet<K> getVertexIds () {
        return vertices.map(new ExtractVertexIDMapper<K, VV>());
    }
    
    private static final class ExtractVertexIDMapper<K extends Comparable<K> & Serializable, 
    	VV extends Serializable> implements MapFunction<Vertex<K, VV>, K> {
            @Override
            public K map(Vertex<K, VV> vertex) {
                return vertex.f0;
            }
    }

    /**
     * @return The IDs of the edges as DataSet
     */
    public DataSet<Tuple2<K, K>> getEdgeIds () {
        return edges.map(new ExtractEdgeIDsMapper<K, EV>());
    }
    
    private static final class ExtractEdgeIDsMapper<K extends Comparable<K> & Serializable, 
    	EV extends Serializable> implements MapFunction<Edge<K, EV>, Tuple2<K, K>> {
            @Override
            public Tuple2<K, K> map(Edge<K, EV> edge) throws Exception {
                return new Tuple2<K,K>(edge.f0, edge.f1);
            }
    }

	/**
	 * Checks the weak connectivity of a graph.
	 * @param maxIterations the maximum number of iterations for the inner delta iteration
	 * @return true if the graph is weakly connected.
	 */
	public DataSet<Boolean> isWeaklyConnected (int maxIterations) {
		// first, convert to an undirected graph
		Graph<K, VV, EV> graph = this.getUndirected();

		DataSet<K> vertexIds = graph.getVertexIds();
        DataSet<Tuple2<K,K>> verticesWithInitialIds = vertexIds
                .map(new DuplicateVertexIDMapper<K>());

        DataSet<Tuple2<K,K>> edgeIds = graph.getEdgeIds();

        DeltaIteration<Tuple2<K,K>, Tuple2<K,K>> iteration = verticesWithInitialIds
                .iterateDelta(verticesWithInitialIds, maxIterations, 0);

        DataSet<Tuple2<K, K>> changes = iteration.getWorkset()
                .join(edgeIds, JoinHint.REPARTITION_SORT_MERGE)
                .where(0).equalTo(0)
                .with(new FindNeighborsJoin<K>())
                .groupBy(0)
                .aggregate(Aggregations.MIN, 1)
                .join(iteration.getSolutionSet(), JoinHint.REPARTITION_SORT_MERGE)
                .where(0).equalTo(0)
                .with(new VertexWithNewComponentJoin<K>());

        DataSet<Tuple2<K, K>> components = iteration.closeWith(changes, changes);
        DataSet<Boolean> result = GraphUtils.count(components.groupBy(1).reduceGroup(
        		new EmitFirstReducer<K>()), context).map(new CheckIfOneComponentMapper());	
        return result;
    }
	
	private static final class DuplicateVertexIDMapper<K> implements MapFunction<K, Tuple2<K, K>> {
            @Override
            public Tuple2<K, K> map(K k) {
                return new Tuple2<K, K>(k, k);
            }
	}
	
	private static final class FindNeighborsJoin<K> implements JoinFunction<Tuple2<K, K>, Tuple2<K, K>, 
		Tuple2<K, K>> {
        @Override
        public Tuple2<K, K> join(Tuple2<K, K> vertexWithComponent, Tuple2<K, K> edge) {
            return new Tuple2<K,K>(edge.f1, vertexWithComponent.f1);
        }
	}

	private static final class VertexWithNewComponentJoin<K extends Comparable<K>> 
		implements FlatJoinFunction<Tuple2<K, K>, Tuple2<K, K>, Tuple2<K, K>> {
        @Override
        public void join(Tuple2<K, K> candidate, Tuple2<K, K> old, Collector<Tuple2<K, K>> out) {
            if (candidate.f1.compareTo(old.f1) < 0) {
                out.collect(candidate);
            }
        }
	}
	
	private static final class EmitFirstReducer<K> implements 
		GroupReduceFunction<Tuple2<K, K>, Tuple2<K, K>> {
		public void reduce(Iterable<Tuple2<K, K>> values, Collector<Tuple2<K, K>> out) {
			out.collect(values.iterator().next());			
		}
	}
	
	private static final class CheckIfOneComponentMapper implements MapFunction<Integer, Boolean> {
        @Override
        public Boolean map(Integer n) {
        	return (n == 1);
        }
	}
	
	/**
	 * Adds the input vertex and edges to the graph.
	 * If the vertex already exists in the graph, it will not be added again,
	 * but the given edges will.
	 * @param vertex the vertex to add to the graph
	 * @param edges a list of edges to add to the grap
	 * @return the new graph containing the existing and newly added vertices and edges
	 */
	@SuppressWarnings("unchecked")
	public Graph<K, VV, EV> addVertex (final Vertex<K,VV> vertex, List<Edge<K, EV>> edges) {
    	DataSet<Vertex<K, VV>> newVertex = this.context.fromElements(vertex);

    	// Take care of empty edge set
    	if (edges.isEmpty()) {
    		return new Graph(this.vertices.union(newVertex).distinct(), this.edges, this.context);
    	}

    	// Add the vertex and its edges
    	DataSet<Vertex<K, VV>> newVertices = this.vertices.union(newVertex).distinct();
    	DataSet<Edge<K, EV>> newEdges = this.edges.union(context.fromCollection(edges));

    	return new Graph(newVertices, newEdges, this.context);
    }

    /**
     * Adds the given edge to the graph.
     * If the source and target vertices do not exist in the graph,
     * they will also be added.
     * @param source the source vertex of the edge
     * @param target the target vertex of the edge
     * @param edgeValue the edge value
     * @return the new graph containing the existing vertices and edges plus the newly added edge
     */
    public Graph<K, VV, EV> addEdge (Vertex<K,VV> source, Vertex<K,VV> target, EV edgeValue) {
    	Graph<K,VV,EV> partialGraph = fromCollection(
				Arrays.asList(source, target),
				Arrays.asList(new Edge<K, EV>(source.f0, target.f0, edgeValue)),
				this.context
		);
        return this.union(partialGraph);
    }

	/**
	 * Removes the given vertex and its edges from the graph.
	 * @param vertex the vertex to remove
	 * @return the new graph containing the existing vertices and edges without the removed vertex and its edges
	 */
	public Graph<K, VV, EV> removeVertex (Vertex<K,VV> vertex) {

		DataSet<Vertex<K, VV>> newVertices = getVertices().filter(
				new RemoveVertexFilter<K, VV>(vertex));
		DataSet<Edge<K, EV>> newEdges = getEdges().filter(
				new VertexRemovalEdgeFilter<K, VV, EV>(vertex));
        return new Graph<K, VV, EV>(newVertices, newEdges, this.context);
    }
    
    private static final class RemoveVertexFilter<K extends Comparable<K> & Serializable, 
		VV extends Serializable> implements FilterFunction<Vertex<K, VV>> {

    	private Vertex<K, VV> vertexToRemove;

        public RemoveVertexFilter(Vertex<K, VV> vertex) {
        	vertexToRemove = vertex;
		}

        @Override
        public boolean filter(Vertex<K, VV> vertex) throws Exception {
        	return !vertex.f0.equals(vertexToRemove.f0);
        }
    }
    
    private static final class VertexRemovalEdgeFilter<K extends Comparable<K> & Serializable, 
    	VV extends Serializable, EV extends Serializable> implements FilterFunction<Edge<K, EV>> {

    	private Vertex<K, VV> vertexToRemove;

        public VertexRemovalEdgeFilter(Vertex<K, VV> vertex) {
			vertexToRemove = vertex;
		}

        @Override
        public boolean filter(Edge<K, EV> edge) throws Exception {
        	
        	if (edge.f0.equals(vertexToRemove.f0)) {
                return false;
            }
            if (edge.f1.equals(vertexToRemove.f0)) {
                return false;
            }
            return true;
        }
    }

    /**
     * Removes all edges that match the given edge from the graph.
     * @param edge the edge to remove
     * @return the new graph containing the existing vertices and edges without the removed edges
     */
    public Graph<K, VV, EV> removeEdge (Edge<K, EV> edge) {
		DataSet<Edge<K, EV>> newEdges = getEdges().filter(
				new EdgeRemovalEdgeFilter<K, EV>(edge));
        return new Graph<K, VV, EV>(this.vertices, newEdges, this.context);
    }
    
    private static final class EdgeRemovalEdgeFilter<K extends Comparable<K> & Serializable, 
		EV extends Serializable> implements FilterFunction<Edge<K, EV>> {
    	private Edge<K, EV> edgeToRemove;

        public EdgeRemovalEdgeFilter(Edge<K, EV> edge) {
			edgeToRemove = edge;
		}

        @Override
        public boolean filter(Edge<K, EV> edge) {
    		return (!(edge.f0.equals(edgeToRemove.f0) 
    				&& edge.f1.equals(edgeToRemove.f1)));
        }
    }

    /**
     * Performs union on the vertices and edges sets of the input graphs
     * removing duplicate vertices but maintaining duplicate edges.
     * @param graph the graph to perform union with
     * @return a new graph
     */
    public Graph<K, VV, EV> union (Graph<K, VV, EV> graph) {
        DataSet<Vertex<K,VV>> unionedVertices = graph.getVertices().union(this.getVertices()).distinct();
        DataSet<Edge<K,EV>> unionedEdges = graph.getEdges().union(this.getEdges());
        return new Graph<K,VV,EV>(unionedVertices, unionedEdges, this.context);
    }

	/**
	 * Runs a Vertex-Centric iteration on the graph.
	 * @param vertexUpdateFunction the vertex update function
	 * @param messagingFunction the messaging function
	 * @param maximumNumberOfIterations maximum number of iterations to perform
	 * @return
	 */
	public <M>Graph<K, VV, EV> runVertexCentricIteration(VertexUpdateFunction<K, VV, M> vertexUpdateFunction,
    		MessagingFunction<K, VV, M, EV> messagingFunction, int maximumNumberOfIterations) {
    	DataSet<Vertex<K, VV>> newVertices = vertices.runOperation(
    	                     VertexCentricIteration.withEdges(edges,
						vertexUpdateFunction, messagingFunction, maximumNumberOfIterations));
		return new Graph<K, VV, EV>(newVertices, this.edges, this.context);
    }

	public Graph<K, VV, EV> run (GraphAlgorithm<K, VV, EV> algorithm) {
		return algorithm.run(this);
	}

	/**
	 * Compute an aggregate over the neighbors (edges and vertices) of each vertex.
	 * The function applied on the neighbors has access to the vertex value.
	 * @param neighborsFunction the function to apply to the neighborhood
	 * @param direction the edge direction (in-, out-, all-)
	 * @param <T> the output type
	 * @return a dataset of a T
	 * @throws IllegalArgumentException
	 */
	public <T> DataSet<T> reduceOnNeighbors(NeighborsFunctionWithVertexValue<K, VV, EV, T> neighborsFunction,
			EdgeDirection direction) throws IllegalArgumentException {
		switch (direction) {
		case IN:
			// create <edge-sourceVertex> pairs
			DataSet<Tuple2<Edge<K, EV>, Vertex<K, VV>>> edgesWithSources = edges.join(this.vertices)
				.where(0).equalTo(0);
			return vertices.coGroup(edgesWithSources).where(0).equalTo("f0.f1").with(
					new ApplyNeighborCoGroupFunction<K, VV, EV, T>(neighborsFunction));
		case OUT:
			// create <edge-targetVertex> pairs
			DataSet<Tuple2<Edge<K, EV>, Vertex<K, VV>>> edgesWithTargets = edges.join(this.vertices)
				.where(1).equalTo(0);
			return vertices.coGroup(edgesWithTargets).where(0).equalTo("f0.f0").with(
					new ApplyNeighborCoGroupFunction<K, VV, EV, T>(neighborsFunction));
		case ALL:
			// create <edge-sourceOrTargetVertex> pairs
			DataSet<Tuple3<K, Edge<K, EV>, Vertex<K, VV>>> edgesWithNeighbors = edges.flatMap(
					new EmitOneEdgeWithNeighborPerNode<K, VV, EV>()).join(this.vertices)
					.where(1).equalTo(0).with(new ProjectEdgeWithNeighbor<K, VV, EV>());

			return vertices.coGroup(edgesWithNeighbors).where(0).equalTo(0)
					.with(new ApplyCoGroupFunctionOnAllNeighbors<K, VV, EV, T>(neighborsFunction));
		default:
			throw new IllegalArgumentException("Illegal edge direction");
		}
	}

	/**
	 * Compute an aggregate over the neighbors (edges and vertices) of each vertex.
	 * The function applied on the neighbors only has access to the vertex id
	 * (not the vertex value).
	 * @param neighborsFunction the function to apply to the neighborhood
	 * @param direction the edge direction (in-, out-, all-)
	 * @param <T> the output type
	 * @return a dataset of a T
	 * @throws IllegalArgumentException
	 */
	public <T> DataSet<T> reduceOnNeighbors(NeighborsFunction<K, VV, EV, T> neighborsFunction,
			EdgeDirection direction) throws IllegalArgumentException {
		switch (direction) {
		case IN:
			// create <edge-sourceVertex> pairs
			DataSet<Tuple3<K, Edge<K, EV>, Vertex<K, VV>>> edgesWithSources = edges.join(this.vertices)
				.where(0).equalTo(0).with(new ProjectVertexIdJoin<K, VV, EV>(1));
			return edgesWithSources.groupBy(0).reduceGroup(
					new ApplyNeighborGroupReduceFunction<K, VV, EV, T>(neighborsFunction));
		case OUT:
			// create <edge-targetVertex> pairs
			DataSet<Tuple3<K, Edge<K, EV>, Vertex<K, VV>>> edgesWithTargets = edges.join(this.vertices)
			.where(1).equalTo(0).with(new ProjectVertexIdJoin<K, VV, EV>(0));
		return edgesWithTargets.groupBy(0).reduceGroup(
				new ApplyNeighborGroupReduceFunction<K, VV, EV, T>(neighborsFunction));
		case ALL:
			// create <edge-sourceOrTargetVertex> pairs
			DataSet<Tuple3<K, Edge<K, EV>, Vertex<K, VV>>> edgesWithNeighbors = edges.flatMap(
					new EmitOneEdgeWithNeighborPerNode<K, VV, EV>()).join(this.vertices)
					.where(1).equalTo(0).with(new ProjectEdgeWithNeighbor<K, VV, EV>());

			return edgesWithNeighbors.groupBy(0).reduceGroup(
					new ApplyNeighborGroupReduceFunction<K, VV, EV, T>(neighborsFunction));
		default:
			throw new IllegalArgumentException("Illegal edge direction");
		}
	}

	private static final class ApplyNeighborGroupReduceFunction<K extends Comparable<K> & Serializable, 
		VV extends Serializable, EV extends Serializable, T> implements GroupReduceFunction<
		Tuple3<K, Edge<K, EV>, Vertex<K, VV>>, T>,	ResultTypeQueryable<T> {
	
		private NeighborsFunction<K, VV, EV, T> function;
	
		public ApplyNeighborGroupReduceFunction(NeighborsFunction<K, VV, EV, T> fun) {
			this.function = fun;
		}
	
		public void reduce(Iterable<Tuple3<K, Edge<K, EV>, Vertex<K, VV>>> edges,
				Collector<T> out) throws Exception {
			out.collect(function.iterateNeighbors(edges));
			
		}

		@Override
		public TypeInformation<T> getProducedType() {
			return TypeExtractor.createTypeInfo(NeighborsFunction.class, function.getClass(), 3, null, null);
		}	
	}

	private static final class ProjectVertexIdJoin<K extends Comparable<K> & Serializable, 
		VV extends Serializable, EV extends Serializable> implements FlatJoinFunction<Edge<K, EV>, 
		Vertex<K, VV>, Tuple3<K, Edge<K, EV>, Vertex<K, VV>>> {

		private int fieldPosition;

		public ProjectVertexIdJoin(int position) {
			this.fieldPosition = position;
		}
		@SuppressWarnings("unchecked")
		public void join(Edge<K, EV> edge, Vertex<K, VV> otherVertex,
				Collector<Tuple3<K, Edge<K, EV>, Vertex<K, VV>>> out) {
			out.collect(new Tuple3<K, Edge<K, EV>, Vertex<K, VV>>(
					(K)edge.getField(fieldPosition), edge, otherVertex));
		}
	}

	private static final class ProjectEdgeWithNeighbor<K extends Comparable<K> & Serializable, 
		VV extends Serializable, EV extends Serializable> implements 
		FlatJoinFunction<Tuple3<K, K, Edge<K, EV>>, Vertex<K, VV>, Tuple3<K, Edge<K, EV>, Vertex<K, VV>>> {
		public void join(Tuple3<K, K, Edge<K, EV>> keysWithEdge, Vertex<K, VV> neighbor,
				Collector<Tuple3<K, Edge<K, EV>, Vertex<K, VV>>> out) {
			out.collect(new Tuple3<K, Edge<K, EV>, Vertex<K, VV>>(keysWithEdge.f0, 
					keysWithEdge.f2, neighbor));
		}
	}

	private static final class ApplyNeighborCoGroupFunction<K extends Comparable<K> & Serializable, 
		VV extends Serializable, EV extends Serializable, T> 
		implements CoGroupFunction<Vertex<K, VV>, Tuple2<Edge<K, EV>, Vertex<K, VV>>, T>,
		ResultTypeQueryable<T> {
	
		private NeighborsFunctionWithVertexValue<K, VV, EV, T> function;
		
		public ApplyNeighborCoGroupFunction (NeighborsFunctionWithVertexValue<K, VV, EV, T> fun) {
			this.function = fun;
		}
		public void coGroup(Iterable<Vertex<K, VV>> vertex,
				Iterable<Tuple2<Edge<K, EV>, Vertex<K, VV>>> neighbors, Collector<T> out) throws Exception {
			out.collect(function.iterateNeighbors(vertex.iterator().next(), neighbors));
		}
		@Override
		public TypeInformation<T> getProducedType() {
			return TypeExtractor.createTypeInfo(NeighborsFunctionWithVertexValue.class, 
							function.getClass(), 3, null, null);
		}
	}

	private static final class ApplyCoGroupFunctionOnAllNeighbors<K extends Comparable<K> & Serializable, 
		VV extends Serializable, EV extends Serializable, T> 
		implements CoGroupFunction<Vertex<K, VV>, Tuple3<K, Edge<K, EV>, Vertex<K, VV>>, T>,
		ResultTypeQueryable<T> {

		private NeighborsFunctionWithVertexValue<K, VV, EV, T> function;
		
		public ApplyCoGroupFunctionOnAllNeighbors (NeighborsFunctionWithVertexValue<K, VV, EV, T> fun) {
			this.function = fun;
		}

		public void coGroup(Iterable<Vertex<K, VV>> vertex, final Iterable<Tuple3<K, Edge<K, EV>, Vertex<K, VV>>> keysWithNeighbors, 
				Collector<T> out) throws Exception {
		
			final Iterator<Tuple2<Edge<K, EV>, Vertex<K, VV>>> neighborsIterator = new Iterator<Tuple2<Edge<K, EV>, Vertex<K, VV>>>() {
		
				final Iterator<Tuple3<K, Edge<K, EV>, Vertex<K, VV>>> keysWithEdgesIterator = 
						keysWithNeighbors.iterator();
		
				@Override
				public boolean hasNext() {
					return keysWithEdgesIterator.hasNext();
				}
		
				@Override
				public Tuple2<Edge<K, EV>, Vertex<K, VV>> next() {
					Tuple3<K, Edge<K, EV>, Vertex<K, VV>> next = keysWithEdgesIterator.next(); 
					return new Tuple2<Edge<K, EV>, Vertex<K, VV>>(next.f1, next.f2);
				}

				@Override
				public void remove() {
					keysWithEdgesIterator.remove();
				}			
			};
			
			Iterable<Tuple2<Edge<K, EV>, Vertex<K, VV>>> neighborsIterable = new Iterable<Tuple2<Edge<K, EV>, Vertex<K, VV>>>() {
				public Iterator<Tuple2<Edge<K, EV>, Vertex<K, VV>>> iterator() {
					return neighborsIterator;
				}
			};
		
			out.collect(function.iterateNeighbors(vertex.iterator().next(), neighborsIterable));
			}

		@Override
		public TypeInformation<T> getProducedType() {
			return TypeExtractor.createTypeInfo(NeighborsFunctionWithVertexValue.class, 
							function.getClass(), 3, null, null);
		}
	}
}<|MERGE_RESOLUTION|>--- conflicted
+++ resolved
@@ -38,7 +38,6 @@
 import org.apache.flink.api.java.aggregation.Aggregations;
 import org.apache.flink.api.java.functions.FunctionAnnotation.ConstantFields;
 import org.apache.flink.api.java.functions.FunctionAnnotation.ConstantFieldsFirst;
-import org.apache.flink.api.java.io.CsvReader;
 import org.apache.flink.api.java.operators.DeltaIteration;
 import org.apache.flink.api.java.tuple.Tuple1;
 import org.apache.flink.api.java.tuple.Tuple2;
@@ -72,23 +71,6 @@
     private final ExecutionEnvironment context;
 	private final DataSet<Vertex<K, VV>> vertices;
 	private final DataSet<Edge<K, EV>> edges;
-<<<<<<< HEAD
-=======
-	private boolean isUndirected;
-
-	/**
-	 * Creates a graph from two DataSets: vertices and edges
-	 *
-	 * @param vertices a DataSet of vertices.
-	 * @param edges a DataSet of vertices.
-	 * @param context the flink execution environment.
-	 */
-	private Graph(DataSet<Vertex<K, VV>> vertices, DataSet<Edge<K, EV>> edges, ExecutionEnvironment context) {
-
-		/** a graph is directed by default */
-		this(vertices, edges, context, false);
-	}
->>>>>>> 87fb98cb
 
 	/**
 	 * Creates a graph from two DataSets: vertices and edges and allow setting the undirected property
@@ -97,12 +79,7 @@
 	 * @param edges a DataSet of vertices.
 	 * @param context the flink execution environment.
 	 */
-<<<<<<< HEAD
-	public Graph(DataSet<Vertex<K, VV>> vertices, DataSet<Edge<K, EV>> edges, ExecutionEnvironment context) {
-=======
-	private Graph(DataSet<Vertex<K, VV>> vertices, DataSet<Edge<K, EV>> edges, ExecutionEnvironment context,
-			boolean undirected) {
->>>>>>> 87fb98cb
+	private Graph(DataSet<Vertex<K, VV>> vertices, DataSet<Edge<K, EV>> edges, ExecutionEnvironment context) {
 		this.vertices = vertices;
 		this.edges = edges;
         this.context = context;
@@ -413,7 +390,7 @@
 		DataSet<Vertex<K, VV>> resultedVertices = this.getVertices()
 				.coGroup(inputDataSet).where(0).equalTo(0)
 				.with(new ApplyCoGroupToVertexValues<K, VV, T>(mapper));
-		return new Graph(resultedVertices, this.edges, this.context);
+		return new Graph<K, VV, EV>(resultedVertices, this.edges, this.context);
 	}
 
 	private static final class ApplyCoGroupToVertexValues<K extends Comparable<K> & Serializable,
@@ -459,7 +436,7 @@
 		DataSet<Edge<K, EV>> resultedEdges = this.getEdges()
 				.coGroup(inputDataSet).where(0,1).equalTo(0,1)
 				.with(new ApplyCoGroupToEdgeValues<K, EV, T>(mapper));
-		return new Graph(this.vertices, resultedEdges, this.context);
+		return new Graph<K, VV, EV>(this.vertices, resultedEdges, this.context);
 	}
 
 	private static final class ApplyCoGroupToEdgeValues<K extends Comparable<K> & Serializable,
@@ -508,7 +485,7 @@
 				.coGroup(inputDataSet).where(0).equalTo(0)
 				.with(new ApplyCoGroupToEdgeValuesOnEitherSourceOrTarget<K, EV, T>(mapper));
 
-		return new Graph(this.vertices, resultedEdges, this.context);
+		return new Graph<K, VV, EV>(this.vertices, resultedEdges, this.context);
 	}
 
 	private static final class ApplyCoGroupToEdgeValuesOnEitherSourceOrTarget<K extends Comparable<K> & Serializable,
@@ -560,7 +537,7 @@
 				.coGroup(inputDataSet).where(1).equalTo(0)
 				.with(new ApplyCoGroupToEdgeValuesOnEitherSourceOrTarget<K, EV, T>(mapper));
 
-		return new Graph(this.vertices, resultedEdges, this.context);
+		return new Graph<K, VV, EV>(this.vertices, resultedEdges, this.context);
 	}
 
 	/**
@@ -878,18 +855,8 @@
 	 * @throws UnsupportedOperationException
 	 */
 	public Graph<K, VV, EV> reverse() throws UnsupportedOperationException {
-<<<<<<< HEAD
 		DataSet<Edge<K, EV>> reversedEdges = edges.map(new ReverseEdgesMap<K, EV>());
 		return new Graph<K, VV, EV>(vertices, reversedEdges, this.context);
-=======
-		if (this.isUndirected) {
-			throw new UnsupportedOperationException("The graph is already undirected.");
-		}
-		else {
-			DataSet<Edge<K, EV>> undirectedEdges = edges.map(new ReverseEdgesMap<K, EV>());
-			return new Graph<K, VV, EV>(this.vertices, undirectedEdges, this.context, true);
-		}
->>>>>>> 87fb98cb
 	}
 
 	/**
@@ -1023,14 +990,14 @@
 
     	// Take care of empty edge set
     	if (edges.isEmpty()) {
-    		return new Graph(this.vertices.union(newVertex).distinct(), this.edges, this.context);
+    		return new Graph<K, VV, EV>(this.vertices.union(newVertex).distinct(), this.edges, this.context);
     	}
 
     	// Add the vertex and its edges
     	DataSet<Vertex<K, VV>> newVertices = this.vertices.union(newVertex).distinct();
     	DataSet<Edge<K, EV>> newEdges = this.edges.union(context.fromCollection(edges));
 
-    	return new Graph(newVertices, newEdges, this.context);
+    	return new Graph<K, VV, EV>(newVertices, newEdges, this.context);
     }
 
     /**
