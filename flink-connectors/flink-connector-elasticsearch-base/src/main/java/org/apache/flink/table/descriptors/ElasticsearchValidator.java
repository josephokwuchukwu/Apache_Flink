--- conflicted
+++ resolved
@@ -47,10 +47,6 @@
 	public static final String CONNECTOR_HOSTS_HOSTNAME = "hostname";
 	public static final String CONNECTOR_HOSTS_PORT = "port";
 	public static final String CONNECTOR_HOSTS_PROTOCOL = "protocol";
-<<<<<<< HEAD
-	public static final String CONNECTOR_ENABLE_AUTH = "connector.enable-auth";
-=======
->>>>>>> 91704ccd
 	public static final String CONNECTOR_USERNAME = "connector.username";
 	public static final String CONNECTOR_PASSWORD = "connector.password";
 	public static final String CONNECTOR_INDEX = "connector.index";
@@ -82,29 +78,16 @@
 		properties.validateValue(CONNECTOR_TYPE, CONNECTOR_TYPE_VALUE_ELASTICSEARCH, false);
 		validateVersion(properties);
 		validateHosts(properties);
-<<<<<<< HEAD
-		validateEnableAuth(properties);
-=======
 		validateAuth(properties);
->>>>>>> 91704ccd
 		validateGeneralProperties(properties);
 		validateFailureHandler(properties);
 		validateBulkFlush(properties);
 		validateConnectionProperties(properties);
 	}
 
-<<<<<<< HEAD
-	private void validateEnableAuth(DescriptorProperties properties) {
-		properties.validateBoolean(CONNECTOR_ENABLE_AUTH, true);
-		if (properties.getOptionalBoolean(CONNECTOR_ENABLE_AUTH).isPresent()) {
-			properties.validateString(CONNECTOR_USERNAME, true);
-			properties.validateString(CONNECTOR_PASSWORD, true);
-		}
-=======
 	private void validateAuth(DescriptorProperties properties) {
 		properties.validateString(CONNECTOR_USERNAME, true);
 		properties.validateString(CONNECTOR_PASSWORD, true);
->>>>>>> 91704ccd
 	}
 
 	private void validateVersion(DescriptorProperties properties) {
