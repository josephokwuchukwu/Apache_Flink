/*
 * Licensed to the Apache Software Foundation (ASF) under one
 * or more contributor license agreements.  See the NOTICE file
 * distributed with this work for additional information
 * regarding copyright ownership.  The ASF licenses this file
 * to you under the Apache License, Version 2.0 (the
 * "License"); you may not use this file except in compliance
 * with the License.  You may obtain a copy of the License at
 *
 *    http://www.apache.org/licenses/LICENSE-2.0
 *
 * Unless required by applicable law or agreed to in writing, software
 * distributed under the License is distributed on an "AS IS" BASIS,
 * WITHOUT WARRANTIES OR CONDITIONS OF ANY KIND, either express or implied.
 * See the License for the specific language governing permissions and
 * limitations under the License.
 */

package org.apache.flink.streaming.connectors.elasticsearch;

import org.apache.flink.annotation.Internal;
import org.apache.flink.api.common.functions.RuntimeContext;
import org.apache.flink.api.common.serialization.SerializationSchema;
import org.apache.flink.api.common.typeinfo.TypeInformation;
import org.apache.flink.api.common.typeinfo.Types;
import org.apache.flink.api.java.tuple.Tuple2;
import org.apache.flink.streaming.api.datastream.DataStream;
import org.apache.flink.streaming.api.datastream.DataStreamSink;
import org.apache.flink.streaming.api.functions.sink.SinkFunction;
import org.apache.flink.streaming.connectors.elasticsearch.index.IndexGenerator;
import org.apache.flink.streaming.connectors.elasticsearch.index.IndexGeneratorFactory;
import org.apache.flink.table.api.TableSchema;
import org.apache.flink.table.api.ValidationException;
import org.apache.flink.table.sinks.TableSink;
import org.apache.flink.table.sinks.UpsertStreamTableSink;
import org.apache.flink.table.typeutils.TypeCheckUtils;
import org.apache.flink.table.utils.TableConnectorUtils;
import org.apache.flink.table.utils.TableSchemaUtils;
import org.apache.flink.types.Row;
import org.apache.flink.util.Preconditions;

import org.elasticsearch.action.ActionRequest;
import org.elasticsearch.action.delete.DeleteRequest;
import org.elasticsearch.action.index.IndexRequest;
import org.elasticsearch.action.update.UpdateRequest;
import org.elasticsearch.common.xcontent.XContentType;

import java.io.Serializable;
import java.util.Arrays;
import java.util.List;
import java.util.Map;
import java.util.Objects;

/**
 * A version-agnostic Elasticsearch {@link UpsertStreamTableSink}.
 */
@Internal
public abstract class ElasticsearchUpsertTableSinkBase implements UpsertStreamTableSink<Row> {

	/** Flag that indicates that only inserts are accepted. */
	private final boolean isAppendOnly;

	/** Schema of the table. */
	private final TableSchema schema;

	/** Version-agnostic hosts configuration. */
	private final List<Host> hosts;

	/** Default index for all requests. */
	private final String index;

	/** Default document type for all requests. */
	private final String docType;

	/** Delimiter for composite keys. */
	private final String keyDelimiter;

	/** String literal for null keys. */
	private final String keyNullLiteral;

	/** Serialization schema used for the document. */
	private final SerializationSchema<Row> serializationSchema;

	/** Content type describing the serialization schema. */
	private final XContentType contentType;

	/** Failure handler for failing {@link ActionRequest}s. */
	private final ActionRequestFailureHandler failureHandler;

	/**
	 * Map of optional configuration parameters for the Elasticsearch sink. The config is
	 * internal and can change at any time.
	 */
	private final Map<SinkOption, String> sinkOptions;

	/**
	 * Version-agnostic creation of {@link ActionRequest}s.
	 */
	private final RequestFactory requestFactory;

	/** Key field indices determined by the query. */
	private int[] keyFieldIndices = new int[0];

	public ElasticsearchUpsertTableSinkBase(
			boolean isAppendOnly,
			TableSchema schema,
			List<Host> hosts,
			String index,
			String docType,
			String keyDelimiter,
			String keyNullLiteral,
			SerializationSchema<Row> serializationSchema,
			XContentType contentType,
			ActionRequestFailureHandler failureHandler,
			Map<SinkOption, String> sinkOptions,
			RequestFactory requestFactory) {

		this.isAppendOnly = isAppendOnly;
		this.schema = TableSchemaUtils.checkNoGeneratedColumns(schema);
		this.hosts = Preconditions.checkNotNull(hosts);
		this.index = Preconditions.checkNotNull(index);
		this.keyDelimiter = Preconditions.checkNotNull(keyDelimiter);
		this.keyNullLiteral = Preconditions.checkNotNull(keyNullLiteral);
		this.docType = Preconditions.checkNotNull(docType);
		this.serializationSchema = Preconditions.checkNotNull(serializationSchema);
		this.contentType = Preconditions.checkNotNull(contentType);
		this.failureHandler = Preconditions.checkNotNull(failureHandler);
		this.sinkOptions = Preconditions.checkNotNull(sinkOptions);
		this.requestFactory = Preconditions.checkNotNull(requestFactory);
	}

	@Override
	public void setKeyFields(String[] keyNames) {
		if (keyNames == null) {
			this.keyFieldIndices = new int[0];
			return;
		}

		final String[] fieldNames = getFieldNames();
		final int[] keyFieldIndices = new int[keyNames.length];
		for (int i = 0; i < keyNames.length; i++) {
			keyFieldIndices[i] = -1;
			for (int j = 0; j < fieldNames.length; j++) {
				if (keyNames[i].equals(fieldNames[j])) {
					keyFieldIndices[i] = j;
					break;
				}
			}
			if (keyFieldIndices[i] == -1) {
				throw new RuntimeException("Invalid key fields: " + Arrays.toString(keyNames));
			}
		}

		validateKeyTypes(keyFieldIndices);

		this.keyFieldIndices = keyFieldIndices;
	}

	@Override
	public void setIsAppendOnly(Boolean isAppendOnly) {
		if (this.isAppendOnly && !isAppendOnly) {
			throw new ValidationException(
				"The given query is not supported by this sink because the sink is configured to " +
				"operate in append mode only. Thus, it only support insertions (no queries " +
				"with updating results).");
		}
	}

	@Override
	public TypeInformation<Row> getRecordType() {
		return schema.toRowType();
	}

	@Override
	public DataStreamSink<?> consumeDataStream(DataStream<Tuple2<Boolean, Row>> dataStream) {
		final ElasticsearchUpsertSinkFunction upsertFunction =
			new ElasticsearchUpsertSinkFunction(
				IndexGeneratorFactory.createIndexGenerator(index, schema),
				docType,
				keyDelimiter,
				keyNullLiteral,
				serializationSchema,
				contentType,
				requestFactory,
				keyFieldIndices);
		final SinkFunction<Tuple2<Boolean, Row>> sinkFunction = createSinkFunction(
			hosts,
			failureHandler,
			sinkOptions,
			upsertFunction);
		return dataStream.addSink(sinkFunction)
			.setParallelism(dataStream.getParallelism())
			.name(TableConnectorUtils.generateRuntimeName(this.getClass(), getFieldNames()));
	}

	@Override
	public TypeInformation<Tuple2<Boolean, Row>> getOutputType() {
		return Types.TUPLE(Types.BOOLEAN, getRecordType());
	}

	@Override
	public String[] getFieldNames() {
		return schema.getFieldNames();
	}

	@Override
	public TypeInformation<?>[] getFieldTypes() {
		return schema.getFieldTypes();
	}

	@Override
	public TableSink<Tuple2<Boolean, Row>> configure(String[] fieldNames, TypeInformation<?>[] fieldTypes) {
		if (!Arrays.equals(getFieldNames(), fieldNames) || !Arrays.equals(getFieldTypes(), fieldTypes)) {
			throw new ValidationException("Reconfiguration with different fields is not allowed. " +
				"Expected: " + Arrays.toString(getFieldNames()) + " / " + Arrays.toString(getFieldTypes()) + ". " +
				"But was: " + Arrays.toString(fieldNames) + " / " + Arrays.toString(fieldTypes));
		}
		return copy(
			isAppendOnly,
			schema,
			hosts,
			index,
			docType,
			keyDelimiter,
			keyNullLiteral,
			serializationSchema,
			contentType,
			failureHandler,
			sinkOptions,
			requestFactory);
	}

	@Override
	public boolean equals(Object o) {
		if (this == o) {
			return true;
		}
		if (o == null || getClass() != o.getClass()) {
			return false;
		}
		ElasticsearchUpsertTableSinkBase that = (ElasticsearchUpsertTableSinkBase) o;
		return Objects.equals(isAppendOnly, that.isAppendOnly) &&
			Objects.equals(schema, that.schema) &&
			Objects.equals(hosts, that.hosts) &&
			Objects.equals(index, that.index) &&
			Objects.equals(docType, that.docType) &&
			Objects.equals(keyDelimiter, that.keyDelimiter) &&
			Objects.equals(keyNullLiteral, that.keyNullLiteral) &&
			Objects.equals(serializationSchema, that.serializationSchema) &&
			Objects.equals(contentType, that.contentType) &&
			Objects.equals(failureHandler, that.failureHandler) &&
			Objects.equals(sinkOptions, that.sinkOptions);
	}

	@Override
	public int hashCode() {
		return Objects.hash(
			isAppendOnly,
			schema,
			hosts,
			index,
			docType,
			keyDelimiter,
			keyNullLiteral,
			serializationSchema,
			contentType,
			failureHandler,
			sinkOptions);
	}

	// --------------------------------------------------------------------------------------------
	// For version-specific implementations
	// --------------------------------------------------------------------------------------------

	protected abstract ElasticsearchUpsertTableSinkBase copy(
		boolean isAppendOnly,
		TableSchema schema,
		List<Host> hosts,
		String index,
		String docType,
		String keyDelimiter,
		String keyNullLiteral,
		SerializationSchema<Row> serializationSchema,
		XContentType contentType,
		ActionRequestFailureHandler failureHandler,
		Map<SinkOption, String> sinkOptions,
		RequestFactory requestFactory);

	protected abstract SinkFunction<Tuple2<Boolean, Row>> createSinkFunction(
		List<Host> hosts,
		ActionRequestFailureHandler failureHandler,
		Map<SinkOption, String> sinkOptions,
		ElasticsearchUpsertSinkFunction upsertFunction);

	// --------------------------------------------------------------------------------------------
	// Helper methods
	// --------------------------------------------------------------------------------------------

	/**
	 * Validate the types that are used for conversion to string.
	 */
	private void validateKeyTypes(int[] keyFieldIndices) {
		final TypeInformation<?>[] types = getFieldTypes();
		for (int keyFieldIndex : keyFieldIndices) {
			final TypeInformation<?> type = types[keyFieldIndex];
			if (!TypeCheckUtils.isSimpleStringRepresentation(type)) {
				throw new ValidationException(
					"Only simple types that can be safely converted into a string representation " +
						"can be used as keys. But was: " + type);
			}
		}
	}

	// --------------------------------------------------------------------------------------------
	// Helper classes
	// --------------------------------------------------------------------------------------------

	/**
	 * Keys for optional parameterization of the sink.
	 */
	public enum SinkOption {
<<<<<<< HEAD
		CONNECTOR_ENABLE_AUTH,
=======
>>>>>>> 91704ccd
		CONNECTOR_USERNAME,
		CONNECTOR_PASSWORD,
		DISABLE_FLUSH_ON_CHECKPOINT,
		BULK_FLUSH_MAX_ACTIONS,
		BULK_FLUSH_MAX_SIZE,
		BULK_FLUSH_INTERVAL,
		BULK_FLUSH_BACKOFF_ENABLED,
		BULK_FLUSH_BACKOFF_TYPE,
		BULK_FLUSH_BACKOFF_RETRIES,
		BULK_FLUSH_BACKOFF_DELAY,
		REST_MAX_RETRY_TIMEOUT,
		REST_PATH_PREFIX
	}

	/**
	 * Entity for describing a host of Elasticsearch.
	 */
	public static class Host {
		public final String hostname;
		public final int port;
		public final String protocol;

		public Host(String hostname, int port, String protocol) {
			this.hostname = hostname;
			this.port = port;
			this.protocol = protocol;
		}

		@Override
		public boolean equals(Object o) {
			if (this == o) {
				return true;
			}
			if (o == null || getClass() != o.getClass()) {
				return false;
			}
			Host host = (Host) o;
			return port == host.port &&
				Objects.equals(hostname, host.hostname) &&
				Objects.equals(protocol, host.protocol);
		}

		@Override
		public int hashCode() {
			return Objects.hash(
				hostname,
				port,
				protocol);
		}

		@Override
		public String toString() {
			return protocol + "://"
				+ hostname + ":"
				+ port;
		}
	}

	/**
	 * For version-agnostic creating of {@link ActionRequest}s.
	 */
	public interface RequestFactory extends Serializable {

		/**
		 * Creates an update request to be added to a {@link RequestIndexer}.
		 * Note: the type field has been deprecated since Elasticsearch 7.x and it would not take any effort.
		 */
		UpdateRequest createUpdateRequest(
			String index,
			String docType,
			String key,
			XContentType contentType,
			byte[] document);

		/**
		 * Creates an index request to be added to a {@link RequestIndexer}.
		 * Note: the type field has been deprecated since Elasticsearch 7.x and it would not take any effort.
		 */
		IndexRequest createIndexRequest(
			String index,
			String docType,
			XContentType contentType,
			byte[] document);

		/**
		 * Creates a delete request to be added to a {@link RequestIndexer}.
		 * Note: the type field has been deprecated since Elasticsearch 7.x and it would not take any effort.
		 */
		DeleteRequest createDeleteRequest(
			String index,
			String docType,
			String key);
	}

	/**
	 * Sink function for converting upserts into Elasticsearch {@link ActionRequest}s.
	 */
	public static class ElasticsearchUpsertSinkFunction implements ElasticsearchSinkFunction<Tuple2<Boolean, Row>> {

		private final IndexGenerator indexGenerator;
		private final String docType;
		private final String keyDelimiter;
		private final String keyNullLiteral;
		private final SerializationSchema<Row> serializationSchema;
		private final XContentType contentType;
		private final RequestFactory requestFactory;
		private final int[] keyFieldIndices;

		public ElasticsearchUpsertSinkFunction(
				IndexGenerator indexGenerator,
				String docType,
				String keyDelimiter,
				String keyNullLiteral,
				SerializationSchema<Row> serializationSchema,
				XContentType contentType,
				RequestFactory requestFactory,
				int[] keyFieldIndices) {

			this.indexGenerator = Preconditions.checkNotNull(indexGenerator);
			this.docType = Preconditions.checkNotNull(docType);
			this.keyDelimiter = Preconditions.checkNotNull(keyDelimiter);
			this.serializationSchema = Preconditions.checkNotNull(serializationSchema);
			this.contentType = Preconditions.checkNotNull(contentType);
			this.keyFieldIndices = Preconditions.checkNotNull(keyFieldIndices);
			this.requestFactory = Preconditions.checkNotNull(requestFactory);
			this.keyNullLiteral = Preconditions.checkNotNull(keyNullLiteral);
		}

		@Override
		public void open() {
			indexGenerator.open();
		}

		@Override
		public void process(Tuple2<Boolean, Row> element, RuntimeContext ctx, RequestIndexer indexer) {

			final String formattedIndex = indexGenerator.generate(element.f1);
			if (element.f0) {
				processUpsert(element.f1, indexer, formattedIndex);
			} else {
				processDelete(element.f1, indexer, formattedIndex);
			}
		}

		private void processUpsert(Row row, RequestIndexer indexer, String formattedIndex) {
			final byte[] document = serializationSchema.serialize(row);
			if (keyFieldIndices.length == 0) {
				final IndexRequest indexRequest = requestFactory.createIndexRequest(
					formattedIndex,
					docType,
					contentType,
					document);
				indexer.add(indexRequest);
			} else {
				final String key = createKey(row);
				final UpdateRequest updateRequest = requestFactory.createUpdateRequest(
					formattedIndex,
					docType,
					key,
					contentType,
					document);
				indexer.add(updateRequest);
			}
		}

		private void processDelete(Row row, RequestIndexer indexer, String formattedIndex) {
			final String key = createKey(row);
			final DeleteRequest deleteRequest = requestFactory.createDeleteRequest(
				formattedIndex,
				docType,
				key);
			indexer.add(deleteRequest);
		}

		private String createKey(Row row) {
			final StringBuilder builder = new StringBuilder();
			for (int i = 0; i < keyFieldIndices.length; i++) {
				final int keyFieldIndex = keyFieldIndices[i];
				if (i > 0) {
					builder.append(keyDelimiter);
				}
				final Object value = row.getField(keyFieldIndex);
				if (value == null) {
					builder.append(keyNullLiteral);
				} else {
					builder.append(value.toString());
				}
			}
			return builder.toString();
		}

		@Override
		public boolean equals(Object o) {
			if (this == o) {
				return true;
			}
			if (o == null || getClass() != o.getClass()) {
				return false;
			}
			ElasticsearchUpsertSinkFunction that = (ElasticsearchUpsertSinkFunction) o;
			return Objects.equals(indexGenerator, that.indexGenerator) &&
				Objects.equals(docType, that.docType) &&
				Objects.equals(keyDelimiter, that.keyDelimiter) &&
				Objects.equals(keyNullLiteral, that.keyNullLiteral) &&
				Objects.equals(serializationSchema, that.serializationSchema) &&
				contentType == that.contentType &&
				Objects.equals(requestFactory, that.requestFactory) &&
				Arrays.equals(keyFieldIndices, that.keyFieldIndices);
		}

		@Override
		public int hashCode() {
			int result = Objects.hash(
				indexGenerator,
				docType,
				keyDelimiter,
				keyNullLiteral,
				serializationSchema,
				contentType,
				requestFactory);
			result = 31 * result + Arrays.hashCode(keyFieldIndices);
			return result;
		}
	}
}<|MERGE_RESOLUTION|>--- conflicted
+++ resolved
@@ -319,10 +319,6 @@
 	 * Keys for optional parameterization of the sink.
 	 */
 	public enum SinkOption {
-<<<<<<< HEAD
-		CONNECTOR_ENABLE_AUTH,
-=======
->>>>>>> 91704ccd
 		CONNECTOR_USERNAME,
 		CONNECTOR_PASSWORD,
 		DISABLE_FLUSH_ON_CHECKPOINT,
