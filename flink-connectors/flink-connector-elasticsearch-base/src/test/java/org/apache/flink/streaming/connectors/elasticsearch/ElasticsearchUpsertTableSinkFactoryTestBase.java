/*
 * Licensed to the Apache Software Foundation (ASF) under one
 * or more contributor license agreements.  See the NOTICE file
 * distributed with this work for additional information
 * regarding copyright ownership.  The ASF licenses this file
 * to you under the Apache License, Version 2.0 (the
 * "License"); you may not use this file except in compliance
 * with the License.  You may obtain a copy of the License at
 *
 *    http://www.apache.org/licenses/LICENSE-2.0
 *
 * Unless required by applicable law or agreed to in writing, software
 * distributed under the License is distributed on an "AS IS" BASIS,
 * WITHOUT WARRANTIES OR CONDITIONS OF ANY KIND, either express or implied.
 * See the License for the specific language governing permissions and
 * limitations under the License.
 */

package org.apache.flink.streaming.connectors.elasticsearch;

import org.apache.flink.api.common.serialization.SerializationSchema;
import org.apache.flink.formats.json.JsonRowSerializationSchema;
import org.apache.flink.streaming.connectors.elasticsearch.ElasticsearchUpsertTableSinkBase.Host;
import org.apache.flink.streaming.connectors.elasticsearch.ElasticsearchUpsertTableSinkBase.SinkOption;
import org.apache.flink.streaming.connectors.elasticsearch.index.IndexGenerator;
import org.apache.flink.streaming.connectors.elasticsearch.index.IndexGeneratorFactory;
import org.apache.flink.table.api.DataTypes;
import org.apache.flink.table.api.TableSchema;
import org.apache.flink.table.descriptors.Elasticsearch;
import org.apache.flink.table.descriptors.Json;
import org.apache.flink.table.descriptors.Schema;
import org.apache.flink.table.descriptors.TestTableDescriptor;
import org.apache.flink.table.factories.StreamTableSinkFactory;
import org.apache.flink.table.factories.TableFactoryService;
import org.apache.flink.table.sinks.TableSink;
import org.apache.flink.types.Row;
import org.apache.flink.util.TestLogger;

import org.elasticsearch.action.ActionRequest;
import org.elasticsearch.common.xcontent.XContentType;
import org.junit.Test;

import java.util.Collections;
import java.util.HashMap;
import java.util.List;
import java.util.Map;

import static org.junit.Assert.assertEquals;

/**
 * Version-agnostic test base for {@link ElasticsearchUpsertTableSinkFactoryBase}.
 */
public abstract class ElasticsearchUpsertTableSinkFactoryTestBase extends TestLogger {

	protected static final String HOSTNAME = "host1";
	protected static final int PORT = 1234;
	protected static final String SCHEMA = "https";
	protected static final String INDEX = "MyIndex";
	protected static final String DOC_TYPE = "MyType";
	protected static final String KEY_DELIMITER = "#";
	protected static final String KEY_NULL_LITERAL = "";

	private static final String FIELD_KEY = "key";
	private static final String FIELD_FRUIT_NAME = "fruit_name";
	private static final String FIELD_COUNT = "count";
	private static final String FIELD_TS = "ts";

	@Test
	public void testTableSink() {
		// prepare parameters for Elasticsearch table sink

		final TableSchema schema = createTestSchema();

		final ElasticsearchUpsertTableSinkBase expectedSink = getExpectedTableSink(
			false,
			schema,
			Collections.singletonList(new Host(HOSTNAME, PORT, SCHEMA)),
			INDEX,
			DOC_TYPE,
			KEY_DELIMITER,
			KEY_NULL_LITERAL,
			JsonRowSerializationSchema.builder().withTypeInfo(schema.toRowType()).build(),
			XContentType.JSON,
			new DummyFailureHandler(),
			createTestSinkOptions(),
			IndexGeneratorFactory.createIndexGenerator(INDEX, schema));

		// construct table sink using descriptors and table sink factory
		final Map<String, String> elasticSearchProperties = createElasticSearchProperties();
		final TableSink<?> actualSink = TableFactoryService.find(StreamTableSinkFactory.class, elasticSearchProperties)
			.createStreamTableSink(elasticSearchProperties);

		assertEquals(expectedSink, actualSink);
	}

	@Test
	public void testTableSinkWithLegacyProperties() {
		// prepare parameters for Elasticsearch table sink
		final TableSchema schema = createTestSchema();

		final ElasticsearchUpsertTableSinkBase expectedSink = getExpectedTableSink(
			false,
			schema,
			Collections.singletonList(new Host(HOSTNAME, PORT, SCHEMA)),
			INDEX,
			DOC_TYPE,
			KEY_DELIMITER,
			KEY_NULL_LITERAL,
			JsonRowSerializationSchema.builder().withTypeInfo(schema.toRowType()).build(),
			XContentType.JSON,
			new DummyFailureHandler(),
			createTestSinkOptions(),
			IndexGeneratorFactory.createIndexGenerator(INDEX, schema));

		// construct table sink using descriptors and table sink factory
		final Map<String, String> elasticSearchProperties = createElasticSearchProperties();

		final Map<String, String> legacyPropertiesMap = new HashMap<>();
		legacyPropertiesMap.putAll(elasticSearchProperties);
		// use legacy properties
		legacyPropertiesMap.remove("connector.hosts");

		legacyPropertiesMap.put("connector.hosts.0.hostname", "host1");
		legacyPropertiesMap.put("connector.hosts.0.port", "1234");
		legacyPropertiesMap.put("connector.hosts.0.protocol", "https");

		final TableSink<?> actualSink = TableFactoryService.find(StreamTableSinkFactory.class, legacyPropertiesMap)
			.createStreamTableSink(legacyPropertiesMap);

		assertEquals(expectedSink, actualSink);
	}

	protected TableSchema createTestSchema() {
		return TableSchema.builder()
			.field(FIELD_KEY, DataTypes.BIGINT())
			.field(FIELD_FRUIT_NAME, DataTypes.STRING())
			.field(FIELD_COUNT, DataTypes.DECIMAL(10, 4))
			.field(FIELD_TS, DataTypes.TIMESTAMP(3))
			.build();
	}

	protected Map<SinkOption, String> createTestSinkOptions() {
		final Map<SinkOption, String> sinkOptions = new HashMap<>();
<<<<<<< HEAD
		sinkOptions.put(SinkOption.CONNECTOR_ENABLE_AUTH, "true");
=======
>>>>>>> 91704ccd
		sinkOptions.put(SinkOption.CONNECTOR_USERNAME, "elastic");
		sinkOptions.put(SinkOption.CONNECTOR_PASSWORD, "123456");
		sinkOptions.put(SinkOption.BULK_FLUSH_BACKOFF_ENABLED, "true");
		sinkOptions.put(SinkOption.BULK_FLUSH_BACKOFF_TYPE, "EXPONENTIAL");
		sinkOptions.put(SinkOption.BULK_FLUSH_BACKOFF_DELAY, "123");
		sinkOptions.put(SinkOption.BULK_FLUSH_BACKOFF_RETRIES, "3");
		sinkOptions.put(SinkOption.BULK_FLUSH_INTERVAL, "100");
		sinkOptions.put(SinkOption.BULK_FLUSH_MAX_ACTIONS, "1000");
		sinkOptions.put(SinkOption.BULK_FLUSH_MAX_SIZE, "1 mb");
		sinkOptions.put(SinkOption.REST_MAX_RETRY_TIMEOUT, "100");
		sinkOptions.put(SinkOption.REST_PATH_PREFIX, "/myapp");
		return sinkOptions;
	}

	protected Map<String, String> createElasticSearchProperties() {
		return new TestTableDescriptor(
			new Elasticsearch()
				.version(getElasticsearchVersion())
				.host(HOSTNAME, PORT, SCHEMA)
				.enableAuth()
				.userName("elastic")
				.password("123456")
				.index(INDEX)
				.documentType(DOC_TYPE)
				.userName("elastic")
				.password("123456")
				.keyDelimiter(KEY_DELIMITER)
				.keyNullLiteral(KEY_NULL_LITERAL)
				.bulkFlushBackoffExponential()
				.bulkFlushBackoffDelay(123L)
				.bulkFlushBackoffMaxRetries(3)
				.bulkFlushInterval(100L)
				.bulkFlushMaxActions(1000)
				.bulkFlushMaxSize("1 MB")
				.failureHandlerCustom(DummyFailureHandler.class)
				.connectionMaxRetryTimeout(100)
				.connectionPathPrefix("/myapp"))
			.withFormat(
				new Json()
					.deriveSchema())
			.withSchema(
				new Schema()
					.field(FIELD_KEY, DataTypes.BIGINT())
					.field(FIELD_FRUIT_NAME, DataTypes.STRING())
					.field(FIELD_COUNT, DataTypes.DECIMAL(10, 4))
					.field(FIELD_TS, DataTypes.TIMESTAMP(3)))
			.inUpsertMode()
			.toProperties();
	}

	// --------------------------------------------------------------------------------------------
	// For version-specific tests
	// --------------------------------------------------------------------------------------------

	protected abstract String getElasticsearchVersion();

	protected abstract ElasticsearchUpsertTableSinkBase getExpectedTableSink(
		boolean isAppendOnly,
		TableSchema schema,
		List<Host> hosts,
		String index,
		String docType,
		String keyDelimiter,
		String keyNullLiteral,
		SerializationSchema<Row> serializationSchema,
		XContentType contentType,
		ActionRequestFailureHandler failureHandler,
		Map<SinkOption, String> sinkOptions,
		IndexGenerator indexGenerator);

	// --------------------------------------------------------------------------------------------
	// Helper classes
	// --------------------------------------------------------------------------------------------

	/**
	 * Custom failure handler for testing.
	 */
	public static class DummyFailureHandler implements ActionRequestFailureHandler {

		@Override
		public void onFailure(ActionRequest action, Throwable failure, int restStatusCode, RequestIndexer indexer) {
			// do nothing
		}

		@Override
		public boolean equals(Object o) {
			return this == o || o instanceof DummyFailureHandler;
		}

		@Override
		public int hashCode() {
			return DummyFailureHandler.class.hashCode();
		}
	}
}<|MERGE_RESOLUTION|>--- conflicted
+++ resolved
@@ -141,10 +141,6 @@
 
 	protected Map<SinkOption, String> createTestSinkOptions() {
 		final Map<SinkOption, String> sinkOptions = new HashMap<>();
-<<<<<<< HEAD
-		sinkOptions.put(SinkOption.CONNECTOR_ENABLE_AUTH, "true");
-=======
->>>>>>> 91704ccd
 		sinkOptions.put(SinkOption.CONNECTOR_USERNAME, "elastic");
 		sinkOptions.put(SinkOption.CONNECTOR_PASSWORD, "123456");
 		sinkOptions.put(SinkOption.BULK_FLUSH_BACKOFF_ENABLED, "true");
@@ -164,9 +160,6 @@
 			new Elasticsearch()
 				.version(getElasticsearchVersion())
 				.host(HOSTNAME, PORT, SCHEMA)
-				.enableAuth()
-				.userName("elastic")
-				.password("123456")
 				.index(INDEX)
 				.documentType(DOC_TYPE)
 				.userName("elastic")
