--- conflicted
+++ resolved
@@ -167,11 +167,7 @@
 		reducer.setDegreeOfParallelism(noSubTasks);
 
 		FileDataSinkContract<PactString, PactInteger> out = new FileDataSinkContract<PactString, PactInteger>(
-<<<<<<< HEAD
-				WordCountOutFormat.class, output, "Output");
-=======
 				WordCountOutFormat.class, output, "Word Counts");
->>>>>>> b87142ed
 		out.setDegreeOfParallelism(noSubTasks);
 
 		out.setInput(reducer);
