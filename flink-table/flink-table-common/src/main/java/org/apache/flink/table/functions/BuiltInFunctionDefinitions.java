/*
 * Licensed to the Apache Software Foundation (ASF) under one
 * or more contributor license agreements.  See the NOTICE file
 * distributed with this work for additional information
 * regarding copyright ownership.  The ASF licenses this file
 * to you under the Apache License, Version 2.0 (the
 * "License"); you may not use this file except in compliance
 * with the License.  You may obtain a copy of the License at
 *
 *     http://www.apache.org/licenses/LICENSE-2.0
 *
 * Unless required by applicable law or agreed to in writing, software
 * distributed under the License is distributed on an "AS IS" BASIS,
 * WITHOUT WARRANTIES OR CONDITIONS OF ANY KIND, either express or implied.
 * See the License for the specific language governing permissions and
 * limitations under the License.
 */

package org.apache.flink.table.functions;

import org.apache.flink.annotation.PublicEvolving;
import org.apache.flink.table.api.DataTypes;
import org.apache.flink.table.api.TableException;
import org.apache.flink.table.types.inference.ArgumentTypeStrategy;
import org.apache.flink.table.types.inference.ConstantArgumentCount;
import org.apache.flink.table.types.inference.InputTypeStrategies;
import org.apache.flink.table.types.inference.TypeStrategies;
import org.apache.flink.table.types.inference.strategies.SpecificInputTypeStrategies;
import org.apache.flink.table.types.inference.strategies.SpecificTypeStrategies;
import org.apache.flink.table.types.logical.LogicalTypeFamily;
import org.apache.flink.table.types.logical.LogicalTypeRoot;
import org.apache.flink.table.types.logical.StructuredType.StructuredComparision;
import org.apache.flink.table.types.logical.utils.LogicalTypeMerging;
import org.apache.flink.util.Preconditions;

import java.lang.reflect.Field;
import java.util.ArrayList;
import java.util.Arrays;
import java.util.HashSet;
import java.util.List;
import java.util.Set;

import static org.apache.flink.table.functions.FunctionKind.AGGREGATE;
import static org.apache.flink.table.functions.FunctionKind.OTHER;
import static org.apache.flink.table.functions.FunctionKind.SCALAR;
import static org.apache.flink.table.types.inference.InputTypeStrategies.ANY;
import static org.apache.flink.table.types.inference.InputTypeStrategies.COMMON_ARG_NULLABLE;
import static org.apache.flink.table.types.inference.InputTypeStrategies.LITERAL;
import static org.apache.flink.table.types.inference.InputTypeStrategies.NO_ARGS;
import static org.apache.flink.table.types.inference.InputTypeStrategies.OUTPUT_IF_NULL;
import static org.apache.flink.table.types.inference.InputTypeStrategies.and;
import static org.apache.flink.table.types.inference.InputTypeStrategies.commonType;
import static org.apache.flink.table.types.inference.InputTypeStrategies.comparable;
import static org.apache.flink.table.types.inference.InputTypeStrategies.compositeSequence;
import static org.apache.flink.table.types.inference.InputTypeStrategies.logical;
import static org.apache.flink.table.types.inference.InputTypeStrategies.or;
import static org.apache.flink.table.types.inference.InputTypeStrategies.sequence;
import static org.apache.flink.table.types.inference.InputTypeStrategies.varyingSequence;
import static org.apache.flink.table.types.inference.InputTypeStrategies.wildcardWithCount;
import static org.apache.flink.table.types.inference.TypeStrategies.COMMON;
import static org.apache.flink.table.types.inference.TypeStrategies.argument;
import static org.apache.flink.table.types.inference.TypeStrategies.explicit;
import static org.apache.flink.table.types.inference.TypeStrategies.first;
import static org.apache.flink.table.types.inference.TypeStrategies.matchFamily;
import static org.apache.flink.table.types.inference.TypeStrategies.nullable;
import static org.apache.flink.table.types.inference.TypeStrategies.varyingString;
import static org.apache.flink.table.types.inference.strategies.SpecificInputTypeStrategies.TWO_EQUALS_COMPARABLE;
import static org.apache.flink.table.types.inference.strategies.SpecificInputTypeStrategies.TWO_FULLY_COMPARABLE;

/** Dictionary of function definitions for all built-in functions. */
@PublicEvolving
public final class BuiltInFunctionDefinitions {

    // --------------------------------------------------------------------------------------------
    // New stack built-in functions
    // --------------------------------------------------------------------------------------------

    public static final BuiltInFunctionDefinition TYPE_OF =
            BuiltInFunctionDefinition.newBuilder()
                    .name("TYPEOF")
                    .kind(SCALAR)
                    .inputTypeStrategy(
                            or(
                                    sequence(
                                            new String[] {"input"},
                                            new ArgumentTypeStrategy[] {ANY}),
                                    sequence(
                                            new String[] {"input", "force_serializable"},
                                            new ArgumentTypeStrategy[] {
                                                ANY, and(logical(LogicalTypeRoot.BOOLEAN), LITERAL)
                                            })))
                    .outputTypeStrategy(explicit(DataTypes.STRING()))
                    .runtimeClass("org.apache.flink.table.runtime.functions.scalar.TypeOfFunction")
                    .build();

    public static final BuiltInFunctionDefinition IF_NULL =
            BuiltInFunctionDefinition.newBuilder()
                    .name("IFNULL")
                    .kind(SCALAR)
                    .inputTypeStrategy(
                            sequence(
                                    new String[] {"input", "null_replacement"},
                                    new ArgumentTypeStrategy[] {
                                        COMMON_ARG_NULLABLE, COMMON_ARG_NULLABLE
                                    }))
                    .outputTypeStrategy(SpecificTypeStrategies.IF_NULL)
                    .runtimeClass("org.apache.flink.table.runtime.functions.scalar.IfNullFunction")
                    .build();

    public static final BuiltInFunctionDefinition SOURCE_WATERMARK =
            BuiltInFunctionDefinition.newBuilder()
                    .name("SOURCE_WATERMARK")
                    .kind(SCALAR)
                    .inputTypeStrategy(NO_ARGS)
<<<<<<< HEAD
                    .outputTypeStrategy(TypeStrategies.SOURCE_WATERMARK)
=======
                    .outputTypeStrategy(SpecificTypeStrategies.SOURCE_WATERMARK)
>>>>>>> 8758b21b
                    .runtimeClass(
                            "org.apache.flink.table.runtime.functions.scalar.SourceWatermarkFunction")
                    .build();

    // --------------------------------------------------------------------------------------------
    // Logic functions
    // --------------------------------------------------------------------------------------------

    public static final BuiltInFunctionDefinition AND =
            BuiltInFunctionDefinition.newBuilder()
                    .name("and")
                    .kind(SCALAR)
                    .inputTypeStrategy(
                            varyingSequence(
                                    logical(LogicalTypeRoot.BOOLEAN),
                                    logical(LogicalTypeRoot.BOOLEAN),
                                    logical(LogicalTypeRoot.BOOLEAN)))
                    .outputTypeStrategy(nullable(explicit(DataTypes.BOOLEAN())))
                    .build();

    public static final BuiltInFunctionDefinition OR =
            BuiltInFunctionDefinition.newBuilder()
                    .name("or")
                    .kind(SCALAR)
                    .inputTypeStrategy(
                            varyingSequence(
                                    logical(LogicalTypeRoot.BOOLEAN),
                                    logical(LogicalTypeRoot.BOOLEAN),
                                    logical(LogicalTypeRoot.BOOLEAN)))
                    .outputTypeStrategy(nullable(explicit(DataTypes.BOOLEAN())))
                    .build();

    public static final BuiltInFunctionDefinition NOT =
            BuiltInFunctionDefinition.newBuilder()
                    .name("not")
                    .kind(SCALAR)
                    .inputTypeStrategy(sequence(logical(LogicalTypeRoot.BOOLEAN)))
                    .outputTypeStrategy(nullable(explicit(DataTypes.BOOLEAN())))
                    .build();

    public static final BuiltInFunctionDefinition IF =
            BuiltInFunctionDefinition.newBuilder()
                    .name("ifThenElse")
                    .kind(SCALAR)
                    .inputTypeStrategy(
                            compositeSequence()
                                    .argument(logical(LogicalTypeRoot.BOOLEAN))
                                    .subsequence(commonType(2))
                                    .finish())
                    .outputTypeStrategy(argument(1))
                    .build();

    // --------------------------------------------------------------------------------------------
    // Comparison functions
    // --------------------------------------------------------------------------------------------

    public static final BuiltInFunctionDefinition EQUALS =
            BuiltInFunctionDefinition.newBuilder()
                    .name("equals")
                    .kind(SCALAR)
                    .inputTypeStrategy(TWO_EQUALS_COMPARABLE)
                    .outputTypeStrategy(nullable(explicit(DataTypes.BOOLEAN())))
                    .build();

    public static final BuiltInFunctionDefinition GREATER_THAN =
            BuiltInFunctionDefinition.newBuilder()
                    .name("greaterThan")
                    .kind(SCALAR)
                    .inputTypeStrategy(TWO_FULLY_COMPARABLE)
                    .outputTypeStrategy(nullable(explicit(DataTypes.BOOLEAN())))
                    .build();

    public static final BuiltInFunctionDefinition GREATER_THAN_OR_EQUAL =
            BuiltInFunctionDefinition.newBuilder()
                    .name("greaterThanOrEqual")
                    .kind(SCALAR)
                    .inputTypeStrategy(TWO_FULLY_COMPARABLE)
                    .outputTypeStrategy(nullable(explicit(DataTypes.BOOLEAN())))
                    .build();

    public static final BuiltInFunctionDefinition LESS_THAN =
            BuiltInFunctionDefinition.newBuilder()
                    .name("lessThan")
                    .kind(SCALAR)
                    .inputTypeStrategy(TWO_FULLY_COMPARABLE)
                    .outputTypeStrategy(nullable(explicit(DataTypes.BOOLEAN())))
                    .build();

    public static final BuiltInFunctionDefinition LESS_THAN_OR_EQUAL =
            BuiltInFunctionDefinition.newBuilder()
                    .name("lessThanOrEqual")
                    .kind(SCALAR)
                    .inputTypeStrategy(TWO_FULLY_COMPARABLE)
                    .outputTypeStrategy(nullable(explicit(DataTypes.BOOLEAN())))
                    .build();

    public static final BuiltInFunctionDefinition NOT_EQUALS =
            BuiltInFunctionDefinition.newBuilder()
                    .name("notEquals")
                    .kind(SCALAR)
                    .inputTypeStrategy(TWO_EQUALS_COMPARABLE)
                    .outputTypeStrategy(nullable(explicit(DataTypes.BOOLEAN())))
                    .build();

    public static final BuiltInFunctionDefinition IS_NULL =
            BuiltInFunctionDefinition.newBuilder()
                    .name("isNull")
                    .kind(SCALAR)
                    .inputTypeStrategy(wildcardWithCount(ConstantArgumentCount.of(1)))
                    .outputTypeStrategy(explicit(DataTypes.BOOLEAN().notNull()))
                    .build();

    public static final BuiltInFunctionDefinition IS_NOT_NULL =
            BuiltInFunctionDefinition.newBuilder()
                    .name("isNotNull")
                    .kind(SCALAR)
                    .inputTypeStrategy(wildcardWithCount(ConstantArgumentCount.of(1)))
                    .outputTypeStrategy(explicit(DataTypes.BOOLEAN().notNull()))
                    .build();

    public static final BuiltInFunctionDefinition IS_TRUE =
            BuiltInFunctionDefinition.newBuilder()
                    .name("isTrue")
                    .kind(SCALAR)
                    .inputTypeStrategy(sequence(logical(LogicalTypeRoot.BOOLEAN)))
                    .outputTypeStrategy(explicit(DataTypes.BOOLEAN().notNull()))
                    .build();

    public static final BuiltInFunctionDefinition IS_FALSE =
            BuiltInFunctionDefinition.newBuilder()
                    .name("isFalse")
                    .kind(SCALAR)
                    .inputTypeStrategy(sequence(logical(LogicalTypeRoot.BOOLEAN)))
                    .outputTypeStrategy(explicit(DataTypes.BOOLEAN().notNull()))
                    .build();

    public static final BuiltInFunctionDefinition IS_NOT_TRUE =
            BuiltInFunctionDefinition.newBuilder()
                    .name("isNotTrue")
                    .kind(SCALAR)
                    .inputTypeStrategy(sequence(logical(LogicalTypeRoot.BOOLEAN)))
                    .outputTypeStrategy(explicit(DataTypes.BOOLEAN().notNull()))
                    .build();

    public static final BuiltInFunctionDefinition IS_NOT_FALSE =
            BuiltInFunctionDefinition.newBuilder()
                    .name("isNotFalse")
                    .kind(SCALAR)
                    .inputTypeStrategy(sequence(logical(LogicalTypeRoot.BOOLEAN)))
                    .outputTypeStrategy(explicit(DataTypes.BOOLEAN().notNull()))
                    .build();

    public static final BuiltInFunctionDefinition BETWEEN =
            BuiltInFunctionDefinition.newBuilder()
                    .name("between")
                    .kind(SCALAR)
                    .inputTypeStrategy(
                            comparable(ConstantArgumentCount.of(3), StructuredComparision.FULL))
                    .outputTypeStrategy(nullable(explicit(DataTypes.BOOLEAN())))
                    .build();

    public static final BuiltInFunctionDefinition NOT_BETWEEN =
            BuiltInFunctionDefinition.newBuilder()
                    .name("notBetween")
                    .kind(SCALAR)
                    .inputTypeStrategy(
                            comparable(ConstantArgumentCount.of(3), StructuredComparision.FULL))
                    .outputTypeStrategy(nullable(explicit(DataTypes.BOOLEAN())))
                    .build();

    // --------------------------------------------------------------------------------------------
    // Aggregate functions
    // --------------------------------------------------------------------------------------------

    public static final BuiltInFunctionDefinition AVG =
            BuiltInFunctionDefinition.newBuilder()
                    .name("avg")
                    .kind(AGGREGATE)
                    .inputTypeStrategy(sequence(logical(LogicalTypeFamily.NUMERIC)))
                    .outputTypeStrategy(
                            TypeStrategies.aggArg0(LogicalTypeMerging::findAvgAggType, true))
                    .build();

    public static final BuiltInFunctionDefinition COUNT =
            BuiltInFunctionDefinition.newBuilder()
                    .name("count")
                    .kind(AGGREGATE)
                    .inputTypeStrategy(sequence(ANY)) // COUNT(*) is not supported yet
                    .outputTypeStrategy(explicit(DataTypes.BIGINT().notNull()))
                    .build();

    public static final BuiltInFunctionDefinition MAX =
            BuiltInFunctionDefinition.newBuilder()
                    .name("max")
                    .kind(AGGREGATE)
                    .inputTypeStrategy(
                            comparable(ConstantArgumentCount.of(1), StructuredComparision.FULL))
                    .outputTypeStrategy(TypeStrategies.aggArg0(t -> t, true))
                    .build();

    public static final BuiltInFunctionDefinition MIN =
            BuiltInFunctionDefinition.newBuilder()
                    .name("min")
                    .kind(AGGREGATE)
                    .inputTypeStrategy(
                            comparable(ConstantArgumentCount.of(1), StructuredComparision.FULL))
                    .outputTypeStrategy(TypeStrategies.aggArg0(t -> t, true))
                    .build();

    public static final BuiltInFunctionDefinition SUM =
            BuiltInFunctionDefinition.newBuilder()
                    .name("sum")
                    .kind(AGGREGATE)
                    .inputTypeStrategy(sequence(logical(LogicalTypeFamily.NUMERIC)))
                    .outputTypeStrategy(
                            TypeStrategies.aggArg0(LogicalTypeMerging::findSumAggType, true))
                    .build();

    public static final BuiltInFunctionDefinition SUM0 =
            BuiltInFunctionDefinition.newBuilder()
                    .name("sum0")
                    .kind(AGGREGATE)
                    .inputTypeStrategy(sequence(logical(LogicalTypeFamily.NUMERIC)))
                    .outputTypeStrategy(
                            TypeStrategies.aggArg0(LogicalTypeMerging::findSumAggType, false))
                    .build();

    public static final BuiltInFunctionDefinition STDDEV_POP =
            BuiltInFunctionDefinition.newBuilder()
                    .name("stddevPop")
                    .kind(AGGREGATE)
                    .inputTypeStrategy(sequence(logical(LogicalTypeFamily.NUMERIC)))
                    .outputTypeStrategy(
                            TypeStrategies.aggArg0(LogicalTypeMerging::findAvgAggType, true))
                    .build();

    public static final BuiltInFunctionDefinition STDDEV_SAMP =
            BuiltInFunctionDefinition.newBuilder()
                    .name("stddevSamp")
                    .kind(AGGREGATE)
                    .inputTypeStrategy(sequence(logical(LogicalTypeFamily.NUMERIC)))
                    .outputTypeStrategy(
                            TypeStrategies.aggArg0(LogicalTypeMerging::findAvgAggType, true))
                    .build();

    public static final BuiltInFunctionDefinition VAR_POP =
            BuiltInFunctionDefinition.newBuilder()
                    .name("varPop")
                    .kind(AGGREGATE)
                    .inputTypeStrategy(sequence(logical(LogicalTypeFamily.NUMERIC)))
                    .outputTypeStrategy(
                            TypeStrategies.aggArg0(LogicalTypeMerging::findAvgAggType, true))
                    .build();

    public static final BuiltInFunctionDefinition VAR_SAMP =
            BuiltInFunctionDefinition.newBuilder()
                    .name("varSamp")
                    .kind(AGGREGATE)
                    .inputTypeStrategy(sequence(logical(LogicalTypeFamily.NUMERIC)))
                    .outputTypeStrategy(
                            TypeStrategies.aggArg0(LogicalTypeMerging::findAvgAggType, true))
                    .build();

    public static final BuiltInFunctionDefinition COLLECT =
            BuiltInFunctionDefinition.newBuilder()
                    .name("collect")
                    .kind(AGGREGATE)
                    .outputTypeStrategy(TypeStrategies.MISSING)
                    .build();

    public static final BuiltInFunctionDefinition DISTINCT =
            BuiltInFunctionDefinition.newBuilder()
                    .name("distinct")
                    .kind(AGGREGATE)
                    .outputTypeStrategy(TypeStrategies.MISSING)
                    .build();

    // --------------------------------------------------------------------------------------------
    // String functions
    // --------------------------------------------------------------------------------------------

    public static final BuiltInFunctionDefinition CHAR_LENGTH =
            BuiltInFunctionDefinition.newBuilder()
                    .name("charLength")
                    .kind(SCALAR)
                    .inputTypeStrategy(sequence(logical(LogicalTypeFamily.CHARACTER_STRING)))
                    .outputTypeStrategy(nullable(explicit(DataTypes.INT())))
                    .build();

    public static final BuiltInFunctionDefinition INIT_CAP =
            BuiltInFunctionDefinition.newBuilder()
                    .name("initCap")
                    .kind(SCALAR)
                    .inputTypeStrategy(sequence(logical(LogicalTypeFamily.CHARACTER_STRING)))
                    .outputTypeStrategy(nullable(argument(0)))
                    .build();

    public static final BuiltInFunctionDefinition LIKE =
            BuiltInFunctionDefinition.newBuilder()
                    .name("like")
                    .kind(SCALAR)
                    .inputTypeStrategy(
                            sequence(
                                    logical(LogicalTypeFamily.CHARACTER_STRING),
                                    logical(LogicalTypeFamily.CHARACTER_STRING)))
                    .outputTypeStrategy(nullable(explicit(DataTypes.BOOLEAN())))
                    .build();

    public static final BuiltInFunctionDefinition LOWER =
            BuiltInFunctionDefinition.newBuilder()
                    .name("lower")
                    .kind(SCALAR)
                    .inputTypeStrategy(sequence(logical(LogicalTypeFamily.CHARACTER_STRING)))
                    .outputTypeStrategy(nullable(argument(0)))
                    .build();

    // we need LOWERCASE here to maintain compatibility for the string-based expression DSL
    // which exposes LOWER as lowerCase()
    public static final BuiltInFunctionDefinition LOWERCASE =
            BuiltInFunctionDefinition.newBuilder()
                    .name("lowerCase")
                    .kind(SCALAR)
                    .inputTypeStrategy(sequence(logical(LogicalTypeFamily.CHARACTER_STRING)))
                    .outputTypeStrategy(nullable(argument(0)))
                    .build();

    public static final BuiltInFunctionDefinition SIMILAR =
            BuiltInFunctionDefinition.newBuilder()
                    .name("similar")
                    .kind(SCALAR)
                    .inputTypeStrategy(
                            sequence(
                                    logical(LogicalTypeFamily.CHARACTER_STRING),
                                    logical(LogicalTypeFamily.CHARACTER_STRING)))
                    .outputTypeStrategy(nullable(explicit(DataTypes.BOOLEAN())))
                    .build();

    public static final BuiltInFunctionDefinition SUBSTRING =
            BuiltInFunctionDefinition.newBuilder()
                    .name("substring")
                    .kind(SCALAR)
                    .inputTypeStrategy(
                            or(
                                    sequence(
                                            logical(LogicalTypeFamily.CHARACTER_STRING),
                                            logical(LogicalTypeRoot.INTEGER)),
                                    sequence(
                                            logical(LogicalTypeFamily.CHARACTER_STRING),
                                            logical(LogicalTypeRoot.INTEGER),
                                            logical(LogicalTypeRoot.INTEGER))))
                    .outputTypeStrategy(nullable(varyingString(argument(0))))
                    .build();

    public static final BuiltInFunctionDefinition REPLACE =
            BuiltInFunctionDefinition.newBuilder()
                    .name("replace")
                    .kind(SCALAR)
                    .inputTypeStrategy(
                            sequence(
                                    logical(LogicalTypeFamily.CHARACTER_STRING),
                                    logical(LogicalTypeFamily.CHARACTER_STRING),
                                    logical(LogicalTypeFamily.CHARACTER_STRING)))
                    .outputTypeStrategy(nullable(explicit(DataTypes.STRING())))
                    .build();

    public static final BuiltInFunctionDefinition TRIM =
            BuiltInFunctionDefinition.newBuilder()
                    .name("trim")
                    .kind(SCALAR)
                    .inputTypeStrategy(
                            sequence(
                                    logical(LogicalTypeRoot.BOOLEAN),
                                    logical(LogicalTypeRoot.BOOLEAN),
                                    logical(LogicalTypeFamily.CHARACTER_STRING),
                                    logical(LogicalTypeFamily.CHARACTER_STRING)))
                    .outputTypeStrategy(nullable(varyingString(argument(3))))
                    .build();

    public static final BuiltInFunctionDefinition UPPER =
            BuiltInFunctionDefinition.newBuilder()
                    .name("upper")
                    .kind(SCALAR)
                    .inputTypeStrategy(sequence(logical(LogicalTypeFamily.CHARACTER_STRING)))
                    .outputTypeStrategy(nullable(argument(0)))
                    .build();

    // we need UPPERCASE here to maintain compatibility for the string-based expression DSL
    // which exposes UPPER as upperCase()
    public static final BuiltInFunctionDefinition UPPERCASE =
            BuiltInFunctionDefinition.newBuilder()
                    .name("upperCase")
                    .kind(SCALAR)
                    .inputTypeStrategy(sequence(logical(LogicalTypeFamily.CHARACTER_STRING)))
                    .outputTypeStrategy(nullable(argument(0)))
                    .build();

    public static final BuiltInFunctionDefinition POSITION =
            BuiltInFunctionDefinition.newBuilder()
                    .name("position")
                    .kind(SCALAR)
                    .inputTypeStrategy(
                            sequence(
                                    logical(LogicalTypeFamily.CHARACTER_STRING),
                                    logical(LogicalTypeFamily.CHARACTER_STRING)))
                    .outputTypeStrategy(nullable(explicit(DataTypes.INT())))
                    .build();

    public static final BuiltInFunctionDefinition OVERLAY =
            BuiltInFunctionDefinition.newBuilder()
                    .name("overlay")
                    .kind(SCALAR)
                    .inputTypeStrategy(
                            or(
                                    sequence(
                                            logical(LogicalTypeFamily.CHARACTER_STRING),
                                            logical(LogicalTypeFamily.CHARACTER_STRING),
                                            logical(LogicalTypeRoot.INTEGER)),
                                    sequence(
                                            logical(LogicalTypeFamily.CHARACTER_STRING),
                                            logical(LogicalTypeFamily.CHARACTER_STRING),
                                            logical(LogicalTypeRoot.INTEGER),
                                            logical(LogicalTypeRoot.INTEGER))))
                    .outputTypeStrategy(nullable(SpecificTypeStrategies.STRING_CONCAT))
                    .build();

    public static final BuiltInFunctionDefinition CONCAT =
            BuiltInFunctionDefinition.newBuilder()
                    .name("concat")
                    .kind(SCALAR)
                    .inputTypeStrategy(
                            or(
                                    varyingSequence(
                                            logical(LogicalTypeFamily.CHARACTER_STRING),
                                            logical(LogicalTypeFamily.CHARACTER_STRING)),
                                    varyingSequence(
                                            logical(LogicalTypeFamily.BINARY_STRING),
                                            logical(LogicalTypeFamily.BINARY_STRING))))
                    .outputTypeStrategy(nullable(SpecificTypeStrategies.STRING_CONCAT))
                    .build();

    public static final BuiltInFunctionDefinition CONCAT_WS =
            BuiltInFunctionDefinition.newBuilder()
                    .name("concat_ws")
                    .kind(SCALAR)
                    .inputTypeStrategy(
                            varyingSequence(
                                    logical(LogicalTypeFamily.CHARACTER_STRING),
                                    logical(LogicalTypeFamily.CHARACTER_STRING)))
                    .outputTypeStrategy(nullable(explicit(DataTypes.STRING())))
                    .build();

    public static final BuiltInFunctionDefinition LPAD =
            BuiltInFunctionDefinition.newBuilder()
                    .name("lpad")
                    .kind(SCALAR)
                    .inputTypeStrategy(
                            sequence(
                                    logical(LogicalTypeFamily.CHARACTER_STRING),
                                    logical(LogicalTypeRoot.INTEGER),
                                    logical(LogicalTypeFamily.CHARACTER_STRING)))
                    .outputTypeStrategy(nullable(explicit(DataTypes.STRING())))
                    .build();

    public static final BuiltInFunctionDefinition RPAD =
            BuiltInFunctionDefinition.newBuilder()
                    .name("rpad")
                    .kind(SCALAR)
                    .inputTypeStrategy(
                            sequence(
                                    logical(LogicalTypeFamily.CHARACTER_STRING),
                                    logical(LogicalTypeRoot.INTEGER),
                                    logical(LogicalTypeFamily.CHARACTER_STRING)))
                    .outputTypeStrategy(nullable(explicit(DataTypes.STRING())))
                    .build();

    public static final BuiltInFunctionDefinition REGEXP_EXTRACT =
            BuiltInFunctionDefinition.newBuilder()
                    .name("regexpExtract")
                    .kind(SCALAR)
                    .inputTypeStrategy(
                            or(
                                    sequence(
                                            logical(LogicalTypeFamily.CHARACTER_STRING),
                                            logical(LogicalTypeFamily.CHARACTER_STRING)),
                                    sequence(
                                            logical(LogicalTypeFamily.CHARACTER_STRING),
                                            logical(LogicalTypeFamily.CHARACTER_STRING),
                                            logical(LogicalTypeRoot.INTEGER))))
                    .outputTypeStrategy(nullable(explicit(DataTypes.STRING())))
                    .build();

    public static final BuiltInFunctionDefinition FROM_BASE64 =
            BuiltInFunctionDefinition.newBuilder()
                    .name("fromBase64")
                    .kind(SCALAR)
                    .inputTypeStrategy(sequence(logical(LogicalTypeFamily.CHARACTER_STRING)))
                    .outputTypeStrategy(nullable(explicit(DataTypes.STRING())))
                    .build();

    public static final BuiltInFunctionDefinition TO_BASE64 =
            BuiltInFunctionDefinition.newBuilder()
                    .name("toBase64")
                    .kind(SCALAR)
                    .inputTypeStrategy(sequence(logical(LogicalTypeFamily.CHARACTER_STRING)))
                    .outputTypeStrategy(nullable(explicit(DataTypes.STRING())))
                    .build();

    public static final BuiltInFunctionDefinition UUID =
            BuiltInFunctionDefinition.newBuilder()
                    .name("uuid")
                    .kind(SCALAR)
                    .notDeterministic()
                    .inputTypeStrategy(NO_ARGS)
                    .outputTypeStrategy(explicit(DataTypes.CHAR(36).notNull()))
                    .build();

    public static final BuiltInFunctionDefinition LTRIM =
            BuiltInFunctionDefinition.newBuilder()
                    .name("ltrim")
                    .kind(SCALAR)
                    .inputTypeStrategy(
                            or(
                                    sequence(logical(LogicalTypeFamily.CHARACTER_STRING)),
                                    sequence(
                                            logical(LogicalTypeFamily.CHARACTER_STRING),
                                            logical(LogicalTypeFamily.CHARACTER_STRING))))
                    .outputTypeStrategy(nullable(varyingString(argument(0))))
                    .build();

    public static final BuiltInFunctionDefinition RTRIM =
            BuiltInFunctionDefinition.newBuilder()
                    .name("rtrim")
                    .kind(SCALAR)
                    .inputTypeStrategy(
                            or(
                                    sequence(logical(LogicalTypeFamily.CHARACTER_STRING)),
                                    sequence(
                                            logical(LogicalTypeFamily.CHARACTER_STRING),
                                            logical(LogicalTypeFamily.CHARACTER_STRING))))
                    .outputTypeStrategy(nullable(varyingString(argument(0))))
                    .build();

    public static final BuiltInFunctionDefinition REPEAT =
            BuiltInFunctionDefinition.newBuilder()
                    .name("repeat")
                    .kind(SCALAR)
                    .inputTypeStrategy(
                            sequence(
                                    logical(LogicalTypeFamily.CHARACTER_STRING),
                                    logical(LogicalTypeRoot.INTEGER)))
                    .outputTypeStrategy(nullable(explicit(DataTypes.STRING())))
                    .build();

    public static final BuiltInFunctionDefinition REGEXP_REPLACE =
            BuiltInFunctionDefinition.newBuilder()
                    .name("regexpReplace")
                    .kind(SCALAR)
                    .inputTypeStrategy(
                            sequence(
                                    logical(LogicalTypeFamily.CHARACTER_STRING),
                                    logical(LogicalTypeFamily.CHARACTER_STRING),
                                    logical(LogicalTypeFamily.CHARACTER_STRING)))
                    .outputTypeStrategy(nullable(explicit(DataTypes.STRING())))
                    .build();

    // --------------------------------------------------------------------------------------------
    // Math functions
    // --------------------------------------------------------------------------------------------

    /**
     * Combines numeric addition, "datetime + interval"/"interval + interval" arithmetic, and string
     * concatenation.
     */
    public static final BuiltInFunctionDefinition PLUS =
            BuiltInFunctionDefinition.newBuilder()
                    .name("plus")
                    .kind(SCALAR)
                    .inputTypeStrategy(
                            or(
                                    sequence(
                                            logical(LogicalTypeFamily.NUMERIC),
                                            logical(LogicalTypeFamily.NUMERIC)),
                                    sequence(
                                            logical(LogicalTypeRoot.INTERVAL_DAY_TIME),
                                            logical(LogicalTypeRoot.INTERVAL_DAY_TIME)),
                                    sequence(
                                            logical(LogicalTypeRoot.INTERVAL_YEAR_MONTH),
                                            logical(LogicalTypeRoot.INTERVAL_YEAR_MONTH)),
                                    sequence(
                                            logical(LogicalTypeFamily.DATETIME),
                                            logical(LogicalTypeFamily.INTERVAL)),
                                    sequence(
                                            logical(LogicalTypeFamily.INTERVAL),
                                            logical(LogicalTypeFamily.DATETIME)),
                                    sequence(
                                            logical(LogicalTypeFamily.CHARACTER_STRING),
                                            logical(LogicalTypeFamily.PREDEFINED))))
                    .outputTypeStrategy(
                            nullable(
                                    first(
                                            SpecificTypeStrategies.DECIMAL_PLUS,
                                            COMMON,
                                            explicit(DataTypes.STRING()))))
                    .build();

    /** Combines numeric subtraction and "datetime - interval" arithmetic. */
    public static final BuiltInFunctionDefinition MINUS =
            BuiltInFunctionDefinition.newBuilder()
                    .name("minus")
                    .kind(SCALAR)
                    .inputTypeStrategy(
                            or(
                                    sequence(
                                            logical(LogicalTypeFamily.NUMERIC),
                                            logical(LogicalTypeFamily.NUMERIC)),
                                    sequence(
                                            logical(LogicalTypeRoot.INTERVAL_DAY_TIME),
                                            logical(LogicalTypeRoot.INTERVAL_DAY_TIME)),
                                    sequence(
                                            logical(LogicalTypeRoot.INTERVAL_YEAR_MONTH),
                                            logical(LogicalTypeRoot.INTERVAL_YEAR_MONTH)),
                                    sequence(
                                            logical(LogicalTypeFamily.DATETIME),
                                            logical(LogicalTypeFamily.INTERVAL))))
                    .outputTypeStrategy(
                            nullable(first(SpecificTypeStrategies.DECIMAL_PLUS, COMMON)))
                    .build();

    public static final BuiltInFunctionDefinition DIVIDE =
            BuiltInFunctionDefinition.newBuilder()
                    .name("divide")
                    .kind(SCALAR)
                    .inputTypeStrategy(
                            or(
                                    sequence(
                                            logical(LogicalTypeFamily.NUMERIC),
                                            logical(LogicalTypeFamily.NUMERIC)),
                                    sequence(
                                            logical(LogicalTypeFamily.INTERVAL),
                                            logical(LogicalTypeFamily.NUMERIC))))
                    .outputTypeStrategy(
                            nullable(
                                    first(
                                            SpecificTypeStrategies.DECIMAL_DIVIDE,
                                            matchFamily(0, LogicalTypeFamily.INTERVAL),
                                            COMMON)))
                    .build();

    public static final BuiltInFunctionDefinition TIMES =
            BuiltInFunctionDefinition.newBuilder()
                    .name("times")
                    .kind(SCALAR)
                    .inputTypeStrategy(
                            or(
                                    sequence(
                                            logical(LogicalTypeFamily.NUMERIC),
                                            logical(LogicalTypeFamily.NUMERIC)),
                                    sequence(
                                            logical(LogicalTypeFamily.INTERVAL),
                                            logical(LogicalTypeFamily.NUMERIC)),
                                    sequence(
                                            logical(LogicalTypeFamily.NUMERIC),
                                            logical(LogicalTypeFamily.INTERVAL))))
                    .outputTypeStrategy(
                            nullable(
                                    first(
                                            SpecificTypeStrategies.DECIMAL_TIMES,
                                            matchFamily(0, LogicalTypeFamily.INTERVAL),
                                            COMMON)))
                    .build();

    public static final BuiltInFunctionDefinition ABS =
            BuiltInFunctionDefinition.newBuilder()
                    .name("abs")
                    .kind(SCALAR)
                    .inputTypeStrategy(
                            or(
                                    sequence(logical(LogicalTypeFamily.NUMERIC)),
                                    sequence(logical(LogicalTypeFamily.INTERVAL))))
                    .outputTypeStrategy(argument(0))
                    .build();

    public static final BuiltInFunctionDefinition EXP =
            BuiltInFunctionDefinition.newBuilder()
                    .name("exp")
                    .kind(SCALAR)
                    .inputTypeStrategy(sequence(logical(LogicalTypeFamily.NUMERIC)))
                    .outputTypeStrategy(nullable(explicit(DataTypes.DOUBLE())))
                    .build();

    public static final BuiltInFunctionDefinition FLOOR =
            BuiltInFunctionDefinition.newBuilder()
                    .name("floor")
                    .kind(SCALAR)
                    .inputTypeStrategy(
                            or(
                                    sequence(logical(LogicalTypeFamily.NUMERIC)),
                                    sequence(logical(LogicalTypeFamily.INTERVAL)),
                                    sequence(
                                            logical(LogicalTypeFamily.DATETIME),
                                            logical(LogicalTypeRoot.SYMBOL))))
                    .outputTypeStrategy(
                            nullable(first(SpecificTypeStrategies.DECIMAL_SCALE_0, argument(0))))
                    .build();

    public static final BuiltInFunctionDefinition CEIL =
            BuiltInFunctionDefinition.newBuilder()
                    .name("ceil")
                    .kind(SCALAR)
                    .inputTypeStrategy(
                            or(
                                    sequence(logical(LogicalTypeFamily.NUMERIC)),
                                    sequence(logical(LogicalTypeFamily.INTERVAL)),
                                    sequence(
                                            logical(LogicalTypeFamily.DATETIME),
                                            logical(LogicalTypeRoot.SYMBOL))))
                    .outputTypeStrategy(
                            nullable(first(SpecificTypeStrategies.DECIMAL_SCALE_0, argument(0))))
                    .build();

    public static final BuiltInFunctionDefinition LOG10 =
            BuiltInFunctionDefinition.newBuilder()
                    .name("log10")
                    .kind(SCALAR)
                    .inputTypeStrategy(sequence(logical(LogicalTypeFamily.NUMERIC)))
                    .outputTypeStrategy(nullable(explicit(DataTypes.DOUBLE())))
                    .build();

    public static final BuiltInFunctionDefinition LOG2 =
            BuiltInFunctionDefinition.newBuilder()
                    .name("log2")
                    .kind(SCALAR)
                    .inputTypeStrategy(sequence(logical(LogicalTypeFamily.NUMERIC)))
                    .outputTypeStrategy(nullable(explicit(DataTypes.DOUBLE())))
                    .build();

    public static final BuiltInFunctionDefinition LN =
            BuiltInFunctionDefinition.newBuilder()
                    .name("ln")
                    .kind(SCALAR)
                    .inputTypeStrategy(sequence(logical(LogicalTypeFamily.NUMERIC)))
                    .outputTypeStrategy(nullable(explicit(DataTypes.DOUBLE())))
                    .build();

    public static final BuiltInFunctionDefinition LOG =
            BuiltInFunctionDefinition.newBuilder()
                    .name("log")
                    .kind(SCALAR)
                    .inputTypeStrategy(
                            or(
                                    sequence(logical(LogicalTypeFamily.NUMERIC)),
                                    sequence(
                                            logical(LogicalTypeFamily.NUMERIC),
                                            logical(LogicalTypeFamily.NUMERIC))))
                    .outputTypeStrategy(nullable(explicit(DataTypes.DOUBLE())))
                    .build();

    public static final BuiltInFunctionDefinition POWER =
            BuiltInFunctionDefinition.newBuilder()
                    .name("power")
                    .kind(SCALAR)
                    .inputTypeStrategy(
                            sequence(
                                    logical(LogicalTypeFamily.NUMERIC),
                                    logical(LogicalTypeFamily.NUMERIC)))
                    .outputTypeStrategy(nullable(explicit(DataTypes.DOUBLE())))
                    .build();

    public static final BuiltInFunctionDefinition MOD =
            BuiltInFunctionDefinition.newBuilder()
                    .name("mod")
                    .kind(SCALAR)
                    .inputTypeStrategy(
                            sequence(
                                    logical(LogicalTypeFamily.EXACT_NUMERIC),
                                    logical(LogicalTypeFamily.EXACT_NUMERIC)))
                    .outputTypeStrategy(
                            nullable(first(SpecificTypeStrategies.DECIMAL_MOD, argument(1))))
                    .build();

    public static final BuiltInFunctionDefinition SQRT =
            BuiltInFunctionDefinition.newBuilder()
                    .name("sqrt")
                    .kind(SCALAR)
                    .inputTypeStrategy(sequence(logical(LogicalTypeFamily.NUMERIC)))
                    .outputTypeStrategy(nullable(explicit(DataTypes.DOUBLE())))
                    .build();

    public static final BuiltInFunctionDefinition MINUS_PREFIX =
            BuiltInFunctionDefinition.newBuilder()
                    .name("minusPrefix")
                    .kind(SCALAR)
                    .inputTypeStrategy(
                            or(
                                    sequence(OUTPUT_IF_NULL),
                                    sequence(logical(LogicalTypeFamily.NUMERIC)),
                                    sequence(logical(LogicalTypeFamily.INTERVAL))))
                    .outputTypeStrategy(nullable(argument(0)))
                    .build();

    public static final BuiltInFunctionDefinition SIN =
            BuiltInFunctionDefinition.newBuilder()
                    .name("sin")
                    .kind(SCALAR)
                    .inputTypeStrategy(sequence(logical(LogicalTypeFamily.NUMERIC)))
                    .outputTypeStrategy(nullable(explicit(DataTypes.DOUBLE())))
                    .build();

    public static final BuiltInFunctionDefinition COS =
            BuiltInFunctionDefinition.newBuilder()
                    .name("cos")
                    .kind(SCALAR)
                    .inputTypeStrategy(sequence(logical(LogicalTypeFamily.NUMERIC)))
                    .outputTypeStrategy(nullable(explicit(DataTypes.DOUBLE())))
                    .build();

    public static final BuiltInFunctionDefinition SINH =
            BuiltInFunctionDefinition.newBuilder()
                    .name("sinh")
                    .kind(SCALAR)
                    .inputTypeStrategy(sequence(logical(LogicalTypeFamily.NUMERIC)))
                    .outputTypeStrategy(nullable(explicit(DataTypes.DOUBLE())))
                    .build();

    public static final BuiltInFunctionDefinition TAN =
            BuiltInFunctionDefinition.newBuilder()
                    .name("tan")
                    .kind(SCALAR)
                    .inputTypeStrategy(sequence(logical(LogicalTypeFamily.NUMERIC)))
                    .outputTypeStrategy(nullable(explicit(DataTypes.DOUBLE())))
                    .build();

    public static final BuiltInFunctionDefinition TANH =
            BuiltInFunctionDefinition.newBuilder()
                    .name("tanh")
                    .kind(SCALAR)
                    .inputTypeStrategy(sequence(logical(LogicalTypeFamily.NUMERIC)))
                    .outputTypeStrategy(nullable(explicit(DataTypes.DOUBLE())))
                    .build();

    public static final BuiltInFunctionDefinition COT =
            BuiltInFunctionDefinition.newBuilder()
                    .name("cot")
                    .kind(SCALAR)
                    .inputTypeStrategy(sequence(logical(LogicalTypeFamily.NUMERIC)))
                    .outputTypeStrategy(nullable(explicit(DataTypes.DOUBLE())))
                    .build();

    public static final BuiltInFunctionDefinition ASIN =
            BuiltInFunctionDefinition.newBuilder()
                    .name("asin")
                    .kind(SCALAR)
                    .inputTypeStrategy(sequence(logical(LogicalTypeFamily.NUMERIC)))
                    .outputTypeStrategy(nullable(explicit(DataTypes.DOUBLE())))
                    .build();

    public static final BuiltInFunctionDefinition ACOS =
            BuiltInFunctionDefinition.newBuilder()
                    .name("acos")
                    .kind(SCALAR)
                    .inputTypeStrategy(sequence(logical(LogicalTypeFamily.NUMERIC)))
                    .outputTypeStrategy(nullable(explicit(DataTypes.DOUBLE())))
                    .build();

    public static final BuiltInFunctionDefinition ATAN =
            BuiltInFunctionDefinition.newBuilder()
                    .name("atan")
                    .kind(SCALAR)
                    .inputTypeStrategy(sequence(logical(LogicalTypeFamily.NUMERIC)))
                    .outputTypeStrategy(nullable(explicit(DataTypes.DOUBLE())))
                    .build();

    public static final BuiltInFunctionDefinition ATAN2 =
            BuiltInFunctionDefinition.newBuilder()
                    .name("atan2")
                    .kind(SCALAR)
                    .inputTypeStrategy(
                            sequence(
                                    logical(LogicalTypeFamily.NUMERIC),
                                    logical(LogicalTypeFamily.NUMERIC)))
                    .outputTypeStrategy(nullable(explicit(DataTypes.DOUBLE())))
                    .build();

    public static final BuiltInFunctionDefinition COSH =
            BuiltInFunctionDefinition.newBuilder()
                    .name("cosh")
                    .kind(SCALAR)
                    .inputTypeStrategy(sequence(logical(LogicalTypeFamily.NUMERIC)))
                    .outputTypeStrategy(nullable(explicit(DataTypes.DOUBLE())))
                    .build();

    public static final BuiltInFunctionDefinition DEGREES =
            BuiltInFunctionDefinition.newBuilder()
                    .name("degrees")
                    .kind(SCALAR)
                    .inputTypeStrategy(sequence(logical(LogicalTypeFamily.NUMERIC)))
                    .outputTypeStrategy(nullable(explicit(DataTypes.DOUBLE())))
                    .build();

    public static final BuiltInFunctionDefinition RADIANS =
            BuiltInFunctionDefinition.newBuilder()
                    .name("radians")
                    .kind(SCALAR)
                    .inputTypeStrategy(sequence(logical(LogicalTypeFamily.NUMERIC)))
                    .outputTypeStrategy(nullable(explicit(DataTypes.DOUBLE())))
                    .build();

    public static final BuiltInFunctionDefinition SIGN =
            BuiltInFunctionDefinition.newBuilder()
                    .name("sign")
                    .kind(SCALAR)
                    .inputTypeStrategy(sequence(logical(LogicalTypeFamily.NUMERIC)))
                    .outputTypeStrategy(argument(0))
                    .build();

    public static final BuiltInFunctionDefinition ROUND =
            BuiltInFunctionDefinition.newBuilder()
                    .name("round")
                    .kind(SCALAR)
                    .inputTypeStrategy(
                            or(
                                    sequence(logical(LogicalTypeFamily.NUMERIC)),
                                    sequence(
                                            logical(LogicalTypeFamily.NUMERIC),
                                            logical(LogicalTypeRoot.INTEGER))))
                    .outputTypeStrategy(nullable(SpecificTypeStrategies.ROUND))
                    .build();

    public static final BuiltInFunctionDefinition PI =
            BuiltInFunctionDefinition.newBuilder()
                    .name("pi")
                    .kind(SCALAR)
                    .inputTypeStrategy(NO_ARGS)
                    .outputTypeStrategy(explicit(DataTypes.DOUBLE().notNull()))
                    .build();

    public static final BuiltInFunctionDefinition E =
            BuiltInFunctionDefinition.newBuilder()
                    .name("e")
                    .kind(SCALAR)
                    .inputTypeStrategy(NO_ARGS)
                    .outputTypeStrategy(explicit(DataTypes.DOUBLE().notNull()))
                    .build();

    public static final BuiltInFunctionDefinition RAND =
            BuiltInFunctionDefinition.newBuilder()
                    .name("rand")
                    .kind(SCALAR)
                    .notDeterministic()
                    .inputTypeStrategy(or(NO_ARGS, sequence(logical(LogicalTypeRoot.INTEGER))))
                    .outputTypeStrategy(explicit(DataTypes.DOUBLE().notNull()))
                    .build();

    public static final BuiltInFunctionDefinition RAND_INTEGER =
            BuiltInFunctionDefinition.newBuilder()
                    .name("randInteger")
                    .kind(SCALAR)
                    .notDeterministic()
                    .inputTypeStrategy(
                            or(
                                    sequence(logical(LogicalTypeRoot.INTEGER)),
                                    sequence(
                                            logical(LogicalTypeRoot.INTEGER),
                                            logical(LogicalTypeRoot.INTEGER))))
                    .outputTypeStrategy(explicit(DataTypes.INT().notNull()))
                    .build();

    public static final BuiltInFunctionDefinition BIN =
            BuiltInFunctionDefinition.newBuilder()
                    .name("bin")
                    .kind(SCALAR)
                    .inputTypeStrategy(sequence(logical(LogicalTypeFamily.INTEGER_NUMERIC)))
                    .outputTypeStrategy(nullable(explicit(DataTypes.STRING())))
                    .build();

    public static final BuiltInFunctionDefinition HEX =
            BuiltInFunctionDefinition.newBuilder()
                    .name("hex")
                    .kind(SCALAR)
                    .inputTypeStrategy(
                            or(
                                    sequence(logical(LogicalTypeFamily.INTEGER_NUMERIC)),
                                    sequence(logical(LogicalTypeFamily.CHARACTER_STRING))))
                    .outputTypeStrategy(nullable(explicit(DataTypes.STRING())))
                    .build();

    public static final BuiltInFunctionDefinition TRUNCATE =
            BuiltInFunctionDefinition.newBuilder()
                    .name("truncate")
                    .kind(SCALAR)
                    .inputTypeStrategy(
                            or(
                                    sequence(logical(LogicalTypeFamily.NUMERIC)),
                                    sequence(
                                            logical(LogicalTypeFamily.NUMERIC),
                                            logical(LogicalTypeRoot.INTEGER))))
                    .outputTypeStrategy(nullable(argument(0)))
                    .build();

    // --------------------------------------------------------------------------------------------
    // Time functions
    // --------------------------------------------------------------------------------------------

    public static final BuiltInFunctionDefinition EXTRACT =
            BuiltInFunctionDefinition.newBuilder()
                    .name("extract")
                    .kind(SCALAR)
                    .outputTypeStrategy(TypeStrategies.MISSING)
                    .build();

    public static final BuiltInFunctionDefinition CURRENT_DATE =
            BuiltInFunctionDefinition.newBuilder()
                    .name("currentDate")
                    .kind(SCALAR)
                    .outputTypeStrategy(TypeStrategies.MISSING)
                    .build();

    public static final BuiltInFunctionDefinition CURRENT_TIME =
            BuiltInFunctionDefinition.newBuilder()
                    .name("currentTime")
                    .kind(SCALAR)
                    .outputTypeStrategy(TypeStrategies.MISSING)
                    .build();

    public static final BuiltInFunctionDefinition CURRENT_TIMESTAMP =
            BuiltInFunctionDefinition.newBuilder()
                    .name("currentTimestamp")
                    .kind(SCALAR)
                    .outputTypeStrategy(TypeStrategies.MISSING)
                    .build();

    public static final BuiltInFunctionDefinition CURRENT_ROW_TIMESTAMP =
            BuiltInFunctionDefinition.newBuilder()
                    .name("currentRowTimestamp")
                    .kind(SCALAR)
                    .outputTypeStrategy(TypeStrategies.MISSING)
                    .build();

    public static final BuiltInFunctionDefinition LOCAL_TIME =
            BuiltInFunctionDefinition.newBuilder()
                    .name("localTime")
                    .kind(SCALAR)
                    .outputTypeStrategy(TypeStrategies.MISSING)
                    .build();

    public static final BuiltInFunctionDefinition LOCAL_TIMESTAMP =
            BuiltInFunctionDefinition.newBuilder()
                    .name("localTimestamp")
                    .kind(SCALAR)
                    .outputTypeStrategy(TypeStrategies.MISSING)
                    .build();

    public static final BuiltInFunctionDefinition TEMPORAL_OVERLAPS =
            BuiltInFunctionDefinition.newBuilder()
                    .name("temporalOverlaps")
                    .kind(SCALAR)
                    .outputTypeStrategy(TypeStrategies.MISSING)
                    .build();

    public static final BuiltInFunctionDefinition DATE_FORMAT =
            BuiltInFunctionDefinition.newBuilder()
                    .name("dateFormat")
                    .kind(SCALAR)
                    .outputTypeStrategy(TypeStrategies.MISSING)
                    .build();

    public static final BuiltInFunctionDefinition TIMESTAMP_DIFF =
            BuiltInFunctionDefinition.newBuilder()
                    .name("timestampDiff")
                    .kind(SCALAR)
                    .outputTypeStrategy(TypeStrategies.MISSING)
                    .build();
    public static final BuiltInFunctionDefinition TO_TIMESTAMP_LTZ =
            BuiltInFunctionDefinition.newBuilder()
                    .name("toTimestampLtz")
                    .kind(SCALAR)
                    .outputTypeStrategy(TypeStrategies.MISSING)
                    .build();

    // --------------------------------------------------------------------------------------------
    // Collection functions
    // --------------------------------------------------------------------------------------------

    public static final BuiltInFunctionDefinition AT =
            BuiltInFunctionDefinition.newBuilder()
                    .name("at")
                    .kind(SCALAR)
                    .outputTypeStrategy(TypeStrategies.MISSING)
                    .build();

    public static final BuiltInFunctionDefinition CARDINALITY =
            BuiltInFunctionDefinition.newBuilder()
                    .name("cardinality")
                    .kind(SCALAR)
                    .outputTypeStrategy(TypeStrategies.MISSING)
                    .build();

    public static final BuiltInFunctionDefinition ARRAY =
            BuiltInFunctionDefinition.newBuilder()
                    .name("array")
                    .kind(SCALAR)
                    .inputTypeStrategy(SpecificInputTypeStrategies.ARRAY)
                    .outputTypeStrategy(SpecificTypeStrategies.ARRAY)
                    .build();

    public static final BuiltInFunctionDefinition ARRAY_ELEMENT =
            BuiltInFunctionDefinition.newBuilder()
                    .name("element")
                    .kind(SCALAR)
                    .outputTypeStrategy(TypeStrategies.MISSING)
                    .build();

    public static final BuiltInFunctionDefinition MAP =
            BuiltInFunctionDefinition.newBuilder()
                    .name("map")
                    .kind(SCALAR)
                    .inputTypeStrategy(SpecificInputTypeStrategies.MAP)
                    .outputTypeStrategy(SpecificTypeStrategies.MAP)
                    .build();

    public static final BuiltInFunctionDefinition ROW =
            BuiltInFunctionDefinition.newBuilder()
                    .name("row")
                    .kind(SCALAR)
                    .inputTypeStrategy(
                            InputTypeStrategies.wildcardWithCount(ConstantArgumentCount.from(1)))
                    .outputTypeStrategy(SpecificTypeStrategies.ROW)
                    .build();

    // --------------------------------------------------------------------------------------------
    // Composite type functions
    // --------------------------------------------------------------------------------------------

    public static final BuiltInFunctionDefinition FLATTEN =
            BuiltInFunctionDefinition.newBuilder()
                    .name("flatten")
                    .kind(OTHER)
                    .inputTypeStrategy(sequence(InputTypeStrategies.COMPOSITE))
                    .outputTypeStrategy(
                            callContext -> {
                                throw new UnsupportedOperationException(
                                        "FLATTEN should be resolved to GET expressions");
                            })
                    .build();

    public static final BuiltInFunctionDefinition GET =
            BuiltInFunctionDefinition.newBuilder()
                    .name("get")
                    .kind(OTHER)
                    .inputTypeStrategy(
                            sequence(
                                    InputTypeStrategies.COMPOSITE,
                                    and(
                                            InputTypeStrategies.LITERAL,
                                            or(
                                                    logical(LogicalTypeRoot.INTEGER),
                                                    logical(LogicalTypeFamily.CHARACTER_STRING)))))
                    .outputTypeStrategy(SpecificTypeStrategies.GET)
                    .build();

    // --------------------------------------------------------------------------------------------
    // Crypto hash functions
    // --------------------------------------------------------------------------------------------

    public static final BuiltInFunctionDefinition MD5 =
            BuiltInFunctionDefinition.newBuilder()
                    .name("md5")
                    .kind(SCALAR)
                    .inputTypeStrategy(sequence(logical(LogicalTypeFamily.CHARACTER_STRING)))
                    .outputTypeStrategy(nullable(explicit(DataTypes.CHAR(32))))
                    .build();

    public static final BuiltInFunctionDefinition SHA1 =
            BuiltInFunctionDefinition.newBuilder()
                    .name("sha1")
                    .kind(SCALAR)
                    .inputTypeStrategy(sequence(logical(LogicalTypeFamily.CHARACTER_STRING)))
                    .outputTypeStrategy(nullable(explicit(DataTypes.CHAR(40))))
                    .build();

    public static final BuiltInFunctionDefinition SHA224 =
            BuiltInFunctionDefinition.newBuilder()
                    .name("sha224")
                    .kind(SCALAR)
                    .inputTypeStrategy(sequence(logical(LogicalTypeFamily.CHARACTER_STRING)))
                    .outputTypeStrategy(nullable(explicit(DataTypes.CHAR(56))))
                    .build();

    public static final BuiltInFunctionDefinition SHA256 =
            BuiltInFunctionDefinition.newBuilder()
                    .name("sha256")
                    .kind(SCALAR)
                    .inputTypeStrategy(sequence(logical(LogicalTypeFamily.CHARACTER_STRING)))
                    .outputTypeStrategy(nullable(explicit(DataTypes.CHAR(64))))
                    .build();

    public static final BuiltInFunctionDefinition SHA384 =
            BuiltInFunctionDefinition.newBuilder()
                    .name("sha384")
                    .kind(SCALAR)
                    .inputTypeStrategy(sequence(logical(LogicalTypeFamily.CHARACTER_STRING)))
                    .outputTypeStrategy(nullable(explicit(DataTypes.CHAR(96))))
                    .build();

    public static final BuiltInFunctionDefinition SHA512 =
            BuiltInFunctionDefinition.newBuilder()
                    .name("sha512")
                    .kind(SCALAR)
                    .inputTypeStrategy(sequence(logical(LogicalTypeFamily.CHARACTER_STRING)))
                    .outputTypeStrategy(nullable(explicit(DataTypes.CHAR(128))))
                    .build();

    public static final BuiltInFunctionDefinition SHA2 =
            BuiltInFunctionDefinition.newBuilder()
                    .name("sha2")
                    .kind(SCALAR)
                    .inputTypeStrategy(
                            sequence(
                                    logical(LogicalTypeFamily.CHARACTER_STRING),
                                    logical(LogicalTypeRoot.INTEGER)))
                    .outputTypeStrategy(nullable(explicit(DataTypes.VARCHAR(128))))
                    .build();

    // --------------------------------------------------------------------------------------------
    // Window properties
    // --------------------------------------------------------------------------------------------

    public static final BuiltInFunctionDefinition WINDOW_START =
            BuiltInFunctionDefinition.newBuilder()
                    .name("start")
                    .kind(OTHER)
                    .outputTypeStrategy(TypeStrategies.MISSING)
                    .build();

    public static final BuiltInFunctionDefinition WINDOW_END =
            BuiltInFunctionDefinition.newBuilder()
                    .name("end")
                    .kind(OTHER)
                    .outputTypeStrategy(TypeStrategies.MISSING)
                    .build();

    // --------------------------------------------------------------------------------------------
    // Ordering
    // --------------------------------------------------------------------------------------------

    public static final BuiltInFunctionDefinition ORDER_ASC =
            BuiltInFunctionDefinition.newBuilder()
                    .name("asc")
                    .kind(OTHER)
                    .outputTypeStrategy(TypeStrategies.MISSING)
                    .build();

    public static final BuiltInFunctionDefinition ORDER_DESC =
            BuiltInFunctionDefinition.newBuilder()
                    .name("desc")
                    .kind(OTHER)
                    .outputTypeStrategy(TypeStrategies.MISSING)
                    .build();

    // --------------------------------------------------------------------------------------------
    // Time attributes
    // --------------------------------------------------------------------------------------------

    public static final BuiltInFunctionDefinition PROCTIME =
            BuiltInFunctionDefinition.newBuilder()
                    .name("proctime")
                    .kind(OTHER)
                    .outputTypeStrategy(TypeStrategies.MISSING)
                    .build();

    public static final BuiltInFunctionDefinition ROWTIME =
            BuiltInFunctionDefinition.newBuilder()
                    .name("rowtime")
                    .kind(OTHER)
                    .outputTypeStrategy(TypeStrategies.MISSING)
                    .build();

    public static final BuiltInFunctionDefinition CURRENT_WATERMARK =
            BuiltInFunctionDefinition.newBuilder()
                    .name("CURRENT_WATERMARK")
                    .kind(SCALAR)
                    .inputTypeStrategy(SpecificInputTypeStrategies.CURRENT_WATERMARK)
                    .outputTypeStrategy(SpecificTypeStrategies.CURRENT_WATERMARK)
                    .notDeterministic()
                    .runtimeProvided()
                    .build();

    // --------------------------------------------------------------------------------------------
    // Over window
    // --------------------------------------------------------------------------------------------

    public static final BuiltInFunctionDefinition OVER =
            BuiltInFunctionDefinition.newBuilder()
                    .name("over")
                    .kind(OTHER)
                    .outputTypeStrategy(TypeStrategies.MISSING)
                    .build();

    public static final BuiltInFunctionDefinition UNBOUNDED_RANGE =
            BuiltInFunctionDefinition.newBuilder()
                    .name("unboundedRange")
                    .kind(OTHER)
                    .outputTypeStrategy(TypeStrategies.MISSING)
                    .build();

    public static final BuiltInFunctionDefinition UNBOUNDED_ROW =
            BuiltInFunctionDefinition.newBuilder()
                    .name("unboundedRow")
                    .kind(OTHER)
                    .outputTypeStrategy(TypeStrategies.MISSING)
                    .build();

    public static final BuiltInFunctionDefinition CURRENT_RANGE =
            BuiltInFunctionDefinition.newBuilder()
                    .name("currentRange")
                    .kind(OTHER)
                    .outputTypeStrategy(TypeStrategies.MISSING)
                    .build();

    public static final BuiltInFunctionDefinition CURRENT_ROW =
            BuiltInFunctionDefinition.newBuilder()
                    .name("currentRow")
                    .kind(OTHER)
                    .outputTypeStrategy(TypeStrategies.MISSING)
                    .build();

    // --------------------------------------------------------------------------------------------
    // Column functions
    // --------------------------------------------------------------------------------------------

    public static final BuiltInFunctionDefinition WITH_COLUMNS =
            BuiltInFunctionDefinition.newBuilder()
                    .name("withColumns")
                    .kind(OTHER)
                    .outputTypeStrategy(TypeStrategies.MISSING)
                    .build();

    public static final BuiltInFunctionDefinition WITHOUT_COLUMNS =
            BuiltInFunctionDefinition.newBuilder()
                    .name("withoutColumns")
                    .kind(OTHER)
                    .outputTypeStrategy(TypeStrategies.MISSING)
                    .build();

    // --------------------------------------------------------------------------------------------
    // Other functions
    // --------------------------------------------------------------------------------------------

    public static final BuiltInFunctionDefinition IN =
            BuiltInFunctionDefinition.newBuilder()
                    .name("in")
                    .kind(SCALAR)
                    .outputTypeStrategy(TypeStrategies.MISSING)
                    .build();

    public static final BuiltInFunctionDefinition CAST =
            BuiltInFunctionDefinition.newBuilder()
                    .name("cast")
                    .kind(SCALAR)
                    .inputTypeStrategy(SpecificInputTypeStrategies.CAST)
                    .outputTypeStrategy(
                            nullable(ConstantArgumentCount.to(0), TypeStrategies.argument(1)))
                    .build();

    public static final BuiltInFunctionDefinition REINTERPRET_CAST =
            BuiltInFunctionDefinition.newBuilder()
                    .name("reinterpretCast")
                    .kind(SCALAR)
                    .outputTypeStrategy(TypeStrategies.MISSING)
                    .build();

    public static final BuiltInFunctionDefinition AS =
            BuiltInFunctionDefinition.newBuilder()
                    .name("as")
                    .kind(OTHER)
                    .inputTypeStrategy(
                            varyingSequence(
                                    or(OUTPUT_IF_NULL, InputTypeStrategies.ANY),
                                    and(
                                            InputTypeStrategies.LITERAL,
                                            logical(LogicalTypeFamily.CHARACTER_STRING)),
                                    and(
                                            InputTypeStrategies.LITERAL,
                                            logical(LogicalTypeFamily.CHARACTER_STRING))))
                    .outputTypeStrategy(TypeStrategies.argument(0))
                    .build();

    public static final BuiltInFunctionDefinition STREAM_RECORD_TIMESTAMP =
            BuiltInFunctionDefinition.newBuilder()
                    .name("streamRecordTimestamp")
                    .kind(OTHER)
                    .outputTypeStrategy(TypeStrategies.MISSING)
                    .build();

    public static final BuiltInFunctionDefinition RANGE_TO =
            BuiltInFunctionDefinition.newBuilder()
                    .name("rangeTo")
                    .kind(OTHER)
                    .outputTypeStrategy(TypeStrategies.MISSING)
                    .build();

    public static final Set<FunctionDefinition> WINDOW_PROPERTIES =
            new HashSet<>(Arrays.asList(WINDOW_START, WINDOW_END, PROCTIME, ROWTIME));

    public static final Set<FunctionDefinition> TIME_ATTRIBUTES =
            new HashSet<>(Arrays.asList(PROCTIME, ROWTIME));

    public static final List<FunctionDefinition> ORDERING = Arrays.asList(ORDER_ASC, ORDER_DESC);

    public static List<BuiltInFunctionDefinition> getDefinitions() {
        final Field[] fields = BuiltInFunctionDefinitions.class.getFields();
        final List<BuiltInFunctionDefinition> list = new ArrayList<>(fields.length);
        for (Field field : fields) {
            if (FunctionDefinition.class.isAssignableFrom(field.getType())) {
                try {
                    final BuiltInFunctionDefinition funcDef =
                            (BuiltInFunctionDefinition) field.get(BuiltInFunctionDefinitions.class);
                    list.add(Preconditions.checkNotNull(funcDef));
                } catch (IllegalAccessException e) {
                    throw new TableException(
                            "The function definition for field "
                                    + field.getName()
                                    + " is not accessible.",
                            e);
                }
            }
        }
        return list;
    }
}<|MERGE_RESOLUTION|>--- conflicted
+++ resolved
@@ -112,11 +112,7 @@
                     .name("SOURCE_WATERMARK")
                     .kind(SCALAR)
                     .inputTypeStrategy(NO_ARGS)
-<<<<<<< HEAD
-                    .outputTypeStrategy(TypeStrategies.SOURCE_WATERMARK)
-=======
                     .outputTypeStrategy(SpecificTypeStrategies.SOURCE_WATERMARK)
->>>>>>> 8758b21b
                     .runtimeClass(
                             "org.apache.flink.table.runtime.functions.scalar.SourceWatermarkFunction")
                     .build();
