/*
 * Licensed to the Apache Software Foundation (ASF) under one
 * or more contributor license agreements.  See the NOTICE file
 * distributed with this work for additional information
 * regarding copyright ownership.  The ASF licenses this file
 * to you under the Apache License, Version 2.0 (the
 * "License"); you may not use this file except in compliance
 * with the License.  You may obtain a copy of the License at
 *
 *   http://www.apache.org/licenses/LICENSE-2.0
 *
 * Unless required by applicable law or agreed to in writing,
 * software distributed under the License is distributed on an
 * "AS IS" BASIS, WITHOUT WARRANTIES OR CONDITIONS OF ANY
 * KIND, either express or implied.  See the License for the
 * specific language governing permissions and limitations
 * under the License.
 */

package org.apache.flink.table.client.gateway.local;

import org.apache.flink.api.common.JobStatus;
import org.apache.flink.api.common.typeinfo.TypeInformation;
import org.apache.flink.api.common.typeinfo.Types;
import org.apache.flink.api.java.tuple.Tuple2;
import org.apache.flink.client.cli.DefaultCLI;
import org.apache.flink.client.deployment.DefaultClusterClientServiceLoader;
import org.apache.flink.client.program.ClusterClient;
import org.apache.flink.configuration.ConfigConstants;
import org.apache.flink.configuration.Configuration;
import org.apache.flink.configuration.TaskManagerOptions;
import org.apache.flink.configuration.WebOptions;
import org.apache.flink.runtime.testutils.MiniClusterResourceConfiguration;
import org.apache.flink.table.api.TableSchema;
import org.apache.flink.table.catalog.hive.HiveCatalog;
import org.apache.flink.table.client.config.Environment;
import org.apache.flink.table.client.config.entries.ExecutionEntry;
import org.apache.flink.table.client.gateway.Executor;
import org.apache.flink.table.client.gateway.ProgramTargetDescriptor;
import org.apache.flink.table.client.gateway.ResultDescriptor;
import org.apache.flink.table.client.gateway.SessionContext;
import org.apache.flink.table.client.gateway.SqlExecutionException;
import org.apache.flink.table.client.gateway.TypedResult;
import org.apache.flink.table.client.gateway.utils.EnvironmentFileUtil;
import org.apache.flink.table.client.gateway.utils.SimpleCatalogFactory;
import org.apache.flink.test.util.MiniClusterWithClientResource;
import org.apache.flink.test.util.TestBaseUtils;
import org.apache.flink.types.Row;
import org.apache.flink.util.ExceptionUtils;
import org.apache.flink.util.TestLogger;

import org.apache.flink.shaded.guava18.com.google.common.collect.ImmutableMap;

import org.junit.Assume;
import org.junit.BeforeClass;
import org.junit.ClassRule;
import org.junit.Ignore;
import org.junit.Rule;
import org.junit.Test;
import org.junit.rules.ExpectedException;
import org.junit.rules.TemporaryFolder;
import org.junit.runner.RunWith;
import org.junit.runners.Parameterized;
import org.junit.runners.Parameterized.Parameter;
import org.junit.runners.Parameterized.Parameters;

import java.io.File;
import java.io.IOException;
import java.net.URL;
import java.util.ArrayList;
import java.util.Arrays;
import java.util.Collections;
import java.util.Comparator;
import java.util.HashMap;
import java.util.List;
import java.util.Map;
import java.util.Objects;
import java.util.Optional;
import java.util.stream.Collectors;
import java.util.stream.IntStream;

import static org.junit.Assert.assertEquals;
import static org.junit.Assert.assertFalse;
import static org.junit.Assert.assertTrue;
import static org.junit.Assert.fail;

/**
 * Contains basic tests for the {@link LocalExecutor}.
 */
@RunWith(Parameterized.class)
public class LocalExecutorITCase extends TestLogger {

	@Parameters(name = "Planner: {0}")
	public static List<String> planner() {
		return Arrays.asList(
			ExecutionEntry.EXECUTION_PLANNER_VALUE_OLD,
			ExecutionEntry.EXECUTION_PLANNER_VALUE_BLINK);
	}

	private static final String DEFAULTS_ENVIRONMENT_FILE = "test-sql-client-defaults.yaml";
	private static final String CATALOGS_ENVIRONMENT_FILE = "test-sql-client-catalogs.yaml";

	private static final int NUM_TMS = 2;
	private static final int NUM_SLOTS_PER_TM = 2;

	@ClassRule
	public static TemporaryFolder tempFolder = new TemporaryFolder();

	@ClassRule
	public static final MiniClusterWithClientResource MINI_CLUSTER_RESOURCE = new MiniClusterWithClientResource(
		new MiniClusterResourceConfiguration.Builder()
			.setConfiguration(getConfig())
			.setNumberTaskManagers(NUM_TMS)
			.setNumberSlotsPerTaskManager(NUM_SLOTS_PER_TM)
			.build());

	private static ClusterClient<?> clusterClient;

	@BeforeClass
	public static void setup() {
		clusterClient = MINI_CLUSTER_RESOURCE.getClusterClient();
	}

	private static Configuration getConfig() {
		Configuration config = new Configuration();
		config.setString(TaskManagerOptions.MANAGED_MEMORY_SIZE, "4m");
		config.setInteger(ConfigConstants.LOCAL_NUMBER_TASK_MANAGER, NUM_TMS);
		config.setInteger(TaskManagerOptions.NUM_TASK_SLOTS, NUM_SLOTS_PER_TM);
		config.setBoolean(WebOptions.SUBMIT_ENABLE, false);
		return config;
	}

	@Parameter
	public String planner;

	@Rule
	public ExpectedException exception = ExpectedException.none();

	@Test
	public void testViews() throws Exception {
		final Executor executor = createDefaultExecutor(clusterClient);
		final SessionContext session = new SessionContext("test-session", new Environment());
		String sessionId = executor.openSession(session);
		assertEquals("test-session", sessionId);

		executor.addView(sessionId, "AdditionalView1", "SELECT 1");
		executor.addView(sessionId, "AdditionalView2", "SELECT * FROM AdditionalView1");

		List<String> actualTables = executor.listTables(sessionId);
		List<String> expectedTables = Arrays.asList(
				"AdditionalView1",
				"AdditionalView2",
				"TableNumber1",
				"TableNumber2",
				"TableSourceSink",
				"TestView1",
				"TestView2");
		assertEquals(expectedTables, actualTables);

		try {
			executor.removeView(sessionId, "AdditionalView1");
			fail();
		} catch (SqlExecutionException e) {
			// AdditionalView2 needs AdditionalView1
		}

		executor.removeView(sessionId, "AdditionalView2");

		executor.removeView(sessionId, "AdditionalView1");

		actualTables = executor.listTables(sessionId);
		expectedTables = Arrays.asList(
				"TableNumber1",
				"TableNumber2",
				"TableSourceSink",
				"TestView1",
				"TestView2");
		assertEquals(expectedTables, actualTables);

		executor.closeSession(sessionId);
	}

	@Test
	public void testListCatalogs() throws Exception {
		final Executor executor = createDefaultExecutor(clusterClient);
		final SessionContext session = new SessionContext("test-session", new Environment());
		String sessionId = executor.openSession(session);
		assertEquals("test-session", sessionId);

		final List<String> actualCatalogs = executor.listCatalogs(sessionId);

		final List<String> expectedCatalogs = Arrays.asList(
			"catalog1",
			"default_catalog",
			"simple-catalog");
		assertEquals(expectedCatalogs, actualCatalogs);

		executor.closeSession(sessionId);
	}

	@Test
	public void testListDatabases() throws Exception {
		final Executor executor = createDefaultExecutor(clusterClient);
		final SessionContext session = new SessionContext("test-session", new Environment());
		String sessionId = executor.openSession(session);
		assertEquals("test-session", sessionId);

		final List<String> actualDatabases = executor.listDatabases(sessionId);

		final List<String> expectedDatabases = Collections.singletonList("default_database");
		assertEquals(expectedDatabases, actualDatabases);

		executor.closeSession(sessionId);
	}

	@Test
	public void testCreateDatabase() throws Exception {
		final Executor executor = createDefaultExecutor(clusterClient);
		final SessionContext session = new SessionContext("test-session", new Environment());
		String sessionId = executor.openSession(session);
		assertEquals("test-session", sessionId);

		executor.executeUpdate(sessionId, "create database db1");

		final List<String> actualDatabases = executor.listDatabases(sessionId);
		final List<String> expectedDatabases = Arrays.asList("default_database", "db1");
		assertEquals(expectedDatabases, actualDatabases);

		executor.closeSession(sessionId);
	}

	@Test
	public void testDropDatabase() throws Exception {
		final Executor executor = createDefaultExecutor(clusterClient);
		final SessionContext session = new SessionContext("test-session", new Environment());
		String sessionId = executor.openSession(session);
		assertEquals("test-session", sessionId);

		executor.executeUpdate(sessionId, "create database db1");

		List<String> actualDatabases = executor.listDatabases(sessionId);
		List<String> expectedDatabases = Arrays.asList("default_database", "db1");
		assertEquals(expectedDatabases, actualDatabases);

		executor.executeUpdate(sessionId, "drop database if exists db1");

		actualDatabases = executor.listDatabases(sessionId);
		expectedDatabases = Arrays.asList("default_database");
		assertEquals(expectedDatabases, actualDatabases);

		executor.closeSession(sessionId);
	}

	@Test
	public void testAlterDatabase() throws Exception {
		final Executor executor = createDefaultExecutor(clusterClient);
		final SessionContext session = new SessionContext("test-session", new Environment());
		String sessionId = executor.openSession(session);
		assertEquals("test-session", sessionId);

		executor.executeUpdate(sessionId, "create database db1 comment 'db1_comment' with ('k1' = 'v1')");

		executor.executeUpdate(sessionId, "alter database db1 set ('k1' = 'a', 'k2' = 'b')");

		final List<String> actualDatabases = executor.listDatabases(sessionId);
		final List<String> expectedDatabases = Arrays.asList("default_database", "db1");
		assertEquals(expectedDatabases, actualDatabases);
		//todo: we should compare the new db1 properties after we support describe database in LocalExecutor.

		executor.closeSession(sessionId);
	}

	@Test
	public void testAlterTable() throws Exception {
		final Executor executor = createDefaultExecutor(clusterClient);
		final LocalExecutor localExecutor = (LocalExecutor) executor;
		final SessionContext session = new SessionContext("test-session", new Environment());
		String sessionId = executor.openSession(session);
		assertEquals("test-session", sessionId);
		executor.useCatalog(sessionId, "simple-catalog");
		executor.useDatabase(sessionId, "default_database");
		List<String> actualTables = executor.listTables(sessionId);
		List<String> expectedTables = Arrays.asList("test-table");
		assertEquals(expectedTables, actualTables);
		executor.executeUpdate(sessionId, "alter table `test-table` rename to t1");
		actualTables = executor.listTables(sessionId);
		expectedTables = Arrays.asList("t1");
		assertEquals(expectedTables, actualTables);
		//todo: we should add alter table set test when we support create table in executor.
		executor.closeSession(sessionId);
	}

	@Test
	public void testListTables() throws Exception {
		final Executor executor = createDefaultExecutor(clusterClient);
		final SessionContext session = new SessionContext("test-session", new Environment());
		String sessionId = executor.openSession(session);
		assertEquals("test-session", sessionId);

		final List<String> actualTables = executor.listTables(sessionId);

		final List<String> expectedTables = Arrays.asList(
			"TableNumber1",
			"TableNumber2",
			"TableSourceSink",
			"TestView1",
			"TestView2");
		assertEquals(expectedTables, actualTables);
		executor.closeSession(sessionId);
	}

	@Test
	public void testListUserDefinedFunctions() throws Exception {
		final Executor executor = createDefaultExecutor(clusterClient);
		final SessionContext session = new SessionContext("test-session", new Environment());
		String sessionId = executor.openSession(session);
		assertEquals("test-session", sessionId);

		final List<String> actualTables = executor.listUserDefinedFunctions(sessionId);

		final List<String> expectedTables = Arrays.asList("aggregateudf", "tableudf", "scalarudf");
		assertEquals(expectedTables, actualTables);

		executor.closeSession(sessionId);
	}

	@Test
	public void testGetSessionProperties() throws Exception {
		final Executor executor = createDefaultExecutor(clusterClient);

		final SessionContext session = new SessionContext("test-session", new Environment());
		session.getSessionEnv().setExecution(ImmutableMap.of("result-mode", "changelog"));
		// Open the session and get the sessionId.
		String sessionId = executor.openSession(session);
		try {
			assertEquals("test-session", sessionId);
			assertEquals(executor.getSessionProperties(sessionId).get("execution.result-mode"), "changelog");

			// modify defaults
			executor.setSessionProperty(sessionId, "execution.result-mode", "table");

			final Map<String, String> actualProperties = executor.getSessionProperties(sessionId);

			final Map<String, String> expectedProperties = new HashMap<>();
			expectedProperties.put("execution.planner", planner);
			expectedProperties.put("execution.type", "batch");
			expectedProperties.put("execution.time-characteristic", "event-time");
			expectedProperties.put("execution.periodic-watermarks-interval", "99");
			expectedProperties.put("execution.parallelism", "1");
			expectedProperties.put("execution.max-parallelism", "16");
			expectedProperties.put("execution.max-idle-state-retention", "0");
			expectedProperties.put("execution.min-idle-state-retention", "0");
			expectedProperties.put("execution.result-mode", "table");
			expectedProperties.put("execution.max-table-result-rows", "100");
			expectedProperties.put("execution.restart-strategy.type", "failure-rate");
			expectedProperties.put("execution.restart-strategy.max-failures-per-interval", "10");
			expectedProperties.put("execution.restart-strategy.failure-rate-interval", "99000");
			expectedProperties.put("execution.restart-strategy.delay", "1000");
			expectedProperties.put("table.optimizer.join-reorder-enabled", "false");
			expectedProperties.put("deployment.response-timeout", "5000");

			assertEquals(expectedProperties, actualProperties);

			// Reset session properties
			executor.resetSessionProperties(sessionId);
			assertEquals(executor.getSessionProperties(sessionId).get("execution.result-mode"), "changelog");
		} finally {
			executor.closeSession(sessionId);
		}
	}

	@Test
	public void testTableSchema() throws Exception {
		final Executor executor = createDefaultExecutor(clusterClient);
		final SessionContext session = new SessionContext("test-session", new Environment());
		String sessionId = executor.openSession(session);
		assertEquals("test-session", sessionId);

		final TableSchema actualTableSchema = executor.getTableSchema(sessionId, "TableNumber2");

		final TableSchema expectedTableSchema = new TableSchema(
			new String[]{"IntegerField2", "StringField2"},
			new TypeInformation[]{Types.INT, Types.STRING});

		assertEquals(expectedTableSchema, actualTableSchema);
		executor.closeSession(sessionId);
	}

	@Test
	public void testCompleteStatement() throws Exception {
		final Executor executor = createDefaultExecutor(clusterClient);
		final SessionContext session = new SessionContext("test-session", new Environment());
		String sessionId = executor.openSession(session);
		assertEquals("test-session", sessionId);

		final List<String> expectedTableHints = Arrays.asList(
			"default_catalog.default_database.TableNumber1",
			"default_catalog.default_database.TableNumber2",
			"default_catalog.default_database.TableSourceSink");
		assertEquals(expectedTableHints, executor.completeStatement(sessionId, "SELECT * FROM Ta", 16));

		final List<String> expectedClause = Collections.singletonList("WHERE");
		assertEquals(expectedClause, executor.completeStatement(sessionId, "SELECT * FROM TableNumber2 WH", 29));

		final List<String> expectedField = Arrays.asList("IntegerField1");
		assertEquals(expectedField, executor.completeStatement(sessionId, "SELECT * FROM TableNumber1 WHERE Inte", 37));
		executor.closeSession(sessionId);
	}

	@Test(timeout = 30_000L)
	public void testStreamQueryExecutionChangelog() throws Exception {
		final URL url = getClass().getClassLoader().getResource("test-data.csv");
		Objects.requireNonNull(url);
		final Map<String, String> replaceVars = new HashMap<>();
		replaceVars.put("$VAR_PLANNER", planner);
		replaceVars.put("$VAR_SOURCE_PATH1", url.getPath());
		replaceVars.put("$VAR_EXECUTION_TYPE", "streaming");
		replaceVars.put("$VAR_RESULT_MODE", "changelog");
		replaceVars.put("$VAR_UPDATE_MODE", "update-mode: append");
		replaceVars.put("$VAR_MAX_ROWS", "100");

		final Executor executor = createModifiedExecutor(clusterClient, replaceVars);
		final SessionContext session = new SessionContext("test-session", new Environment());
		String sessionId = executor.openSession(session);
		assertEquals("test-session", sessionId);

		try {
			// start job and retrieval
			final ResultDescriptor desc = executor.executeQuery(
				sessionId,
				"SELECT scalarUDF(IntegerField1), StringField1 FROM TableNumber1");

			assertFalse(desc.isMaterialized());

			final List<String> actualResults =
				retrieveChangelogResult(executor, sessionId, desc.getResultId());

			final List<String> expectedResults = new ArrayList<>();
			expectedResults.add("(true,47,Hello World)");
			expectedResults.add("(true,27,Hello World)");
			expectedResults.add("(true,37,Hello World)");
			expectedResults.add("(true,37,Hello World)");
			expectedResults.add("(true,47,Hello World)");
			expectedResults.add("(true,57,Hello World!!!!)");

			TestBaseUtils.compareResultCollections(expectedResults, actualResults, Comparator.naturalOrder());
		} finally {
			executor.closeSession(sessionId);
		}
	}

	@Test(timeout = 30_000L)
	public void testStreamQueryExecutionTable() throws Exception {
		final URL url = getClass().getClassLoader().getResource("test-data.csv");
		Objects.requireNonNull(url);

		final Map<String, String> replaceVars = new HashMap<>();
		replaceVars.put("$VAR_PLANNER", planner);
		replaceVars.put("$VAR_SOURCE_PATH1", url.getPath());
		replaceVars.put("$VAR_EXECUTION_TYPE", "streaming");
		replaceVars.put("$VAR_RESULT_MODE", "table");
		replaceVars.put("$VAR_UPDATE_MODE", "update-mode: append");
		replaceVars.put("$VAR_MAX_ROWS", "100");

		final String query = "SELECT scalarUDF(IntegerField1), StringField1 FROM TableNumber1";

		final List<String> expectedResults = new ArrayList<>();
		expectedResults.add("47,Hello World");
		expectedResults.add("27,Hello World");
		expectedResults.add("37,Hello World");
		expectedResults.add("37,Hello World");
		expectedResults.add("47,Hello World");
		expectedResults.add("57,Hello World!!!!");

		executeStreamQueryTable(replaceVars, query, expectedResults);
	}

	@Test(timeout = 30_000L)
	public void testStreamQueryExecutionLimitedTable() throws Exception {
		final URL url = getClass().getClassLoader().getResource("test-data.csv");
		Objects.requireNonNull(url);

		final Map<String, String> replaceVars = new HashMap<>();
		replaceVars.put("$VAR_PLANNER", planner);
		replaceVars.put("$VAR_SOURCE_PATH1", url.getPath());
		replaceVars.put("$VAR_EXECUTION_TYPE", "streaming");
		replaceVars.put("$VAR_RESULT_MODE", "table");
		replaceVars.put("$VAR_UPDATE_MODE", "update-mode: append");
		replaceVars.put("$VAR_MAX_ROWS", "1");

		final String query = "SELECT COUNT(*), StringField1 FROM TableNumber1 GROUP BY StringField1";

		final List<String> expectedResults = new ArrayList<>();
		expectedResults.add("1,Hello World!!!!");

		executeStreamQueryTable(replaceVars, query, expectedResults);
	}

	@Test(timeout = 30_000L)
	public void testBatchQueryExecution() throws Exception {
		final URL url = getClass().getClassLoader().getResource("test-data.csv");
		Objects.requireNonNull(url);
		final Map<String, String> replaceVars = new HashMap<>();
		replaceVars.put("$VAR_PLANNER", planner);
		replaceVars.put("$VAR_SOURCE_PATH1", url.getPath());
		replaceVars.put("$VAR_EXECUTION_TYPE", "batch");
		replaceVars.put("$VAR_RESULT_MODE", "table");
		replaceVars.put("$VAR_UPDATE_MODE", "");
		replaceVars.put("$VAR_MAX_ROWS", "100");

		final Executor executor = createModifiedExecutor(clusterClient, replaceVars);
		final SessionContext session = new SessionContext("test-session", new Environment());
		String sessionId = executor.openSession(session);
		assertEquals("test-session", sessionId);

		try {
			final ResultDescriptor desc = executor.executeQuery(sessionId, "SELECT * FROM TestView1");

			assertTrue(desc.isMaterialized());

			final List<String> actualResults = retrieveTableResult(executor, sessionId, desc.getResultId());

			final List<String> expectedResults = new ArrayList<>();
			expectedResults.add("47");
			expectedResults.add("27");
			expectedResults.add("37");
			expectedResults.add("37");
			expectedResults.add("47");
			expectedResults.add("57");

			TestBaseUtils.compareResultCollections(expectedResults, actualResults, Comparator.naturalOrder());
		} finally {
			executor.closeSession(sessionId);
		}
	}

	@Test(timeout = 30_000L)
	public void ensureExceptionOnFaultySourceInStreamingChangelogMode() throws Exception {
		final String missingFileName = "missing-source";

		final Map<String, String> replaceVars = new HashMap<>();
		replaceVars.put("$VAR_PLANNER", planner);
		replaceVars.put("$VAR_SOURCE_PATH1", "missing-source");
		replaceVars.put("$VAR_EXECUTION_TYPE", "streaming");
		replaceVars.put("$VAR_RESULT_MODE", "changelog");
		replaceVars.put("$VAR_UPDATE_MODE", "update-mode: append");
		replaceVars.put("$VAR_MAX_ROWS", "100");
		replaceVars.put("$VAR_RESTART_STRATEGY_TYPE", "none");

		final Executor executor = createModifiedExecutor(clusterClient, replaceVars);
		final SessionContext session = new SessionContext("test-session", new Environment());
		String sessionId = executor.openSession(session);
		assertEquals("test-session", sessionId);

		Optional<Throwable> throwableWithMessage = Optional.empty();
		try {
			final ResultDescriptor desc = executor.executeQuery(sessionId, "SELECT * FROM TestView1");
			retrieveChangelogResult(executor, sessionId, desc.getResultId());
		} catch (SqlExecutionException e) {
			throwableWithMessage = findMissingFileException(e, missingFileName);
		} finally {
			executor.closeSession(sessionId);
		}
		assertTrue(throwableWithMessage.isPresent());
	}

	@Test(timeout = 30_000L)
	public void ensureExceptionOnFaultySourceInStreamingTableMode() throws Exception {
		final String missingFileName = "missing-source";

		final Map<String, String> replaceVars = new HashMap<>();
		replaceVars.put("$VAR_PLANNER", planner);
		replaceVars.put("$VAR_SOURCE_PATH1", missingFileName);
		replaceVars.put("$VAR_EXECUTION_TYPE", "streaming");
		replaceVars.put("$VAR_RESULT_MODE", "table");
		replaceVars.put("$VAR_UPDATE_MODE", "update-mode: append");
		replaceVars.put("$VAR_MAX_ROWS", "1");
		replaceVars.put("$VAR_RESTART_STRATEGY_TYPE", "none");

		final Executor executor = createModifiedExecutor(clusterClient, replaceVars);
		final SessionContext session = new SessionContext("test-session", new Environment());
		String sessionId = executor.openSession(session);
		assertEquals("test-session", sessionId);

		Optional<Throwable> throwableWithMessage = Optional.empty();
		try {
			final ResultDescriptor desc = executor.executeQuery(sessionId, "SELECT * FROM TestView1");
			retrieveTableResult(executor, sessionId, desc.getResultId());
		} catch (SqlExecutionException e) {
			throwableWithMessage = findMissingFileException(e, missingFileName);
		} finally {
			executor.closeSession(sessionId);
		}
		assertTrue(throwableWithMessage.isPresent());
	}

	@Test(timeout = 30_000L)
	public void ensureExceptionOnFaultySourceInBatch() throws Exception {
		final String missingFileName = "missing-source";

		final Map<String, String> replaceVars = new HashMap<>();
		replaceVars.put("$VAR_PLANNER", planner);
		replaceVars.put("$VAR_SOURCE_PATH1", missingFileName);
		replaceVars.put("$VAR_EXECUTION_TYPE", "batch");
		replaceVars.put("$VAR_RESULT_MODE", "table");
		replaceVars.put("$VAR_UPDATE_MODE", "");
		replaceVars.put("$VAR_MAX_ROWS", "100");
		replaceVars.put("$VAR_RESTART_STRATEGY_TYPE", "none");

		final Executor executor = createModifiedExecutor(clusterClient, replaceVars);
		final SessionContext session = new SessionContext("test-session", new Environment());
		String sessionId = executor.openSession(session);
		assertEquals("test-session", sessionId);

		Optional<Throwable> throwableWithMessage = Optional.empty();
		try {
			final ResultDescriptor desc = executor.executeQuery(sessionId, "SELECT * FROM TestView1");
			retrieveTableResult(executor, sessionId, desc.getResultId());
		} catch (SqlExecutionException e) {
			throwableWithMessage = findMissingFileException(e, missingFileName);
		} finally {
			executor.closeSession(sessionId);
		}
		assertTrue(throwableWithMessage.isPresent());
	}

	private Optional<Throwable> findMissingFileException(SqlExecutionException e, String filename) {
		Optional<Throwable> throwableWithMessage;

		// for "batch" sources
		throwableWithMessage = ExceptionUtils.findThrowableWithMessage(
				e, "File " + filename + " does not exist or the user running Flink");

		if (!throwableWithMessage.isPresent()) {
			// for "streaming" sources (the Blink runner always uses a streaming source
			throwableWithMessage = ExceptionUtils.findThrowableWithMessage(
					e, "The provided file path " + filename + " does not exist");
		}
		return throwableWithMessage;
	}

	@Test(timeout = 90_000L)
	public void testStreamQueryExecutionSink() throws Exception {
		final String csvOutputPath = new File(tempFolder.newFolder().getAbsolutePath(), "test-out.csv").toURI().toString();
		final URL url = getClass().getClassLoader().getResource("test-data.csv");
		Objects.requireNonNull(url);
		final Map<String, String> replaceVars = new HashMap<>();
		replaceVars.put("$VAR_PLANNER", planner);
		replaceVars.put("$VAR_SOURCE_PATH1", url.getPath());
		replaceVars.put("$VAR_EXECUTION_TYPE", "streaming");
		replaceVars.put("$VAR_SOURCE_SINK_PATH", csvOutputPath);
		replaceVars.put("$VAR_UPDATE_MODE", "update-mode: append");
		replaceVars.put("$VAR_MAX_ROWS", "100");

		final Executor executor = createModifiedExecutor(clusterClient, replaceVars);
		final SessionContext session = new SessionContext("test-session", new Environment());
		String sessionId = executor.openSession(session);
		assertEquals("test-session", sessionId);

		try {
			// Case 1: Registered sink
<<<<<<< HEAD
			final ProgramTargetDescriptor targetDescriptor = executor.executeUpdate(
				sessionId,
				"INSERT INTO TableSourceSink SELECT IntegerField1 = 42, StringField1 FROM TableNumber1");

			// wait for job completion and verify result
			boolean isRunning = true;
			while (isRunning) {
				Thread.sleep(50); // slow the processing down
				final JobStatus jobStatus = clusterClient.getJobStatus(targetDescriptor.getJobId()).get();
				switch (jobStatus) {
					case CREATED:
					case RUNNING:
						continue;
					case FINISHED:
						isRunning = false;
						verifySinkResult(csvOutputPath);
						break;
					default:
						fail("Unexpected job status.");
				}
			}
=======
			// Case 1.1: Registered sink with uppercase insert into keyword.
			final String statement1 = "INSERT INTO TableSourceSink SELECT IntegerField1 = 42, StringField1 FROM TableNumber1";
			executeAndVerifySinkResult(executor, sessionId, statement1, csvOutputPath);
			// Case 1.2: Registered sink with lowercase insert into keyword.
			final String statement2 = "insert Into TableSourceSink \n "
					+ "SELECT IntegerField1 = 42, StringField1 "
					+ "FROM TableNumber1";
			executeAndVerifySinkResult(executor, sessionId, statement2, csvOutputPath);
			// Case 1.3: Execute the same statement again, the results should expect to be the same.
			executeAndVerifySinkResult(executor, sessionId, statement2, csvOutputPath);
>>>>>>> a11893f6

			// Case 2: Temporary sink
			executor.useCatalog(sessionId, "simple-catalog");
			executor.useDatabase(sessionId, "default_database");
			// all queries are pipelined to an in-memory sink, check it is properly registered
			final ResultDescriptor otherCatalogDesc = executor.executeQuery(sessionId, "SELECT * FROM `test-table`");

			final List<String> otherCatalogResults = retrieveTableResult(
				executor,
				sessionId,
				otherCatalogDesc.getResultId());

			TestBaseUtils.compareResultCollections(
				SimpleCatalogFactory.TABLE_CONTENTS.stream().map(Row::toString).collect(Collectors.toList()),
				otherCatalogResults,
				Comparator.naturalOrder());
		} finally {
			executor.closeSession(sessionId);
		}
	}

<<<<<<< HEAD
	@Test(timeout = 30_000L)
	public void testExecuteInsertInto() throws Exception {
		final String csvOutputPath = new File(tempFolder.newFolder().getAbsolutePath(), "test-out.csv").toURI().toString();
		final URL url = getClass().getClassLoader().getResource("test-data.csv");
		Objects.requireNonNull(url);
		final Map<String, String> replaceVars = new HashMap<>();
		replaceVars.put("$VAR_PLANNER", planner);
		replaceVars.put("$VAR_SOURCE_PATH1", url.getPath());
		replaceVars.put("$VAR_EXECUTION_TYPE", "streaming");
		replaceVars.put("$VAR_SOURCE_SINK_PATH", csvOutputPath);
		replaceVars.put("$VAR_UPDATE_MODE", "update-mode: append");
		replaceVars.put("$VAR_MAX_ROWS", "100");

		final Executor executor = createModifiedExecutor(clusterClient, replaceVars);
		final SessionContext session = new SessionContext("test-session", new Environment());
		String sessionId = executor.openSession(session);
		assertEquals("test-session", sessionId);

		try {
			final ProgramTargetDescriptor targetDescriptor = executor.executeUpdate(
					sessionId,
					"insert Into TableSourceSink \n " +
					"SELECT IntegerField1 = 42, StringField1 " +
					"FROM TableNumber1");

			// wait for job completion and verify result
			boolean isRunning = true;
			while (isRunning) {
				Thread.sleep(50); // slow the processing down
				final JobStatus jobStatus = clusterClient.getJobStatus(targetDescriptor.getJobId()).get();
				switch (jobStatus) {
					case CREATED:
					case RUNNING:
						continue;
					case FINISHED:
						isRunning = false;
						verifySinkResult(csvOutputPath);
						break;
					default:
						fail("Unexpected job status.");
				}
			}
		} finally {
			executor.closeSession(sessionId);
		}
	}

=======
>>>>>>> a11893f6
	@Test
	public void testUseCatalogAndUseDatabase() throws Exception {
		final String csvOutputPath = new File(tempFolder.newFolder().getAbsolutePath(), "test-out.csv").toURI().toString();
		final URL url1 = getClass().getClassLoader().getResource("test-data.csv");
		final URL url2 = getClass().getClassLoader().getResource("test-data-1.csv");
		Objects.requireNonNull(url1);
		Objects.requireNonNull(url2);
		final Map<String, String> replaceVars = new HashMap<>();
		replaceVars.put("$VAR_PLANNER", planner);
		replaceVars.put("$VAR_SOURCE_PATH1", url1.getPath());
		replaceVars.put("$VAR_SOURCE_PATH2", url2.getPath());
		replaceVars.put("$VAR_EXECUTION_TYPE", "streaming");
		replaceVars.put("$VAR_SOURCE_SINK_PATH", csvOutputPath);
		replaceVars.put("$VAR_UPDATE_MODE", "update-mode: append");
		replaceVars.put("$VAR_MAX_ROWS", "100");

		final Executor executor = createModifiedExecutor(CATALOGS_ENVIRONMENT_FILE, clusterClient, replaceVars);
		final SessionContext session = new SessionContext("test-session", new Environment());
		String sessionId = executor.openSession(session);
		assertEquals("test-session", sessionId);

		try {
			assertEquals(Collections.singletonList("mydatabase"), executor.listDatabases(sessionId));

			executor.useCatalog(sessionId, "hivecatalog");

			assertEquals(
				Arrays.asList(DependencyTest.TestHiveCatalogFactory.ADDITIONAL_TEST_DATABASE, HiveCatalog.DEFAULT_DB),
				executor.listDatabases(sessionId));

			assertEquals(Collections.singletonList(DependencyTest.TestHiveCatalogFactory.TABLE_WITH_PARAMETERIZED_TYPES),
				executor.listTables(sessionId));

			executor.useDatabase(sessionId, DependencyTest.TestHiveCatalogFactory.ADDITIONAL_TEST_DATABASE);

			assertEquals(Collections.singletonList(DependencyTest.TestHiveCatalogFactory.TEST_TABLE), executor.listTables(sessionId));
		} finally {
			executor.closeSession(sessionId);
		}
	}

	@Test
	public void testUseNonExistingDatabase() throws Exception {
		final Executor executor = createDefaultExecutor(clusterClient);
		final SessionContext session = new SessionContext("test-session", new Environment());
		String sessionId = executor.openSession(session);
		assertEquals("test-session", sessionId);

		exception.expect(SqlExecutionException.class);
		executor.useDatabase(sessionId, "nonexistingdb");
	}

	@Test
	public void testUseNonExistingCatalog() throws Exception {
		final Executor executor = createDefaultExecutor(clusterClient);
		final SessionContext session = new SessionContext("test-session", new Environment());
		String sessionId = executor.openSession(session);
		assertEquals("test-session", sessionId);

		exception.expect(SqlExecutionException.class);
		executor.useCatalog(sessionId, "nonexistingcatalog");
		executor.closeSession(sessionId);
	}

	@Test
	public void testParameterizedTypes() throws Exception {
		// only blink planner supports parameterized types
		Assume.assumeTrue(planner.equals("blink"));
		final URL url1 = getClass().getClassLoader().getResource("test-data.csv");
		final URL url2 = getClass().getClassLoader().getResource("test-data-1.csv");
		Objects.requireNonNull(url1);
		Objects.requireNonNull(url2);
		final Map<String, String> replaceVars = new HashMap<>();
		replaceVars.put("$VAR_PLANNER", planner);
		replaceVars.put("$VAR_SOURCE_PATH1", url1.getPath());
		replaceVars.put("$VAR_SOURCE_PATH2", url2.getPath());
		replaceVars.put("$VAR_EXECUTION_TYPE", "batch");
		replaceVars.put("$VAR_UPDATE_MODE", "update-mode: append");
		replaceVars.put("$VAR_MAX_ROWS", "100");
		replaceVars.put("$VAR_RESULT_MODE", "table");

		final Executor executor = createModifiedExecutor(CATALOGS_ENVIRONMENT_FILE, clusterClient, replaceVars);
		final SessionContext session = new SessionContext("test-session", new Environment());
		String sessionId = executor.openSession(session);
		assertEquals("test-session", sessionId);

		executor.useCatalog(sessionId, "hivecatalog");
		String resultID = executor.executeQuery(sessionId,
			"select * from " + DependencyTest.TestHiveCatalogFactory.TABLE_WITH_PARAMETERIZED_TYPES).getResultId();
		retrieveTableResult(executor, sessionId, resultID);

		// make sure legacy types still work
		executor.useCatalog(sessionId, "default_catalog");
		resultID = executor.executeQuery(sessionId, "select * from TableNumber3").getResultId();
		retrieveTableResult(executor, sessionId, resultID);
		executor.closeSession(sessionId);
	}

	@Test
	public void testCreateTable() throws Exception {
		final Executor executor = createDefaultExecutor(clusterClient);
		final SessionContext session = new SessionContext("test-session", new Environment());
		String sessionId = executor.openSession(session);
		final String ddlTemplate = "create table %s(\n" +
				"  a int,\n" +
				"  b bigint,\n" +
				"  c varchar\n" +
				") with (\n" +
				"  'connector.type'='filesystem',\n" +
				"  'format.type'='csv',\n" +
				"  'connector.path'='xxx'\n" +
				")\n";
		try {
			// Test create table with simple name.
			executor.useCatalog(sessionId, "catalog1");
			executor.createTable(sessionId, String.format(ddlTemplate, "MyTable1"));
			assertEquals(Collections.singletonList("MyTable1"), executor.listTables(sessionId));
			executor.createTable(sessionId, String.format(ddlTemplate, "MyTable2"));
			assertEquals(Arrays.asList("MyTable1", "MyTable2"), executor.listTables(sessionId));

			// Test create table with full qualified name.
			executor.useCatalog(sessionId, "catalog1");
			executor.createTable(sessionId, String.format(ddlTemplate, "`simple-catalog`.`default_database`.MyTable3"));
			executor.createTable(sessionId, String.format(ddlTemplate, "`simple-catalog`.`default_database`.MyTable4"));
			assertEquals(Arrays.asList("MyTable1", "MyTable2"), executor.listTables(sessionId));
			executor.useCatalog(sessionId, "simple-catalog");
			assertEquals(Arrays.asList("MyTable3", "MyTable4", "test-table"), executor.listTables(sessionId));

			// Test create table with db and table name.
			executor.useCatalog(sessionId, "catalog1");
			executor.createTable(sessionId, String.format(ddlTemplate, "`default`.MyTable5"));
			executor.createTable(sessionId, String.format(ddlTemplate, "`default`.MyTable6"));
			assertEquals(Arrays.asList("MyTable1", "MyTable2", "MyTable5", "MyTable6"), executor.listTables(sessionId));
		} finally {
			executor.closeSession(sessionId);
		}
	}

	@Test @Ignore // TODO: reopen when FLINK-15075 was fixed.
	public void testCreateTableWithComputedColumn() throws Exception {
		Assume.assumeTrue(planner.equals("blink"));
		final Map<String, String> replaceVars = new HashMap<>();
		replaceVars.put("$VAR_PLANNER", planner);
		replaceVars.put("$VAR_SOURCE_PATH1", "file:///fakePath1");
		replaceVars.put("$VAR_SOURCE_PATH2", "file:///fakePath2");
		replaceVars.put("$VAR_EXECUTION_TYPE", "batch");
		replaceVars.put("$VAR_UPDATE_MODE", "update-mode: append");
		replaceVars.put("$VAR_MAX_ROWS", "100");
		replaceVars.put("$VAR_RESULT_MODE", "table");
		final Executor executor = createModifiedExecutor(clusterClient, replaceVars);
		final String ddlTemplate = "create table %s(\n" +
				"  a int,\n" +
				"  b bigint,\n" +
				"  c as a + 1\n" +
				") with (\n" +
				"  'connector.type'='filesystem',\n" +
				"  'format.type'='csv',\n" +
				"  'connector.path'='xxx'\n" +
				")\n";
		final SessionContext session = new SessionContext("test-session", new Environment());
		String sessionId = executor.openSession(session);
		try {
			executor.useCatalog(sessionId, "catalog1");
			executor.createTable(sessionId, String.format(ddlTemplate, "MyTable1"));
			assertEquals(Collections.singletonList("MyTable1"), executor.listTables(sessionId));
			executor.createTable(sessionId, String.format(ddlTemplate, "MyTable2"));
			assertEquals(Arrays.asList("MyTable1", "MyTable2"), executor.listTables(sessionId));
		} finally {
			executor.closeSession(sessionId);
		}
	}

	@Test @Ignore // TODO: reopen when FLINK-15075 was fixed.
	public void testCreateTableWithWatermark() throws Exception {
		final Map<String, String> replaceVars = new HashMap<>();
		replaceVars.put("$VAR_PLANNER", planner);
		replaceVars.put("$VAR_SOURCE_PATH1", "file:///fakePath1");
		replaceVars.put("$VAR_SOURCE_PATH2", "file:///fakePath2");
		replaceVars.put("$VAR_EXECUTION_TYPE", "batch");
		replaceVars.put("$VAR_UPDATE_MODE", "update-mode: append");
		replaceVars.put("$VAR_MAX_ROWS", "100");
		replaceVars.put("$VAR_RESULT_MODE", "table");
		final Executor executor = createModifiedExecutor(clusterClient, replaceVars);
		final String ddlTemplate = "create table %s(\n" +
				"  a int,\n" +
				"  b timestamp(3),\n" +
				"  watermark for b as b - INTERVAL '5' second\n" +
				") with (\n" +
				"  'connector.type'='filesystem',\n" +
				"  'format.type'='csv',\n" +
				"  'connector.path'='xxx'\n" +
				")\n";
		final SessionContext session = new SessionContext("test-session", new Environment());
		String sessionId = executor.openSession(session);
		try {
			executor.useCatalog(sessionId, "catalog1");
			executor.createTable(sessionId, String.format(ddlTemplate, "MyTable1"));
			assertEquals(Collections.singletonList("MyTable1"), executor.listTables(sessionId));
			executor.createTable(sessionId, String.format(ddlTemplate, "MyTable2"));
			assertEquals(Arrays.asList("MyTable1", "MyTable2"), executor.listTables(sessionId));
		} finally {
			executor.closeSession(sessionId);
		}
	}

	@Test
	public void testCreateTableWithPropertiesChanged() throws Exception {
		final Executor executor = createDefaultExecutor(clusterClient);
		final SessionContext session = new SessionContext("test-session", new Environment());
		String sessionId = executor.openSession(session);
		try {
			executor.useCatalog(sessionId, "catalog1");
			executor.setSessionProperty(sessionId, "execution.type", "batch");
			final String ddlTemplate = "create table %s(\n" +
					"  a int,\n" +
					"  b bigint,\n" +
					"  c varchar\n" +
					") with (\n" +
					"  'connector.type'='filesystem',\n" +
					"  'format.type'='csv',\n" +
					"  'connector.path'='xxx',\n" +
					"  'update-mode'='append'\n" +
					")\n";
			executor.createTable(sessionId, String.format(ddlTemplate, "MyTable1"));
			// Change the session property to trigger `new ExecutionContext`.
			executor.setSessionProperty(sessionId, "execution.restart-strategy.failure-rate-interval", "12345");
			executor.createTable(sessionId, String.format(ddlTemplate, "MyTable2"));
			assertEquals(Arrays.asList("MyTable1", "MyTable2"), executor.listTables(sessionId));

			// Reset the session properties.
			executor.resetSessionProperties(sessionId);
			executor.createTable(sessionId, String.format(ddlTemplate, "MyTable3"));
			assertEquals(Arrays.asList("MyTable1", "MyTable2", "MyTable3"), executor.listTables(sessionId));
		} finally {
			executor.closeSession(sessionId);
		}
	}

	@Test
	public void testDropTable() throws Exception {
		final Executor executor = createDefaultExecutor(clusterClient);
		final SessionContext session = new SessionContext("test-session", new Environment());
		String sessionId = executor.openSession(session);
		try {
			executor.useCatalog(sessionId, "catalog1");
			executor.setSessionProperty(sessionId, "execution.type", "batch");
			final String ddlTemplate = "create table %s(\n" +
					"  a int,\n" +
					"  b bigint,\n" +
					"  c varchar\n" +
					") with (\n" +
					"  'connector.type'='filesystem',\n" +
					"  'format.type'='csv',\n" +
					"  'connector.path'='xxx',\n" +
					"  'update-mode'='append'\n" +
					")\n";
			// Test drop table.
			executor.createTable(sessionId, String.format(ddlTemplate, "MyTable1"));
			assertEquals(Collections.singletonList("MyTable1"), executor.listTables(sessionId));
			executor.dropTable(sessionId, "DROP TABLE MyTable1");
			assertEquals(Collections.emptyList(), executor.listTables(sessionId));

			// Test drop table if exists.
			executor.createTable(sessionId, String.format(ddlTemplate, "MyTable1"));
			assertEquals(Collections.singletonList("MyTable1"), executor.listTables(sessionId));
			executor.dropTable(sessionId, "DROP TABLE IF EXISTS MyTable1");
			assertEquals(Collections.emptyList(), executor.listTables(sessionId));

			// Test drop table with full qualified name.
			executor.createTable(sessionId, String.format(ddlTemplate, "MyTable1"));
			assertEquals(Collections.singletonList("MyTable1"), executor.listTables(sessionId));
			executor.dropTable(sessionId, "DROP TABLE catalog1.`default`.MyTable1");
			assertEquals(Collections.emptyList(), executor.listTables(sessionId));

			// Test drop table with db and table name.
			executor.createTable(sessionId, String.format(ddlTemplate, "MyTable1"));
			assertEquals(Collections.singletonList("MyTable1"), executor.listTables(sessionId));
			executor.dropTable(sessionId, "DROP TABLE `default`.MyTable1");
			assertEquals(Collections.emptyList(), executor.listTables(sessionId));

			// Test drop table that does not exist.
			executor.createTable(sessionId, String.format(ddlTemplate, "MyTable1"));
			assertEquals(Collections.singletonList("MyTable1"), executor.listTables(sessionId));
			executor.dropTable(sessionId, "DROP TABLE IF EXISTS catalog2.`default`.MyTable1");
			assertEquals(Collections.singletonList("MyTable1"), executor.listTables(sessionId));
			executor.dropTable(sessionId, "DROP TABLE `default`.MyTable1");

			// Test drop table with properties changed.
			executor.createTable(sessionId, String.format(ddlTemplate, "MyTable1"));
			// Change the session property to trigger `new ExecutionContext`.
			executor.setSessionProperty(sessionId, "execution.restart-strategy.failure-rate-interval", "12345");
			executor.createTable(sessionId, String.format(ddlTemplate, "MyTable2"));
			assertEquals(Arrays.asList("MyTable1", "MyTable2"), executor.listTables(sessionId));
			executor.dropTable(sessionId, "DROP TABLE MyTable1");
			executor.dropTable(sessionId, "DROP TABLE MyTable2");
			assertEquals(Collections.emptyList(), executor.listTables(sessionId));

			// Test drop table with properties reset.
			// Reset the session properties.
			executor.createTable(sessionId, String.format(ddlTemplate, "MyTable1"));
			executor.createTable(sessionId, String.format(ddlTemplate, "MyTable2"));
			executor.resetSessionProperties(sessionId);
			executor.createTable(sessionId, String.format(ddlTemplate, "MyTable3"));
			assertEquals(Arrays.asList("MyTable1", "MyTable2", "MyTable3"), executor.listTables(sessionId));
			executor.dropTable(sessionId, "DROP TABLE MyTable1");
			executor.dropTable(sessionId, "DROP TABLE MyTable2");
			executor.dropTable(sessionId, "DROP TABLE MyTable3");
			assertEquals(Collections.emptyList(), executor.listTables(sessionId));
		} finally {
			executor.closeSession(sessionId);
		}
	}

	private void executeStreamQueryTable(
			Map<String, String> replaceVars,
			String query,
			List<String> expectedResults) throws Exception {

		final Executor executor = createModifiedExecutor(clusterClient, replaceVars);
		final SessionContext session = new SessionContext("test-session", new Environment());
		String sessionId = executor.openSession(session);
		assertEquals("test-session", sessionId);

		try {
			// start job and retrieval
			final ResultDescriptor desc = executor.executeQuery(sessionId, query);

			assertTrue(desc.isMaterialized());

			final List<String> actualResults = retrieveTableResult(executor, sessionId, desc.getResultId());

			TestBaseUtils.compareResultCollections(expectedResults, actualResults, Comparator.naturalOrder());
		} finally {
			executor.closeSession(sessionId);
		}
	}

	private void verifySinkResult(String path) throws IOException {
		final List<String> actualResults = new ArrayList<>();
		TestBaseUtils.readAllResultLines(actualResults, path);
		final List<String> expectedResults = new ArrayList<>();
		expectedResults.add("true,Hello World");
		expectedResults.add("false,Hello World");
		expectedResults.add("false,Hello World");
		expectedResults.add("false,Hello World");
		expectedResults.add("true,Hello World");
		expectedResults.add("false,Hello World!!!!");
		TestBaseUtils.compareResultCollections(expectedResults, actualResults, Comparator.naturalOrder());
	}

	private void executeAndVerifySinkResult(
			Executor executor,
			String sessionId,
			String statement,
			String resultPath) throws Exception {
		final ProgramTargetDescriptor targetDescriptor = executor.executeUpdate(
				sessionId,
				statement);

		// wait for job completion and verify result
		boolean isRunning = true;
		while (isRunning) {
			Thread.sleep(50); // slow the processing down
			final JobStatus jobStatus = clusterClient.getJobStatus(JobID.fromHexString(targetDescriptor.getJobId())).get();
			switch (jobStatus) {
			case CREATED:
			case RUNNING:
				continue;
			case FINISHED:
				isRunning = false;
				verifySinkResult(resultPath);
				break;
			default:
				fail("Unexpected job status.");
			}
		}
	}

	private <T> LocalExecutor createDefaultExecutor(ClusterClient<T> clusterClient) throws Exception {
		final Map<String, String> replaceVars = new HashMap<>();
		replaceVars.put("$VAR_PLANNER", planner);
		replaceVars.put("$VAR_EXECUTION_TYPE", "batch");
		replaceVars.put("$VAR_UPDATE_MODE", "");
		replaceVars.put("$VAR_MAX_ROWS", "100");
		replaceVars.put("$VAR_RESTART_STRATEGY_TYPE", "failure-rate");
		return new LocalExecutor(
				EnvironmentFileUtil.parseModified(DEFAULTS_ENVIRONMENT_FILE, replaceVars),
				Collections.emptyList(),
				clusterClient.getFlinkConfiguration(),
				new DefaultCLI(clusterClient.getFlinkConfiguration()),
				new DefaultClusterClientServiceLoader());
	}

	private <T> LocalExecutor createModifiedExecutor(ClusterClient<T> clusterClient, Map<String, String> replaceVars) throws Exception {
		replaceVars.putIfAbsent("$VAR_RESTART_STRATEGY_TYPE", "failure-rate");
		return new LocalExecutor(
				EnvironmentFileUtil.parseModified(DEFAULTS_ENVIRONMENT_FILE, replaceVars),
				Collections.emptyList(),
				clusterClient.getFlinkConfiguration(),
				new DefaultCLI(clusterClient.getFlinkConfiguration()),
				new DefaultClusterClientServiceLoader());
	}

	private <T> LocalExecutor createModifiedExecutor(
			String yamlFile, ClusterClient<T> clusterClient, Map<String, String> replaceVars) throws Exception {
		replaceVars.putIfAbsent("$VAR_RESTART_STRATEGY_TYPE", "failure-rate");
		return new LocalExecutor(
				EnvironmentFileUtil.parseModified(yamlFile, replaceVars),
				Collections.emptyList(),
				clusterClient.getFlinkConfiguration(),
				new DefaultCLI(clusterClient.getFlinkConfiguration()),
				new DefaultClusterClientServiceLoader());
	}

	private List<String> retrieveTableResult(
			Executor executor,
			String sessionId,
			String resultID) throws InterruptedException {

		final List<String> actualResults = new ArrayList<>();
		while (true) {
			Thread.sleep(50); // slow the processing down
			final TypedResult<Integer> result = executor.snapshotResult(sessionId, resultID, 2);
			if (result.getType() == TypedResult.ResultType.PAYLOAD) {
				actualResults.clear();
				IntStream.rangeClosed(1, result.getPayload()).forEach((page) -> {
					for (Row row : executor.retrieveResultPage(resultID, page)) {
						actualResults.add(row.toString());
					}
				});
			} else if (result.getType() == TypedResult.ResultType.EOS) {
				break;
			}
		}

		return actualResults;
	}

	private List<String> retrieveChangelogResult(
			Executor executor,
			String sessionId,
			String resultID) throws InterruptedException {

		final List<String> actualResults = new ArrayList<>();
		while (true) {
			Thread.sleep(50); // slow the processing down
			final TypedResult<List<Tuple2<Boolean, Row>>> result =
				executor.retrieveResultChanges(sessionId, resultID);
			if (result.getType() == TypedResult.ResultType.PAYLOAD) {
				for (Tuple2<Boolean, Row> change : result.getPayload()) {
					actualResults.add(change.toString());
				}
			} else if (result.getType() == TypedResult.ResultType.EOS) {
				break;
			}
		}
		return actualResults;
	}
}<|MERGE_RESOLUTION|>--- conflicted
+++ resolved
@@ -659,29 +659,6 @@
 
 		try {
 			// Case 1: Registered sink
-<<<<<<< HEAD
-			final ProgramTargetDescriptor targetDescriptor = executor.executeUpdate(
-				sessionId,
-				"INSERT INTO TableSourceSink SELECT IntegerField1 = 42, StringField1 FROM TableNumber1");
-
-			// wait for job completion and verify result
-			boolean isRunning = true;
-			while (isRunning) {
-				Thread.sleep(50); // slow the processing down
-				final JobStatus jobStatus = clusterClient.getJobStatus(targetDescriptor.getJobId()).get();
-				switch (jobStatus) {
-					case CREATED:
-					case RUNNING:
-						continue;
-					case FINISHED:
-						isRunning = false;
-						verifySinkResult(csvOutputPath);
-						break;
-					default:
-						fail("Unexpected job status.");
-				}
-			}
-=======
 			// Case 1.1: Registered sink with uppercase insert into keyword.
 			final String statement1 = "INSERT INTO TableSourceSink SELECT IntegerField1 = 42, StringField1 FROM TableNumber1";
 			executeAndVerifySinkResult(executor, sessionId, statement1, csvOutputPath);
@@ -692,7 +669,6 @@
 			executeAndVerifySinkResult(executor, sessionId, statement2, csvOutputPath);
 			// Case 1.3: Execute the same statement again, the results should expect to be the same.
 			executeAndVerifySinkResult(executor, sessionId, statement2, csvOutputPath);
->>>>>>> a11893f6
 
 			// Case 2: Temporary sink
 			executor.useCatalog(sessionId, "simple-catalog");
@@ -714,56 +690,6 @@
 		}
 	}
 
-<<<<<<< HEAD
-	@Test(timeout = 30_000L)
-	public void testExecuteInsertInto() throws Exception {
-		final String csvOutputPath = new File(tempFolder.newFolder().getAbsolutePath(), "test-out.csv").toURI().toString();
-		final URL url = getClass().getClassLoader().getResource("test-data.csv");
-		Objects.requireNonNull(url);
-		final Map<String, String> replaceVars = new HashMap<>();
-		replaceVars.put("$VAR_PLANNER", planner);
-		replaceVars.put("$VAR_SOURCE_PATH1", url.getPath());
-		replaceVars.put("$VAR_EXECUTION_TYPE", "streaming");
-		replaceVars.put("$VAR_SOURCE_SINK_PATH", csvOutputPath);
-		replaceVars.put("$VAR_UPDATE_MODE", "update-mode: append");
-		replaceVars.put("$VAR_MAX_ROWS", "100");
-
-		final Executor executor = createModifiedExecutor(clusterClient, replaceVars);
-		final SessionContext session = new SessionContext("test-session", new Environment());
-		String sessionId = executor.openSession(session);
-		assertEquals("test-session", sessionId);
-
-		try {
-			final ProgramTargetDescriptor targetDescriptor = executor.executeUpdate(
-					sessionId,
-					"insert Into TableSourceSink \n " +
-					"SELECT IntegerField1 = 42, StringField1 " +
-					"FROM TableNumber1");
-
-			// wait for job completion and verify result
-			boolean isRunning = true;
-			while (isRunning) {
-				Thread.sleep(50); // slow the processing down
-				final JobStatus jobStatus = clusterClient.getJobStatus(targetDescriptor.getJobId()).get();
-				switch (jobStatus) {
-					case CREATED:
-					case RUNNING:
-						continue;
-					case FINISHED:
-						isRunning = false;
-						verifySinkResult(csvOutputPath);
-						break;
-					default:
-						fail("Unexpected job status.");
-				}
-			}
-		} finally {
-			executor.closeSession(sessionId);
-		}
-	}
-
-=======
->>>>>>> a11893f6
 	@Test
 	public void testUseCatalogAndUseDatabase() throws Exception {
 		final String csvOutputPath = new File(tempFolder.newFolder().getAbsolutePath(), "test-out.csv").toURI().toString();
@@ -1127,7 +1053,7 @@
 		boolean isRunning = true;
 		while (isRunning) {
 			Thread.sleep(50); // slow the processing down
-			final JobStatus jobStatus = clusterClient.getJobStatus(JobID.fromHexString(targetDescriptor.getJobId())).get();
+			final JobStatus jobStatus = clusterClient.getJobStatus(targetDescriptor.getJobId()).get();
 			switch (jobStatus) {
 			case CREATED:
 			case RUNNING:
