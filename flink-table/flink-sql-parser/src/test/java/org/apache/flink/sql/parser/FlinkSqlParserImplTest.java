/*
 * Licensed to the Apache Software Foundation (ASF) under one
 * or more contributor license agreements.  See the NOTICE file
 * distributed with this work for additional information
 * regarding copyright ownership.  The ASF licenses this file
 * to you under the Apache License, Version 2.0 (the
 * "License"); you may not use this file except in compliance
 * with the License.  You may obtain a copy of the License at
 *
 * http://www.apache.org/licenses/LICENSE-2.0
 *
 * Unless required by applicable law or agreed to in writing, software
 * distributed under the License is distributed on an "AS IS" BASIS,
 * WITHOUT WARRANTIES OR CONDITIONS OF ANY KIND, either express or implied.
 * See the License for the specific language governing permissions and
 * limitations under the License.
 */

package org.apache.flink.sql.parser;

import org.apache.flink.sql.parser.ddl.SqlCreateTable;
import org.apache.flink.sql.parser.error.SqlValidateException;
import org.apache.flink.sql.parser.impl.FlinkSqlParserImpl;

import org.apache.calcite.sql.SqlNode;
import org.apache.calcite.sql.parser.SqlParseException;
import org.apache.calcite.sql.parser.SqlParserImplFactory;
import org.apache.calcite.sql.parser.SqlParserTest;
import org.hamcrest.BaseMatcher;
import org.hamcrest.Description;
import org.hamcrest.TypeSafeDiagnosingMatcher;
import org.junit.Ignore;
import org.junit.Test;

import static org.junit.Assert.assertEquals;
import static org.junit.Assert.fail;

/** FlinkSqlParserImpl tests. * */
public class FlinkSqlParserImplTest extends SqlParserTest {

    @Override
    protected SqlParserImplFactory parserImplFactory() {
        return FlinkSqlParserImpl.FACTORY;
    }

    @Test
    public void testShowCatalogs() {
        sql("show catalogs").ok("SHOW CATALOGS");
    }

    @Test
    public void testShowCurrentCatalog() {
        sql("show current catalog").ok("SHOW CURRENT CATALOG");
    }

    @Test
    public void testDescribeCatalog() {
        sql("describe catalog a").ok("DESCRIBE CATALOG `A`");

        sql("desc catalog a").ok("DESCRIBE CATALOG `A`");
    }

    /**
     * Here we override the super method to avoid test error from `describe schema` supported in
     * original calcite.
     */
    @Ignore
    @Test
    public void testDescribeSchema() {}

    @Test
    public void testUseCatalog() {
        sql("use catalog a").ok("USE CATALOG `A`");
    }

    @Test
    public void testCreateCatalog() {
        sql("create catalog c1\n"
                        + " WITH (\n"
                        + "  'key1'='value1',\n"
                        + "  'key2'='value2'\n"
                        + " )\n")
                .ok(
                        "CREATE CATALOG `C1` "
                                + "WITH (\n"
                                + "  'key1' = 'value1',\n"
                                + "  'key2' = 'value2'\n"
                                + ")");
    }

    @Test
    public void testDropCatalog() {
        sql("drop catalog c1").ok("DROP CATALOG `C1`");
    }

    @Test
    public void testShowDataBases() {
        sql("show databases").ok("SHOW DATABASES");
    }

    @Test
    public void testShowCurrentDatabase() {
        sql("show current database").ok("SHOW CURRENT DATABASE");
    }

    @Test
    public void testUseDataBase() {
        sql("use default_db").ok("USE `DEFAULT_DB`");
        sql("use defaultCatalog.default_db").ok("USE `DEFAULTCATALOG`.`DEFAULT_DB`");
    }

    @Test
    public void testCreateDatabase() {
        sql("create database db1").ok("CREATE DATABASE `DB1`");
        sql("create database if not exists db1").ok("CREATE DATABASE IF NOT EXISTS `DB1`");
        sql("create database catalog1.db1").ok("CREATE DATABASE `CATALOG1`.`DB1`");
        final String sql = "create database db1 comment 'test create database'";
        final String expected = "CREATE DATABASE `DB1`\n" + "COMMENT 'test create database'";
        sql(sql).ok(expected);
        final String sql1 =
                "create database db1 comment 'test create database'"
                        + "with ( 'key1' = 'value1', 'key2.a' = 'value2.a')";
        final String expected1 =
                "CREATE DATABASE `DB1`\n"
                        + "COMMENT 'test create database' WITH (\n"
                        + "  'key1' = 'value1',\n"
                        + "  'key2.a' = 'value2.a'\n"
                        + ")";
        sql(sql1).ok(expected1);
    }

    @Test
    public void testDropDatabase() {
        sql("drop database db1").ok("DROP DATABASE `DB1` RESTRICT");
        sql("drop database catalog1.db1").ok("DROP DATABASE `CATALOG1`.`DB1` RESTRICT");
        sql("drop database db1 RESTRICT").ok("DROP DATABASE `DB1` RESTRICT");
        sql("drop database db1 CASCADE").ok("DROP DATABASE `DB1` CASCADE");
    }

    @Test
    public void testAlterDatabase() {
        final String sql = "alter database db1 set ('key1' = 'value1','key2.a' = 'value2.a')";
        final String expected =
                "ALTER DATABASE `DB1` SET (\n"
                        + "  'key1' = 'value1',\n"
                        + "  'key2.a' = 'value2.a'\n"
                        + ")";
        sql(sql).ok(expected);
    }

    @Test
    public void testDescribeDatabase() {
        sql("describe database db1").ok("DESCRIBE DATABASE `DB1`");
        sql("describe database catlog1.db1").ok("DESCRIBE DATABASE `CATLOG1`.`DB1`");
        sql("describe database extended db1").ok("DESCRIBE DATABASE EXTENDED `DB1`");

        sql("desc database db1").ok("DESCRIBE DATABASE `DB1`");
        sql("desc database catlog1.db1").ok("DESCRIBE DATABASE `CATLOG1`.`DB1`");
        sql("desc database extended db1").ok("DESCRIBE DATABASE EXTENDED `DB1`");
    }

    @Test
    public void testAlterFunction() {
        sql("alter function function1 as 'org.apache.fink.function.function1'")
                .ok("ALTER FUNCTION `FUNCTION1` AS 'org.apache.fink.function.function1'");

        sql("alter temporary function function1 as 'org.apache.fink.function.function1'")
                .ok("ALTER TEMPORARY FUNCTION `FUNCTION1` AS 'org.apache.fink.function.function1'");

        sql("alter temporary function function1 as 'org.apache.fink.function.function1' language scala")
                .ok(
                        "ALTER TEMPORARY FUNCTION `FUNCTION1` AS 'org.apache.fink.function.function1' LANGUAGE SCALA");

        sql("alter temporary system function function1 as 'org.apache.fink.function.function1'")
                .ok(
                        "ALTER TEMPORARY SYSTEM FUNCTION `FUNCTION1` AS 'org.apache.fink.function.function1'");

        sql("alter temporary system function function1 as 'org.apache.fink.function.function1' language java")
                .ok(
                        "ALTER TEMPORARY SYSTEM FUNCTION `FUNCTION1` AS 'org.apache.fink.function.function1' LANGUAGE JAVA");
    }

    @Test
    public void testShowFunctions() {
        sql("show functions").ok("SHOW FUNCTIONS");
        sql("show user functions").ok("SHOW USER FUNCTIONS");
    }

    @Test
    public void testShowTables() {
        sql("show tables").ok("SHOW TABLES");
    }

    @Test
    public void testShowCreateTable() {
        sql("show create table tbl").ok("SHOW CREATE TABLE `TBL`");
        sql("show create table catalog1.db1.tbl").ok("SHOW CREATE TABLE `CATALOG1`.`DB1`.`TBL`");
    }

    @Test
    public void testDescribeTable() {
        sql("describe tbl").ok("DESCRIBE `TBL`");
        sql("describe catlog1.db1.tbl").ok("DESCRIBE `CATLOG1`.`DB1`.`TBL`");
        sql("describe extended db1").ok("DESCRIBE EXTENDED `DB1`");

        sql("desc tbl").ok("DESCRIBE `TBL`");
        sql("desc catlog1.db1.tbl").ok("DESCRIBE `CATLOG1`.`DB1`.`TBL`");
        sql("desc extended db1").ok("DESCRIBE EXTENDED `DB1`");
    }

    /**
     * Here we override the super method to avoid test error from `describe statement` supported in
     * original calcite.
     */
    @Ignore
    @Test
    public void testDescribeStatement() {}

    @Test
    public void testAlterTable() {
        sql("alter table t1 rename to t2").ok("ALTER TABLE `T1` RENAME TO `T2`");
        sql("alter table c1.d1.t1 rename to t2").ok("ALTER TABLE `C1`.`D1`.`T1` RENAME TO `T2`");
        final String sql0 = "alter table t1 set ('key1'='value1')";
        final String expected0 = "ALTER TABLE `T1` SET (\n" + "  'key1' = 'value1'\n" + ")";
        sql(sql0).ok(expected0);
        final String sql1 = "alter table t1 " + "add constraint ct1 primary key(a, b) not enforced";
        final String expected1 =
                "ALTER TABLE `T1` " + "ADD CONSTRAINT `CT1` PRIMARY KEY (`A`, `B`) NOT ENFORCED";
        sql(sql1).ok(expected1);
        final String sql2 = "alter table t1 " + "add unique(a, b)";
        final String expected2 = "ALTER TABLE `T1` " + "ADD UNIQUE (`A`, `B`)";
        sql(sql2).ok(expected2);
        final String sql3 = "alter table t1 drop constraint ct1";
        final String expected3 = "ALTER TABLE `T1` DROP CONSTRAINT `CT1`";
        sql(sql3).ok(expected3);
    }

    @Test
    public void testAlterTableReset() {
        sql("alter table t1 reset ('key1')").ok("ALTER TABLE `T1` RESET (\n  'key1'\n)");

        sql("alter table t1 reset ('key1', 'key2')")
                .ok("ALTER TABLE `T1` RESET (\n  'key1',\n  'key2'\n)");

        sql("alter table t1 reset()").ok("ALTER TABLE `T1` RESET (\n)");
    }

    @Test
    public void testCreateTable() {
        final String sql =
                "CREATE TABLE tbl1 (\n"
                        + "  a bigint,\n"
                        + "  h varchar, \n"
                        + "  g as 2 * (a + 1), \n"
                        + "  ts as toTimestamp(b, 'yyyy-MM-dd HH:mm:ss'), \n"
                        + "  b varchar,\n"
                        + "  proc as PROCTIME(), \n"
                        + "  meta STRING METADATA, \n"
                        + "  my_meta STRING METADATA FROM 'meta', \n"
                        + "  my_meta STRING METADATA FROM 'meta' VIRTUAL, \n"
                        + "  meta STRING METADATA VIRTUAL, \n"
                        + "  PRIMARY KEY (a, b)\n"
                        + ")\n"
                        + "PARTITIONED BY (a, h)\n"
                        + "  with (\n"
                        + "    'connector' = 'kafka', \n"
                        + "    'kafka.topic' = 'log.test'\n"
                        + ")\n";
        final String expected =
                "CREATE TABLE `TBL1` (\n"
                        + "  `A` BIGINT,\n"
                        + "  `H` VARCHAR,\n"
                        + "  `G` AS (2 * (`A` + 1)),\n"
                        + "  `TS` AS `TOTIMESTAMP`(`B`, 'yyyy-MM-dd HH:mm:ss'),\n"
                        + "  `B` VARCHAR,\n"
                        + "  `PROC` AS `PROCTIME`(),\n"
                        + "  `META` STRING METADATA,\n"
                        + "  `MY_META` STRING METADATA FROM 'meta',\n"
                        + "  `MY_META` STRING METADATA FROM 'meta' VIRTUAL,\n"
                        + "  `META` STRING METADATA VIRTUAL,\n"
                        + "  PRIMARY KEY (`A`, `B`)\n"
                        + ")\n"
                        + "PARTITIONED BY (`A`, `H`)\n"
                        + "WITH (\n"
                        + "  'connector' = 'kafka',\n"
                        + "  'kafka.topic' = 'log.test'\n"
                        + ")";
        sql(sql).ok(expected);
    }

    @Test
    public void testCreateTableIfNotExists() {
        final String sql =
                "CREATE TABLE IF NOT EXISTS tbl1 (\n"
                        + "  a bigint,\n"
                        + "  h varchar, \n"
                        + "  g as 2 * (a + 1), \n"
                        + "  ts as toTimestamp(b, 'yyyy-MM-dd HH:mm:ss'), \n"
                        + "  b varchar,\n"
                        + "  proc as PROCTIME(), \n"
                        + "  PRIMARY KEY (a, b)\n"
                        + ")\n"
                        + "PARTITIONED BY (a, h)\n"
                        + "  with (\n"
                        + "    'connector' = 'kafka', \n"
                        + "    'kafka.topic' = 'log.test'\n"
                        + ")\n";
        final String expected =
                "CREATE TABLE IF NOT EXISTS `TBL1` (\n"
                        + "  `A` BIGINT,\n"
                        + "  `H` VARCHAR,\n"
                        + "  `G` AS (2 * (`A` + 1)),\n"
                        + "  `TS` AS `TOTIMESTAMP`(`B`, 'yyyy-MM-dd HH:mm:ss'),\n"
                        + "  `B` VARCHAR,\n"
                        + "  `PROC` AS `PROCTIME`(),\n"
                        + "  PRIMARY KEY (`A`, `B`)\n"
                        + ")\n"
                        + "PARTITIONED BY (`A`, `H`)\n"
                        + "WITH (\n"
                        + "  'connector' = 'kafka',\n"
                        + "  'kafka.topic' = 'log.test'\n"
                        + ")";
        sql(sql).ok(expected);
    }

    @Test
    public void testCreateTableWithComment() {
        final String sql =
                "CREATE TABLE tbl1 (\n"
                        + "  a bigint comment 'test column comment AAA.',\n"
                        + "  h varchar, \n"
                        + "  g as 2 * (a + 1), \n"
                        + "  ts as toTimestamp(b, 'yyyy-MM-dd HH:mm:ss'), \n"
                        + "  b varchar,\n"
                        + "  proc as PROCTIME(), \n"
                        + "  meta STRING METADATA COMMENT 'c1', \n"
                        + "  my_meta STRING METADATA FROM 'meta' COMMENT 'c2', \n"
                        + "  my_meta STRING METADATA FROM 'meta' VIRTUAL COMMENT 'c3', \n"
                        + "  meta STRING METADATA VIRTUAL COMMENT 'c4', \n"
                        + "  PRIMARY KEY (a, b)\n"
                        + ")\n"
                        + "comment 'test table comment ABC.'\n"
                        + "PARTITIONED BY (a, h)\n"
                        + "  with (\n"
                        + "    'connector' = 'kafka', \n"
                        + "    'kafka.topic' = 'log.test'\n"
                        + ")\n";
        final String expected =
                "CREATE TABLE `TBL1` (\n"
                        + "  `A` BIGINT COMMENT 'test column comment AAA.',\n"
                        + "  `H` VARCHAR,\n"
                        + "  `G` AS (2 * (`A` + 1)),\n"
                        + "  `TS` AS `TOTIMESTAMP`(`B`, 'yyyy-MM-dd HH:mm:ss'),\n"
                        + "  `B` VARCHAR,\n"
                        + "  `PROC` AS `PROCTIME`(),\n"
                        + "  `META` STRING METADATA COMMENT 'c1',\n"
                        + "  `MY_META` STRING METADATA FROM 'meta' COMMENT 'c2',\n"
                        + "  `MY_META` STRING METADATA FROM 'meta' VIRTUAL COMMENT 'c3',\n"
                        + "  `META` STRING METADATA VIRTUAL COMMENT 'c4',\n"
                        + "  PRIMARY KEY (`A`, `B`)\n"
                        + ")\n"
                        + "COMMENT 'test table comment ABC.'\n"
                        + "PARTITIONED BY (`A`, `H`)\n"
                        + "WITH (\n"
                        + "  'connector' = 'kafka',\n"
                        + "  'kafka.topic' = 'log.test'\n"
                        + ")";
        sql(sql).ok(expected);
    }

    @Test
    public void testCreateTableWithCommentOnComputedColumn() {
        final String sql =
                "CREATE TABLE tbl1 (\n"
                        + "  a bigint comment 'test column comment AAA.',\n"
                        + "  h varchar, \n"
                        + "  g as 2 * (a + 1) comment 'test computed column.', \n"
                        + "  ts as toTimestamp(b, 'yyyy-MM-dd HH:mm:ss'), \n"
                        + "  b varchar,\n"
                        + "  proc as PROCTIME(), \n"
                        + "  PRIMARY KEY (a, b)\n"
                        + ")\n"
                        + "comment 'test table comment ABC.'\n"
                        + "PARTITIONED BY (a, h)\n"
                        + "  with (\n"
                        + "    'connector' = 'kafka', \n"
                        + "    'kafka.topic' = 'log.test'\n"
                        + ")\n";
        final String expected =
                "CREATE TABLE `TBL1` (\n"
                        + "  `A` BIGINT COMMENT 'test column comment AAA.',\n"
                        + "  `H` VARCHAR,\n"
                        + "  `G` AS (2 * (`A` + 1)) COMMENT 'test computed column.',\n"
                        + "  `TS` AS `TOTIMESTAMP`(`B`, 'yyyy-MM-dd HH:mm:ss'),\n"
                        + "  `B` VARCHAR,\n"
                        + "  `PROC` AS `PROCTIME`(),\n"
                        + "  PRIMARY KEY (`A`, `B`)\n"
                        + ")\n"
                        + "COMMENT 'test table comment ABC.'\n"
                        + "PARTITIONED BY (`A`, `H`)\n"
                        + "WITH (\n"
                        + "  'connector' = 'kafka',\n"
                        + "  'kafka.topic' = 'log.test'\n"
                        + ")";
        sql(sql).ok(expected);
    }

    @Test
    public void testTableConstraints() {
        final String sql =
                "CREATE TABLE tbl1 (\n"
                        + "  a bigint,\n"
                        + "  h varchar, \n"
                        + "  g as 2 * (a + 1),\n"
                        + "  ts as toTimestamp(b, 'yyyy-MM-dd HH:mm:ss'),\n"
                        + "  b varchar,\n"
                        + "  proc as PROCTIME(),\n"
                        + "  PRIMARY KEY (a, b),\n"
                        + "  UNIQUE (h, g)\n"
                        + ") with (\n"
                        + "  'connector' = 'kafka',\n"
                        + "  'kafka.topic' = 'log.test'\n"
                        + ")\n";
        final String expected =
                "CREATE TABLE `TBL1` (\n"
                        + "  `A` BIGINT,\n"
                        + "  `H` VARCHAR,\n"
                        + "  `G` AS (2 * (`A` + 1)),\n"
                        + "  `TS` AS `TOTIMESTAMP`(`B`, 'yyyy-MM-dd HH:mm:ss'),\n"
                        + "  `B` VARCHAR,\n"
                        + "  `PROC` AS `PROCTIME`(),\n"
                        + "  PRIMARY KEY (`A`, `B`),\n"
                        + "  UNIQUE (`H`, `G`)\n"
                        + ") WITH (\n"
                        + "  'connector' = 'kafka',\n"
                        + "  'kafka.topic' = 'log.test'\n"
                        + ")";
        sql(sql).ok(expected);
    }

    @Test
    public void testTableConstraintsValidated() {
        final String sql =
                "CREATE TABLE tbl1 (\n"
                        + "  a bigint,\n"
                        + "  h varchar, \n"
                        + "  g as 2 * (a + 1),\n"
                        + "  ts as toTimestamp(b, 'yyyy-MM-dd HH:mm:ss'),\n"
                        + "  b varchar,\n"
                        + "  proc as PROCTIME(),\n"
                        + "  PRIMARY KEY (a, b),\n"
                        + "  UNIQUE (h, g)\n"
                        + ") with (\n"
                        + "  'connector' = 'kafka',\n"
                        + "  'kafka.topic' = 'log.test'\n"
                        + ")\n";
        final String expected =
                "CREATE TABLE `TBL1` (\n"
                        + "  `A` BIGINT NOT NULL,\n"
                        + "  `H` VARCHAR,\n"
                        + "  `G` AS (2 * (`A` + 1)),\n"
                        + "  `TS` AS `TOTIMESTAMP`(`B`, 'yyyy-MM-dd HH:mm:ss'),\n"
                        + "  `B` VARCHAR NOT NULL,\n"
                        + "  `PROC` AS `PROCTIME`(),\n"
                        + "  PRIMARY KEY (`A`, `B`),\n"
                        + "  UNIQUE (`H`, `G`)\n"
                        + ") WITH (\n"
                        + "  'connector' = 'kafka',\n"
                        + "  'kafka.topic' = 'log.test'\n"
                        + ")";
        sql(sql).node(validated(expected));
    }

    @Test
    public void testTableConstraintsWithEnforcement() {
        final String sql =
                "CREATE TABLE tbl1 (\n"
                        + "  a bigint primary key enforced comment 'test column comment AAA.',\n"
                        + "  h varchar constraint ct1 unique not enforced,\n"
                        + "  g as 2 * (a + 1), \n"
                        + "  ts as toTimestamp(b, 'yyyy-MM-dd HH:mm:ss'),\n"
                        + "  b varchar constraint ct2 unique,\n"
                        + "  proc as PROCTIME(),\n"
                        + "  unique (g, ts) not enforced"
                        + ") with (\n"
                        + "    'connector' = 'kafka',\n"
                        + "    'kafka.topic' = 'log.test'\n"
                        + ")\n";
        final String expected =
                "CREATE TABLE `TBL1` (\n"
                        + "  `A` BIGINT PRIMARY KEY ENFORCED COMMENT 'test column comment AAA.',\n"
                        + "  `H` VARCHAR CONSTRAINT `CT1` UNIQUE NOT ENFORCED,\n"
                        + "  `G` AS (2 * (`A` + 1)),\n"
                        + "  `TS` AS `TOTIMESTAMP`(`B`, 'yyyy-MM-dd HH:mm:ss'),\n"
                        + "  `B` VARCHAR CONSTRAINT `CT2` UNIQUE,\n"
                        + "  `PROC` AS `PROCTIME`(),\n"
                        + "  UNIQUE (`G`, `TS`) NOT ENFORCED\n"
                        + ") WITH (\n"
                        + "  'connector' = 'kafka',\n"
                        + "  'kafka.topic' = 'log.test'\n"
                        + ")";
        sql(sql).ok(expected);
    }

    @Test
    public void testDuplicatePk() {
        final String sql =
                "CREATE TABLE tbl1 (\n"
                        + "  a bigint comment 'test column comment AAA.',\n"
                        + "  h varchar constraint ct1 primary key,\n"
                        + "  g as 2 * (a + 1), \n"
                        + "  ts as toTimestamp(b, 'yyyy-MM-dd HH:mm:ss'),\n"
                        + "  b varchar,\n"
                        + "  proc as PROCTIME(),\n"
                        + "  constraint ct2 primary key (b, h)"
                        + ") with (\n"
                        + "    'connector' = 'kafka', \n"
                        + "    'kafka.topic' = 'log.test'\n"
                        + ")\n";
        sql(sql).node(new ValidationMatcher().fails("Duplicate primary key definition"));
    }

    @Test
    public void testCreateTableWithWatermark() {
        final String sql =
                "CREATE TABLE tbl1 (\n"
                        + "  ts timestamp(3),\n"
                        + "  id varchar, \n"
                        + "  watermark FOR ts AS ts - interval '3' second\n"
                        + ")\n"
                        + "  with (\n"
                        + "    'connector' = 'kafka', \n"
                        + "    'kafka.topic' = 'log.test'\n"
                        + ")\n";
        final String expected =
                "CREATE TABLE `TBL1` (\n"
                        + "  `TS` TIMESTAMP(3),\n"
                        + "  `ID` VARCHAR,\n"
                        + "  WATERMARK FOR `TS` AS (`TS` - INTERVAL '3' SECOND)\n"
                        + ") WITH (\n"
                        + "  'connector' = 'kafka',\n"
                        + "  'kafka.topic' = 'log.test'\n"
                        + ")";
        sql(sql).ok(expected);
    }

    @Test
    public void testCreateTableWithWatermarkOnComputedColumn() {
        final String sql =
                "CREATE TABLE tbl1 (\n"
                        + "  log_ts varchar,\n"
                        + "  ts as to_timestamp(log_ts), \n"
                        + "  WATERMARK FOR ts AS ts + interval '1' second\n"
                        + ")\n"
                        + "  with (\n"
                        + "    'connector' = 'kafka', \n"
                        + "    'kafka.topic' = 'log.test'\n"
                        + ")\n";
        final String expected =
                "CREATE TABLE `TBL1` (\n"
                        + "  `LOG_TS` VARCHAR,\n"
                        + "  `TS` AS `TO_TIMESTAMP`(`LOG_TS`),\n"
                        + "  WATERMARK FOR `TS` AS (`TS` + INTERVAL '1' SECOND)\n"
                        + ") WITH (\n"
                        + "  'connector' = 'kafka',\n"
                        + "  'kafka.topic' = 'log.test'\n"
                        + ")";
        sql(sql).ok(expected);
    }

    @Test
    public void testCreateTableWithWatermarkOnNestedField() {
        final String sql =
                "CREATE TABLE tbl1 (\n"
                        + "  f1 row<q1 bigint, q2 row<t1 timestamp, t2 varchar>, q3 boolean>,\n"
                        + "  WATERMARK FOR f1.q2.t1 AS NOW()\n"
                        + ")\n"
                        + "  with (\n"
                        + "    'connector' = 'kafka', \n"
                        + "    'kafka.topic' = 'log.test'\n"
                        + ")\n";
        final String expected =
                "CREATE TABLE `TBL1` (\n"
                        + "  `F1` ROW< `Q1` BIGINT, `Q2` ROW< `T1` TIMESTAMP, `T2` VARCHAR >, `Q3` BOOLEAN >,\n"
                        + "  WATERMARK FOR `F1`.`Q2`.`T1` AS `NOW`()\n"
                        + ") WITH (\n"
                        + "  'connector' = 'kafka',\n"
                        + "  'kafka.topic' = 'log.test'\n"
                        + ")";
        sql(sql).ok(expected);
    }

    @Test
    public void testCreateTableWithMultipleWatermark() {
        String sql =
                "CREATE TABLE tbl1 (\n"
                        + "  f0 bigint,\n"
                        + "  f1 varchar,\n"
                        + "  f2 boolean,\n"
                        + "  WATERMARK FOR f0 AS NOW(),\n"
                        + "  ^WATERMARK^ FOR f1 AS NOW()\n"
                        + ")\n"
                        + "  with (\n"
                        + "    'connector' = 'kafka', \n"
                        + "    'kafka.topic' = 'log.test'\n"
                        + ")\n";
        sql(sql).fails("Multiple WATERMARK statements is not supported yet.");
    }

    @Test
    public void testCreateTableWithQueryWatermarkExpression() {
        String sql =
                "CREATE TABLE tbl1 (\n"
                        + "  f0 bigint,\n"
                        + "  f1 varchar,\n"
                        + "  f2 boolean,\n"
                        + "  WATERMARK FOR f0 AS ^(^SELECT f1 FROM tbl1)\n"
                        + ")\n"
                        + "  with (\n"
                        + "    'connector' = 'kafka', \n"
                        + "    'kafka.topic' = 'log.test'\n"
                        + ")\n";
        sql(sql).fails("Query expression encountered in illegal context");
    }

    @Test
    public void testCreateTableWithComplexType() {
        final String sql =
                "CREATE TABLE tbl1 (\n"
                        + "  a ARRAY<bigint>, \n"
                        + "  b MAP<int, varchar>,\n"
                        + "  c ROW<cc0 int, cc1 float, cc2 varchar>,\n"
                        + "  d MULTISET<varchar>,\n"
                        + "  PRIMARY KEY (a, b) \n"
                        + ") with (\n"
                        + "  'x' = 'y', \n"
                        + "  'asd' = 'data'\n"
                        + ")\n";
        final String expected =
                "CREATE TABLE `TBL1` (\n"
                        + "  `A` ARRAY< BIGINT >,\n"
                        + "  `B` MAP< INTEGER, VARCHAR >,\n"
                        + "  `C` ROW< `CC0` INTEGER, `CC1` FLOAT, `CC2` VARCHAR >,\n"
                        + "  `D` MULTISET< VARCHAR >,\n"
                        + "  PRIMARY KEY (`A`, `B`)\n"
                        + ") WITH (\n"
                        + "  'x' = 'y',\n"
                        + "  'asd' = 'data'\n"
                        + ")";
        sql(sql).ok(expected);
    }

    @Test
    public void testCreateTableWithNestedComplexType() {
        final String sql =
                "CREATE TABLE tbl1 (\n"
                        + "  a ARRAY<ARRAY<bigint>>, \n"
                        + "  b MAP<MAP<int, varchar>, ARRAY<varchar>>,\n"
                        + "  c ROW<cc0 ARRAY<int>, cc1 float, cc2 varchar>,\n"
                        + "  d MULTISET<ARRAY<int>>,\n"
                        + "  PRIMARY KEY (a, b) \n"
                        + ") with (\n"
                        + "  'x' = 'y', \n"
                        + "  'asd' = 'data'\n"
                        + ")\n";
        final String expected =
                "CREATE TABLE `TBL1` (\n"
                        + "  `A` ARRAY< ARRAY< BIGINT > >,\n"
                        + "  `B` MAP< MAP< INTEGER, VARCHAR >, ARRAY< VARCHAR > >,\n"
                        + "  `C` ROW< `CC0` ARRAY< INTEGER >, `CC1` FLOAT, `CC2` VARCHAR >,\n"
                        + "  `D` MULTISET< ARRAY< INTEGER > >,\n"
                        + "  PRIMARY KEY (`A`, `B`)\n"
                        + ") WITH (\n"
                        + "  'x' = 'y',\n"
                        + "  'asd' = 'data'\n"
                        + ")";
        sql(sql).ok(expected);
    }

    @Test
    public void testCreateTableWithUserDefinedType() {
        final String sql =
                "create table t(\n"
                        + "  a catalog1.db1.MyType1,\n"
                        + "  b db2.MyType2\n"
                        + ") with (\n"
                        + "  'k1' = 'v1',\n"
                        + "  'k2' = 'v2'\n"
                        + ")";
        final String expected =
                "CREATE TABLE `T` (\n"
                        + "  `A` `CATALOG1`.`DB1`.`MYTYPE1`,\n"
                        + "  `B` `DB2`.`MYTYPE2`\n"
                        + ") WITH (\n"
                        + "  'k1' = 'v1',\n"
                        + "  'k2' = 'v2'\n"
                        + ")";
        sql(sql).ok(expected);
    }

    @Test
    public void testInvalidComputedColumn() {
        final String sql0 =
                "CREATE TABLE t1 (\n"
                        + "  a bigint, \n"
                        + "  b varchar,\n"
                        + "  toTimestamp^(^b, 'yyyy-MM-dd HH:mm:ss'), \n"
                        + "  PRIMARY KEY (a, b) \n"
                        + ") with (\n"
                        + "  'x' = 'y', \n"
                        + "  'asd' = 'data'\n"
                        + ")\n";
        final String expect0 =
                "(?s).*Encountered \"\\(\" at line 4, column 14.\n"
                        + "Was expecting one of:\n"
                        + "    \"AS\" ...\n"
                        + "    \"STRING\" ...\n"
                        + ".*";
        sql(sql0).fails(expect0);
        // Sub-query computed column expression is forbidden.
        final String sql1 =
                "CREATE TABLE t1 (\n"
                        + "  a bigint, \n"
                        + "  b varchar,\n"
                        + "  c as ^(^select max(d) from t2), \n"
                        + "  PRIMARY KEY (a, b) \n"
                        + ") with (\n"
                        + "  'x' = 'y', \n"
                        + "  'asd' = 'data'\n"
                        + ")\n";
        final String expect1 = "(?s).*Query expression encountered in illegal context.*";
        sql(sql1).fails(expect1);
    }

    @Test
    public void testColumnSqlString() {
        final String sql =
                "CREATE TABLE sls_stream (\n"
                        + "  a bigint, \n"
                        + "  f as a + 1, \n"
                        + "  b varchar,\n"
                        + "  ts as toTimestamp(b, 'yyyy-MM-dd HH:mm:ss'), \n"
                        + "  proc as PROCTIME(),\n"
                        + "  c int,\n"
                        + "  PRIMARY KEY (a, b) \n"
                        + ") with (\n"
                        + "  'x' = 'y', \n"
                        + "  'asd' = 'data'\n"
                        + ")\n";
        final String expected =
                "`A`, (`A` + 1) AS `F`, `B`, "
                        + "`TOTIMESTAMP`(`B`, 'yyyy-MM-dd HH:mm:ss') AS `TS`, "
                        + "`PROCTIME`() AS `PROC`, `C`";
        sql(sql).node(new ValidationMatcher().expectColumnSql(expected));
    }

    @Test
    public void testCreateTableWithMinusInOptionKey() {
        final String sql =
                "create table source_table(\n"
                        + "  a int,\n"
                        + "  b bigint,\n"
                        + "  c string\n"
                        + ") with (\n"
                        + "  'a-b-c-d124' = 'ab',\n"
                        + "  'a.b.1.c' = 'aabb',\n"
                        + "  'a.b-c-connector.e-f.g' = 'ada',\n"
                        + "  'a.b-c-d.e-1231.g' = 'ada',\n"
                        + "  'a.b-c-d.*' = 'adad')\n";
        final String expected =
                "CREATE TABLE `SOURCE_TABLE` (\n"
                        + "  `A` INTEGER,\n"
                        + "  `B` BIGINT,\n"
                        + "  `C` STRING\n"
                        + ") WITH (\n"
                        + "  'a-b-c-d124' = 'ab',\n"
                        + "  'a.b.1.c' = 'aabb',\n"
                        + "  'a.b-c-connector.e-f.g' = 'ada',\n"
                        + "  'a.b-c-d.e-1231.g' = 'ada',\n"
                        + "  'a.b-c-d.*' = 'adad'\n"
                        + ")";
        sql(sql).ok(expected);
    }

    @Test
    public void testCreateTableWithOptionKeyAsIdentifier() {
        final String sql =
                "create table source_table(\n"
                        + "  a int,\n"
                        + "  b bigint,\n"
                        + "  c string\n"
                        + ") with (\n"
                        + "  ^a^.b.c = 'ab',\n"
                        + "  a.b.c1 = 'aabb')\n";
        sql(sql).fails("(?s).*Encountered \"a\" at line 6, column 3.\n.*");
    }

    @Test
    public void testCreateTableWithLikeClause() {
        final String sql =
                "create table source_table(\n"
                        + "  a int,\n"
                        + "  b bigint,\n"
                        + "  c string\n"
                        + ")\n"
                        + "LIKE parent_table (\n"
                        + "   INCLUDING ALL\n"
                        + "   OVERWRITING OPTIONS\n"
                        + "   EXCLUDING PARTITIONS\n"
                        + "   INCLUDING GENERATED\n"
                        + "   INCLUDING METADATA\n"
                        + ")";
        final String expected =
                "CREATE TABLE `SOURCE_TABLE` (\n"
                        + "  `A` INTEGER,\n"
                        + "  `B` BIGINT,\n"
                        + "  `C` STRING\n"
                        + ")\n"
                        + "LIKE `PARENT_TABLE` (\n"
                        + "  INCLUDING ALL\n"
                        + "  OVERWRITING OPTIONS\n"
                        + "  EXCLUDING PARTITIONS\n"
                        + "  INCLUDING GENERATED\n"
                        + "  INCLUDING METADATA\n"
                        + ")";
        sql(sql).ok(expected);
    }

    @Test
    public void testCreateTableWithLikeClauseWithoutColumns() {
        final String sql =
                ""
                        + "create TEMPORARY table source_table (\n"
                        + "   WATERMARK FOR ts AS ts - INTERVAL '5' SECOND\n"
                        + ") with (\n"
                        + "  'scan.startup.mode' = 'specific-offsets',\n"
                        + "  'scan.startup.specific-offsets' = 'partition:0,offset:1169129'\n"
                        + ") like t_order_course (\n"
                        + "   OVERWRITING  WATERMARKS\n"
                        + "   OVERWRITING OPTIONS\n"
                        + "   EXCLUDING CONSTRAINTS\n"
                        + ")";
        final String expected =
                "CREATE TEMPORARY TABLE `SOURCE_TABLE` (\n"
                        + "  WATERMARK FOR `TS` AS (`TS` - INTERVAL '5' SECOND)\n"
                        + ") WITH (\n"
                        + "  'scan.startup.mode' = 'specific-offsets',\n"
                        + "  'scan.startup.specific-offsets' = 'partition:0,offset:1169129'\n"
                        + ")\n"
                        + "LIKE `T_ORDER_COURSE` (\n"
                        + "  OVERWRITING WATERMARKS\n"
                        + "  OVERWRITING OPTIONS\n"
                        + "  EXCLUDING CONSTRAINTS\n"
                        + ")";
        sql(sql).ok(expected);
    }

    @Test
    public void testCreateTemporaryTable() {
        final String sql =
                "create temporary table source_table(\n"
                        + "  a int,\n"
                        + "  b bigint,\n"
                        + "  c string\n"
                        + ") with (\n"
                        + "  'x' = 'y',\n"
                        + "  'abc' = 'def'\n"
                        + ")";
        final String expected =
                "CREATE TEMPORARY TABLE `SOURCE_TABLE` (\n"
                        + "  `A` INTEGER,\n"
                        + "  `B` BIGINT,\n"
                        + "  `C` STRING\n"
                        + ") WITH (\n"
                        + "  'x' = 'y',\n"
                        + "  'abc' = 'def'\n"
                        + ")";
        sql(sql).ok(expected);
    }

    @Test
    public void testCreateTableWithNoColumns() {
        final String sql =
                "create table source_table with (\n" + "  'x' = 'y',\n" + "  'abc' = 'def'\n" + ")";
        final String expected =
                "CREATE TABLE `SOURCE_TABLE` WITH (\n"
                        + "  'x' = 'y',\n"
                        + "  'abc' = 'def'\n"
                        + ")";
        sql(sql).ok(expected);
    }

    @Test
    public void testCreateTableWithOnlyWaterMark() {
        final String sql =
                "create table source_table (\n"
                        + "  watermark FOR ts AS ts - interval '3' second\n"
                        + ") with (\n"
                        + "  'x' = 'y',\n"
                        + "  'abc' = 'def'\n"
                        + ")";
        final String expected =
                "CREATE TABLE `SOURCE_TABLE` (\n"
                        + "  WATERMARK FOR `TS` AS (`TS` - INTERVAL '3' SECOND)\n"
                        + ") WITH (\n"
                        + "  'x' = 'y',\n"
                        + "  'abc' = 'def'\n"
                        + ")";
        sql(sql).ok(expected);
    }

    @Test
    public void testDropTable() {
        final String sql = "DROP table catalog1.db1.tbl1";
        final String expected = "DROP TABLE `CATALOG1`.`DB1`.`TBL1`";
        sql(sql).ok(expected);
    }

    @Test
    public void testDropIfExists() {
        final String sql = "DROP table IF EXISTS catalog1.db1.tbl1";
        final String expected = "DROP TABLE IF EXISTS `CATALOG1`.`DB1`.`TBL1`";
        sql(sql).ok(expected);
    }

    @Test
    public void testTemporaryDropTable() {
        final String sql = "DROP temporary table catalog1.db1.tbl1";
        final String expected = "DROP TEMPORARY TABLE `CATALOG1`.`DB1`.`TBL1`";
        sql(sql).ok(expected);
    }

    @Test
    public void testDropTemporaryIfExists() {
        final String sql = "DROP temporary table IF EXISTS catalog1.db1.tbl1";
        final String expected = "DROP TEMPORARY TABLE IF EXISTS `CATALOG1`.`DB1`.`TBL1`";
        sql(sql).ok(expected);
    }

    @Test
    public void testInsertPartitionSpecs() {
        final String sql1 = "insert into emps partition (x='ab', y='bc') (x,y) select * from emps";
        final String expected =
                "INSERT INTO `EMPS` "
                        + "PARTITION (`X` = 'ab', `Y` = 'bc')\n"
                        + "(`X`, `Y`)\n"
                        + "(SELECT *\n"
                        + "FROM `EMPS`)";
        sql(sql1).ok(expected);
        final String sql2 =
                "insert into emp\n"
                        + "partition(empno='1', job='job')\n"
                        + "(empno, ename, job, mgr, hiredate,\n"
                        + "  sal, comm, deptno, slacker)\n"
                        + "select 'nom', 0, timestamp '1970-01-01 00:00:00',\n"
                        + "  1, 1, 1, false\n"
                        + "from (values 'a')";
        sql(sql2)
                .ok(
                        "INSERT INTO `EMP` "
                                + "PARTITION (`EMPNO` = '1', `JOB` = 'job')\n"
                                + "(`EMPNO`, `ENAME`, `JOB`, `MGR`, `HIREDATE`, `SAL`,"
                                + " `COMM`, `DEPTNO`, `SLACKER`)\n"
                                + "(SELECT 'nom', 0, TIMESTAMP '1970-01-01 00:00:00', 1, 1, 1, FALSE\n"
                                + "FROM (VALUES (ROW('a'))))");
        final String sql3 =
                "insert into empnullables\n"
                        + "partition(ename='b')\n"
                        + "(empno, ename)\n"
                        + "select 1 from (values 'a')";
        sql(sql3)
                .ok(
                        "INSERT INTO `EMPNULLABLES` "
                                + "PARTITION (`ENAME` = 'b')\n"
                                + "(`EMPNO`, `ENAME`)\n"
                                + "(SELECT 1\n"
                                + "FROM (VALUES (ROW('a'))))");
    }

    @Test
    public void testInsertCaseSensitivePartitionSpecs() {
        final String expected =
                "INSERT INTO `emps` "
                        + "PARTITION (`x` = 'ab', `y` = 'bc')\n"
                        + "(`x`, `y`)\n"
                        + "(SELECT *\n"
                        + "FROM `EMPS`)";
        sql("insert into \"emps\" "
                        + "partition (\"x\"='ab', \"y\"='bc')(\"x\",\"y\") select * from emps")
                .ok(expected);
    }

    @Test
    public void testInsertExtendedColumnAsStaticPartition1() {
        final String expected =
                "INSERT INTO `EMPS` EXTEND (`Z` BOOLEAN) "
                        + "PARTITION (`Z` = 'ab')\n"
                        + "(`X`, `Y`)\n"
                        + "(SELECT *\n"
                        + "FROM `EMPS`)";
        sql("insert into emps(z boolean) partition (z='ab') (x,y) select * from emps").ok(expected);
    }

    @Test(expected = SqlParseException.class)
    public void testInsertExtendedColumnAsStaticPartition2() {
        sql("insert into emps(x, y, z boolean) partition (z='ab') select * from emps")
                .node(
                        new ValidationMatcher()
                                .fails(
                                        "Extended columns not allowed under the current SQL conformance level"));
    }

    @Test
    public void testInsertOverwrite() {
        // non-partitioned
        final String sql = "INSERT OVERWRITE myDB.myTbl SELECT * FROM src";
        final String expected = "INSERT OVERWRITE `MYDB`.`MYTBL`\n" + "(SELECT *\n" + "FROM `SRC`)";
        sql(sql).ok(expected);

        // partitioned
        final String sql1 = "INSERT OVERWRITE myTbl PARTITION (p1='v1',p2='v2') SELECT * FROM src";
        final String expected1 =
                "INSERT OVERWRITE `MYTBL` "
                        + "PARTITION (`P1` = 'v1', `P2` = 'v2')\n"
                        + "\n"
                        + "(SELECT *\n"
                        + "FROM `SRC`)";
        sql(sql1).ok(expected1);
    }

    @Test
    public void testInvalidUpsertOverwrite() {
        sql("UPSERT ^OVERWRITE^ myDB.myTbl SELECT * FROM src")
                .fails("OVERWRITE expression is only used with INSERT statement.");
    }

    @Test
    public void testCreateView() {
        final String sql = "create view v as select col1 from tbl";
        final String expected = "CREATE VIEW `V`\n" + "AS\n" + "SELECT `COL1`\n" + "FROM `TBL`";
        sql(sql).ok(expected);
    }

    @Test
    public void testCreateViewWithInvalidFieldList() {
        final String expected =
                "(?s).*Encountered \"\\)\" at line 1, column 15.\n"
                        + "Was expecting one of:\n"
                        + ".*\n"
                        + ".*\n"
                        + ".*\n"
                        + ".*\n"
                        + ".*";
        sql("CREATE VIEW V(^)^ AS SELECT * FROM TBL").fails(expected);
    }

    @Test
    public void testCreateViewWithComment() {
        final String sql = "create view v COMMENT 'this is a view' as select col1 from tbl";
        final String expected =
                "CREATE VIEW `V`\n"
                        + "COMMENT 'this is a view'\n"
                        + "AS\n"
                        + "SELECT `COL1`\n"
                        + "FROM `TBL`";
        sql(sql).ok(expected);
    }

    @Test
    public void testCreateViewWithFieldNames() {
        final String sql = "create view v(col1, col2) as select col3, col4 from tbl";
        final String expected =
                "CREATE VIEW `V` (`COL1`, `COL2`)\n"
                        + "AS\n"
                        + "SELECT `COL3`, `COL4`\n"
                        + "FROM `TBL`";
        sql(sql).ok(expected);
    }

    @Test
    public void testCreateViewWithInvalidName() {
        final String sql = "create view v(^*^) COMMENT 'this is a view' as select col1 from tbl";
        final String expected = "(?s).*Encountered \"\\*\" at line 1, column 15.*";

        sql(sql).fails(expected);
    }

    @Test
    public void testCreateTemporaryView() {
        final String sql = "create temporary view v as select col1 from tbl";
        final String expected =
                "CREATE TEMPORARY VIEW `V`\n" + "AS\n" + "SELECT `COL1`\n" + "FROM `TBL`";
        sql(sql).ok(expected);
    }

    @Test
    public void testCreateTemporaryViewIfNotExists() {
        final String sql = "create temporary view if not exists v as select col1 from tbl";
        final String expected =
                "CREATE TEMPORARY VIEW IF NOT EXISTS `V`\n"
                        + "AS\n"
                        + "SELECT `COL1`\n"
                        + "FROM `TBL`";
        sql(sql).ok(expected);
    }

    @Test
    public void testCreateViewIfNotExists() {
        final String sql = "create view if not exists v as select col1 from tbl";
        final String expected =
                "CREATE VIEW IF NOT EXISTS `V`\n" + "AS\n" + "SELECT `COL1`\n" + "FROM `TBL`";
        sql(sql).ok(expected);
    }

    @Test
    public void testDropView() {
        final String sql = "DROP VIEW IF EXISTS view_name";
        final String expected = "DROP VIEW IF EXISTS `VIEW_NAME`";
        sql(sql).ok(expected);
    }

    @Test
    public void testDropTemporaryView() {
        final String sql = "DROP TEMPORARY VIEW IF EXISTS view_name";
        final String expected = "DROP TEMPORARY VIEW IF EXISTS `VIEW_NAME`";
        sql(sql).ok(expected);
    }

    @Test
    public void testAlterView() {
        sql("ALTER VIEW v1 RENAME TO v2").ok("ALTER VIEW `V1` RENAME TO `V2`");
        sql("ALTER VIEW v1 AS SELECT c1, c2 FROM tbl")
                .ok("ALTER VIEW `V1`\n" + "AS\n" + "SELECT `C1`, `C2`\n" + "FROM `TBL`");
    }

    @Test
    public void testShowViews() {
        sql("show views").ok("SHOW VIEWS");
    }

    // Override the test because our ROW field type default is nullable,
    // which is different with Calcite.
    @Test
    public void testCastAsRowType() {
        final String expr = "cast(a as row(f0 int, f1 varchar))";
        final String expected = "CAST(`A` AS ROW(`F0` INTEGER, `F1` VARCHAR))";
        expr(expr).ok(expected);

        final String expr1 = "cast(a as row(f0 int not null, f1 varchar null))";
        final String expected1 = "CAST(`A` AS ROW(`F0` INTEGER NOT NULL, `F1` VARCHAR))";
        expr(expr1).ok(expected1);

        final String expr2 =
                "cast(a as row(f0 row(ff0 int not null, ff1 varchar null) null,"
                        + " f1 timestamp not null))";
        final String expected2 =
                "CAST(`A` AS ROW(`F0` ROW(`FF0` INTEGER NOT NULL, `FF1` VARCHAR),"
                        + " `F1` TIMESTAMP NOT NULL))";
        expr(expr2).ok(expected2);

        final String expr3 = "cast(a as row(f0 bigint not null, f1 decimal null) array)";
        final String expected3 = "CAST(`A` AS ROW(`F0` BIGINT NOT NULL, `F1` DECIMAL) ARRAY)";
        expr(expr3).ok(expected3);

        final String expr4 = "cast(a as row(f0 varchar not null, f1 timestamp null) multiset)";
        final String expected4 = "CAST(`A` AS ROW(`F0` VARCHAR NOT NULL, `F1` TIMESTAMP) MULTISET)";
        expr(expr4).ok(expected4);
    }

    @Test
    public void testCreateTableWithNakedTableName() {
        String sql = "CREATE TABLE tbl1";
        sql(sql).node(new ValidationMatcher());
    }

    @Test
    public void testCreateViewWithEmptyFields() {
        String sql = "CREATE VIEW v1 AS SELECT 1";
        sql(sql).ok("CREATE VIEW `V1`\n" + "AS\n" + "SELECT 1");
    }

    @Test
    public void testCreateFunction() {
        sql("create function catalog1.db1.function1 as 'org.apache.fink.function.function1'")
                .ok(
                        "CREATE FUNCTION `CATALOG1`.`DB1`.`FUNCTION1` AS 'org.apache.fink.function.function1'");

        sql("create temporary function catalog1.db1.function1 as 'org.apache.fink.function.function1'")
                .ok(
                        "CREATE TEMPORARY FUNCTION `CATALOG1`.`DB1`.`FUNCTION1` AS 'org.apache.fink.function.function1'");

        sql("create temporary function db1.function1 as 'org.apache.fink.function.function1'")
                .ok(
                        "CREATE TEMPORARY FUNCTION `DB1`.`FUNCTION1` AS 'org.apache.fink.function.function1'");

        sql("create temporary function function1 as 'org.apache.fink.function.function1'")
                .ok(
                        "CREATE TEMPORARY FUNCTION `FUNCTION1` AS 'org.apache.fink.function.function1'");

        sql("create temporary function if not exists catalog1.db1.function1 as 'org.apache.fink.function.function1'")
                .ok(
                        "CREATE TEMPORARY FUNCTION IF NOT EXISTS `CATALOG1`.`DB1`.`FUNCTION1` AS 'org.apache.fink.function.function1'");

        sql("create temporary function function1 as 'org.apache.fink.function.function1' language java")
                .ok(
                        "CREATE TEMPORARY FUNCTION `FUNCTION1` AS 'org.apache.fink.function.function1' LANGUAGE JAVA");

        sql("create temporary system function  function1 as 'org.apache.fink.function.function1' language scala")
                .ok(
                        "CREATE TEMPORARY SYSTEM FUNCTION `FUNCTION1` AS 'org.apache.fink.function.function1' LANGUAGE SCALA");

        // Temporary system function always belongs to the system and current session.
        sql("create temporary system function catalog1^.^db1.function1 as 'org.apache.fink.function.function1'")
                .fails("(?s).*Encountered \".\" at.*");

        sql("create ^system^ function function1 as 'org.apache.fink.function.function1'")
                .fails(
                        "CREATE SYSTEM FUNCTION is not supported, "
                                + "system functions can only be registered as temporary "
                                + "function, you can use CREATE TEMPORARY SYSTEM FUNCTION instead.");
    }

    @Test
    public void testDropTemporaryFunction() {
        sql("drop temporary function catalog1.db1.function1")
                .ok("DROP TEMPORARY FUNCTION `CATALOG1`.`DB1`.`FUNCTION1`");

        sql("drop temporary system function catalog1.db1.function1")
                .ok("DROP TEMPORARY SYSTEM FUNCTION `CATALOG1`.`DB1`.`FUNCTION1`");

        sql("drop temporary function if exists catalog1.db1.function1")
                .ok("DROP TEMPORARY FUNCTION IF EXISTS `CATALOG1`.`DB1`.`FUNCTION1`");

        sql("drop temporary system function if exists catalog1.db1.function1")
                .ok("DROP TEMPORARY SYSTEM FUNCTION IF EXISTS `CATALOG1`.`DB1`.`FUNCTION1`");
    }

    @Test
    public void testLoadModule() {
        sql("load module core").ok("LOAD MODULE `CORE`");

        sql("load module dummy with ('k1' = 'v1', 'k2' = 'v2')")
                .ok(
                        "LOAD MODULE `DUMMY`"
                                + " WITH (\n"
                                + "  'k1' = 'v1',\n"
                                + "  'k2' = 'v2'\n"
                                + ")");

        sql("load module ^'core'^")
                .fails("(?s).*Encountered \"\\\\'core\\\\'\" at line 1, column 13.\n.*");
    }

    @Test
    public void testUnloadModule() {
        sql("unload module core").ok("UNLOAD MODULE `CORE`");

        sql("unload module ^'core'^")
                .fails("(?s).*Encountered \"\\\\'core\\\\'\" at line 1, column 15.\n.*");
    }

    @Test
    public void testUseModules() {
        sql("use modules core").ok("USE MODULES `CORE`");

        sql("use modules x, y, z").ok("USE MODULES `X`, `Y`, `Z`");

        sql("use modules x^,^").fails("(?s).*Encountered \"<EOF>\" at line 1, column 14.\n.*");

        sql("use modules ^'core'^")
                .fails("(?s).*Encountered \"\\\\'core\\\\'\" at line 1, column 13.\n.*");
    }

    @Test
    public void testShowModules() {
        sql("show modules").ok("SHOW MODULES");

        sql("show full modules").ok("SHOW FULL MODULES");
    }

    @Test
    public void testBeginStatementSet() {
        sql("begin statement set").ok("BEGIN STATEMENT SET");
    }

    @Test
    public void testEnd() {
        sql("end").ok("END");
    }

    @Test
    public void testExplain() {
        String sql = "explain plan for select * from emps";
        String expected = "EXPLAIN SELECT *\n" + "FROM `EMPS`";
        this.sql(sql).ok(expected);
    }

    @Test
    public void testExplainJsonFormat() {
        // Unsupported feature. Escape the test.
    }

    @Test
    public void testExplainWithImpl() {
        // Unsupported feature. Escape the test.
    }

    @Test
    public void testExplainWithoutImpl() {
        // Unsupported feature. Escape the test.
    }

    @Test
    public void testExplainWithType() {
        // Unsupported feature. Escape the test.
    }

    @Test
    public void testExplainAsXml() {
        // Unsupported feature. Escape the test.
    }

    @Test
    public void testSqlOptions() {
        // SET/RESET are overridden for Flink SQL
    }

    @Test
    public void testExplainAsJson() {
        // TODO: FLINK-20562
    }

    @Test
    public void testExplainInsert() {
        String expected = "EXPLAIN INSERT INTO `EMPS1`\n" + "(SELECT *\n" + "FROM `EMPS2`)";
        this.sql("explain plan for insert into emps1 select * from emps2").ok(expected);
    }

    @Test
    public void testExplainUpsert() {
        String sql = "explain plan for upsert into emps1 values (1, 2)";
        String expected = "EXPLAIN UPSERT INTO `EMPS1`\n" + "VALUES (ROW(1, 2))";
        this.sql(sql).ok(expected);
    }

    @Test
<<<<<<< HEAD
=======
    public void testAddJar() {
        sql("add Jar './test.sql'").ok("ADD JAR './test.sql'");
        sql("add JAR 'file:///path/to/\nwhatever'").ok("ADD JAR 'file:///path/to/\nwhatever'");
        sql("add JAR 'oss://path/helloworld.go'").ok("ADD JAR 'oss://path/helloworld.go'");
    }

    @Test
    public void testRemoveJar() {
        sql("remove Jar './test.sql'").ok("REMOVE JAR './test.sql'");
        sql("remove JAR 'file:///path/to/\nwhatever'")
                .ok("REMOVE JAR 'file:///path/to/\nwhatever'");
        sql("remove JAR 'oss://path/helloworld.go'").ok("REMOVE JAR 'oss://path/helloworld.go'");
    }

    @Test
    public void testShowJars() {
        sql("show jars").ok("SHOW JARS");
    }

    @Test
>>>>>>> 8758b21b
    public void testSetReset() {
        sql("SET").ok("SET");
        sql("SET 'test-key' = 'test-value'").ok("SET 'test-key' = 'test-value'");
        sql("RESET").ok("RESET");
        sql("RESET 'test-key'").ok("RESET 'test-key'");
    }

    public static BaseMatcher<SqlNode> validated(String validatedSql) {
        return new TypeSafeDiagnosingMatcher<SqlNode>() {
            @Override
            protected boolean matchesSafely(SqlNode item, Description mismatchDescription) {
                if (item instanceof ExtendedSqlNode) {
                    try {
                        ((ExtendedSqlNode) item).validate();
                    } catch (SqlValidateException e) {
                        mismatchDescription.appendText(
                                "Could not validate the node. Exception: \n");
                        mismatchDescription.appendValue(e);
                    }

                    String actual = item.toSqlString(null, true).getSql();
                    return actual.equals(validatedSql);
                }
                mismatchDescription.appendText(
                        "This matcher can be applied only to ExtendedSqlNode.");
                return false;
            }

            @Override
            public void describeTo(Description description) {
                description.appendText(
                        "The validated node string representation should be equal to: \n");
                description.appendText(validatedSql);
            }
        };
    }

    /** Matcher that invokes the #validate() of the {@link ExtendedSqlNode} instance. * */
    private static class ValidationMatcher extends BaseMatcher<SqlNode> {
        private String expectedColumnSql;
        private String failMsg;

        public ValidationMatcher expectColumnSql(String s) {
            this.expectedColumnSql = s;
            return this;
        }

        public ValidationMatcher fails(String failMsg) {
            this.failMsg = failMsg;
            return this;
        }

        @Override
        public void describeTo(Description description) {
            description.appendText("test");
        }

        @Override
        public boolean matches(Object item) {
            if (item instanceof ExtendedSqlNode) {
                ExtendedSqlNode createTable = (ExtendedSqlNode) item;
                if (failMsg != null) {
                    try {
                        createTable.validate();
                        fail("expected exception");
                    } catch (SqlValidateException e) {
                        assertEquals(failMsg, e.getMessage());
                    }
                }
                if (expectedColumnSql != null && item instanceof SqlCreateTable) {
                    assertEquals(
                            expectedColumnSql, ((SqlCreateTable) createTable).getColumnSqlString());
                }
                return true;
            } else {
                return false;
            }
        }
    }
}<|MERGE_RESOLUTION|>--- conflicted
+++ resolved
@@ -1344,8 +1344,6 @@
     }
 
     @Test
-<<<<<<< HEAD
-=======
     public void testAddJar() {
         sql("add Jar './test.sql'").ok("ADD JAR './test.sql'");
         sql("add JAR 'file:///path/to/\nwhatever'").ok("ADD JAR 'file:///path/to/\nwhatever'");
@@ -1366,7 +1364,6 @@
     }
 
     @Test
->>>>>>> 8758b21b
     public void testSetReset() {
         sql("SET").ok("SET");
         sql("SET 'test-key' = 'test-value'").ok("SET 'test-key' = 'test-value'");
