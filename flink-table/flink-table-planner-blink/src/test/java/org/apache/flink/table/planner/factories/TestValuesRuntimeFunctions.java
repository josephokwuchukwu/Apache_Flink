/*
 * Licensed to the Apache Software Foundation (ASF) under one
 * or more contributor license agreements.  See the NOTICE file
 * distributed with this work for additional information
 * regarding copyright ownership.  The ASF licenses this file
 * to you under the Apache License, Version 2.0 (the
 * "License"); you may not use this file except in compliance
 * with the License.  You may obtain a copy of the License at
 *
 *     http://www.apache.org/licenses/LICENSE-2.0
 *
 * Unless required by applicable law or agreed to in writing, software
 * distributed under the License is distributed on an "AS IS" BASIS,
 * WITHOUT WARRANTIES OR CONDITIONS OF ANY KIND, either express or implied.
 * See the License for the specific language governing permissions and
 * limitations under the License.
 */

package org.apache.flink.table.planner.factories;

import org.apache.flink.api.common.eventtime.Watermark;
import org.apache.flink.api.common.eventtime.WatermarkGenerator;
import org.apache.flink.api.common.eventtime.WatermarkOutput;
import org.apache.flink.api.common.eventtime.WatermarkStrategy;
import org.apache.flink.api.common.io.RichOutputFormat;
import org.apache.flink.api.common.state.ListState;
import org.apache.flink.api.common.state.ListStateDescriptor;
import org.apache.flink.api.common.typeinfo.Types;
import org.apache.flink.api.common.typeutils.TypeSerializer;
import org.apache.flink.configuration.Configuration;
import org.apache.flink.core.memory.DataInputView;
import org.apache.flink.core.memory.DataInputViewStreamWrapper;
import org.apache.flink.core.memory.DataOutputViewStreamWrapper;
import org.apache.flink.runtime.state.FunctionInitializationContext;
import org.apache.flink.runtime.state.FunctionSnapshotContext;
import org.apache.flink.streaming.api.checkpoint.CheckpointedFunction;
import org.apache.flink.streaming.api.datastream.DataStream;
import org.apache.flink.streaming.api.datastream.DataStreamSink;
import org.apache.flink.streaming.api.functions.sink.RichSinkFunction;
import org.apache.flink.streaming.api.functions.source.SourceFunction;
import org.apache.flink.table.connector.ParallelismProvider;
import org.apache.flink.table.connector.sink.DataStreamSinkProvider;
import org.apache.flink.table.connector.sink.DynamicTableSink.DataStructureConverter;
import org.apache.flink.table.data.RowData;
import org.apache.flink.table.data.TimestampData;
import org.apache.flink.table.functions.AsyncTableFunction;
import org.apache.flink.table.functions.FunctionContext;
import org.apache.flink.table.functions.TableFunction;
import org.apache.flink.test.util.SuccessException;
import org.apache.flink.types.Row;
import org.apache.flink.types.RowKind;
import org.apache.flink.types.RowUtils;

import java.io.ByteArrayInputStream;
import java.io.ByteArrayOutputStream;
import java.io.IOException;
import java.util.ArrayList;
import java.util.Arrays;
import java.util.Collection;
import java.util.Collections;
import java.util.HashMap;
import java.util.LinkedList;
import java.util.List;
import java.util.Map;
import java.util.Optional;
import java.util.concurrent.CompletableFuture;
import java.util.concurrent.ExecutorService;
import java.util.concurrent.Executors;

import static org.apache.flink.table.planner.factories.TestValuesTableFactory.RESOURCE_COUNTER;
import static org.apache.flink.util.Preconditions.checkArgument;

/** Runtime function implementations for {@link TestValuesTableFactory}. */
final class TestValuesRuntimeFunctions {

    static final Object LOCK = TestValuesTableFactory.class;

    // [table_name, [task_id, List[value]]]
    private static final Map<String, Map<Integer, List<String>>> globalRawResult = new HashMap<>();
    // [table_name, [task_id, Map[key, value]]]
    private static final Map<String, Map<Integer, Map<String, String>>> globalUpsertResult =
            new HashMap<>();
    // [table_name, [task_id, List[value]]]
    private static final Map<String, Map<Integer, List<String>>> globalRetractResult =
            new HashMap<>();
    // [table_name, [watermark]]
    private static final Map<String, List<Watermark>> watermarkHistory = new HashMap<>();

    static List<String> getRawResults(String tableName) {
        List<String> result = new ArrayList<>();
        synchronized (TestValuesTableFactory.class) {
            if (globalRawResult.containsKey(tableName)) {
                globalRawResult.get(tableName).values().forEach(result::addAll);
            }
        }
        return result;
    }

    static List<Watermark> getWatermarks(String tableName) {
        synchronized (LOCK) {
            if (watermarkHistory.containsKey(tableName)) {
                return new ArrayList<>(watermarkHistory.get(tableName));
            } else {
                return Collections.emptyList();
            }
        }
    }

    static List<String> getResults(String tableName) {
        List<String> result = new ArrayList<>();
        synchronized (LOCK) {
            if (globalUpsertResult.containsKey(tableName)) {
                globalUpsertResult
                        .get(tableName)
                        .values()
                        .forEach(map -> result.addAll(map.values()));
            } else if (globalRetractResult.containsKey(tableName)) {
                globalRetractResult.get(tableName).values().forEach(result::addAll);
            } else if (globalRawResult.containsKey(tableName)) {
                getRawResults(tableName).stream()
                        .map(s -> s.substring(3, s.length() - 1)) // removes the +I(...) wrapper
                        .forEach(result::add);
            }
        }
        return result;
    }

    static void clearResults() {
        synchronized (LOCK) {
            globalRawResult.clear();
            globalUpsertResult.clear();
            globalRetractResult.clear();
            watermarkHistory.clear();
        }
    }

    // ------------------------------------------------------------------------------------------
    // Specialized test provider implementations
    // ------------------------------------------------------------------------------------------
    static class InternalDataStreamSinkProviderWithParallelism
            implements DataStreamSinkProvider, ParallelismProvider {

        private final Integer parallelism;

        public InternalDataStreamSinkProviderWithParallelism(Integer parallelism) {
            this.parallelism = parallelism;
        }

        @Override
        public DataStreamSink<?> consumeDataStream(DataStream<RowData> dataStream) {
            throw new UnsupportedOperationException("should not be called");
        }

        @Override
        public Optional<Integer> getParallelism() {
            return Optional.ofNullable(parallelism);
        }
    }

    // ------------------------------------------------------------------------------------------
    // Source Function implementations
    // ------------------------------------------------------------------------------------------

    public static class FromElementSourceFunctionWithWatermark implements SourceFunction<RowData> {

        /** The (de)serializer to be used for the data elements. */
        private final TypeSerializer<RowData> serializer;

        /** The actual data elements, in serialized form. */
        private final byte[] elementsSerialized;

        /** The number of serialized elements. */
        private final int numElements;

        /** The number of elements emitted already. */
        private volatile int numElementsEmitted;

        /** WatermarkStrategy to generate watermark generator. */
        private final WatermarkStrategy<RowData> watermarkStrategy;

        private volatile boolean isRunning = true;

        private String tableName;

        public FromElementSourceFunctionWithWatermark(
                String tableName,
                TypeSerializer<RowData> serializer,
                Iterable<RowData> elements,
                WatermarkStrategy<RowData> watermarkStrategy)
                throws IOException {
            this.tableName = tableName;
            ByteArrayOutputStream baos = new ByteArrayOutputStream();
            DataOutputViewStreamWrapper wrapper = new DataOutputViewStreamWrapper(baos);

            int count = 0;
            try {
                for (RowData element : elements) {
                    serializer.serialize(element, wrapper);
                    count++;
                }
            } catch (Exception e) {
                throw new IOException(
                        "Serializing the source elements failed: " + e.getMessage(), e);
            }

            this.numElements = count;
            this.elementsSerialized = baos.toByteArray();
            this.watermarkStrategy = watermarkStrategy;
            this.serializer = serializer;
        }

        @Override
        public void run(SourceContext<RowData> ctx) throws Exception {
            ByteArrayInputStream bais = new ByteArrayInputStream(elementsSerialized);
            final DataInputView input = new DataInputViewStreamWrapper(bais);
            WatermarkGenerator<RowData> generator =
                    watermarkStrategy.createWatermarkGenerator(() -> null);
            WatermarkOutput output = new TestValuesWatermarkOutput(ctx);
            final Object lock = ctx.getCheckpointLock();

            while (isRunning && numElementsEmitted < numElements) {
                RowData next;
                try {
                    next = serializer.deserialize(input);
                    generator.onEvent(next, Long.MIN_VALUE, output);
                    generator.onPeriodicEmit(output);
                } catch (Exception e) {
                    throw new IOException(
                            "Failed to deserialize an element from the source. "
                                    + "If you are using user-defined serialization (Value and Writable types), check the "
                                    + "serialization functions.\nSerializer is "
                                    + serializer,
                            e);
                }

                synchronized (lock) {
                    ctx.collect(next);
                    numElementsEmitted++;
                }
            }
        }

        @Override
        public void cancel() {
            isRunning = false;
        }

        private class TestValuesWatermarkOutput implements WatermarkOutput {
            SourceContext<RowData> ctx;

            public TestValuesWatermarkOutput(SourceContext<RowData> ctx) {
                this.ctx = ctx;
            }

            @Override
            public void emitWatermark(Watermark watermark) {
                ctx.emitWatermark(
                        new org.apache.flink.streaming.api.watermark.Watermark(
                                watermark.getTimestamp()));
                synchronized (LOCK) {
                    watermarkHistory
                            .computeIfAbsent(tableName, k -> new LinkedList<>())
                            .add(watermark);
                }
            }

            @Override
            public void markIdle() {}
        }
    }

    // ------------------------------------------------------------------------------------------
    // Sink Function implementations
    // ------------------------------------------------------------------------------------------

    /**
     * The sink implementation is end-to-end exactly once, so that it can be used to check the state
     * restoring in streaming sql.
     */
    private abstract static class AbstractExactlyOnceSink extends RichSinkFunction<RowData>
            implements CheckpointedFunction {
        private static final long serialVersionUID = 1L;

        protected final String tableName;

        protected transient ListState<String> rawResultState;
        protected transient List<String> localRawResult;

        protected AbstractExactlyOnceSink(String tableName) {
            this.tableName = tableName;
        }

        @Override
        public void initializeState(FunctionInitializationContext context) throws Exception {
            this.rawResultState =
                    context.getOperatorStateStore()
                            .getListState(new ListStateDescriptor<>("sink-results", Types.STRING));
            this.localRawResult = new ArrayList<>();
            if (context.isRestored()) {
                for (String value : rawResultState.get()) {
                    localRawResult.add(value);
                }
            }
            int taskId = getRuntimeContext().getIndexOfThisSubtask();
            synchronized (LOCK) {
                globalRawResult
                        .computeIfAbsent(tableName, k -> new HashMap<>())
                        .put(taskId, localRawResult);
            }
        }

        @Override
        public void snapshotState(FunctionSnapshotContext context) throws Exception {
            rawResultState.clear();
            synchronized (LOCK) {
                rawResultState.addAll(localRawResult);
            }
        }
    }

    static class AppendingSinkFunction extends AbstractExactlyOnceSink {

        private static final long serialVersionUID = 1L;
        private final DataStructureConverter converter;
        private final int rowtimeIndex;

        protected AppendingSinkFunction(
                String tableName, DataStructureConverter converter, int rowtimeIndex) {
            super(tableName);
            this.converter = converter;
            this.rowtimeIndex = rowtimeIndex;
        }

        @Override
        public void invoke(RowData value, Context context) throws Exception {
            RowKind kind = value.getRowKind();
            if (value.getRowKind() == RowKind.INSERT) {
                Row row = (Row) converter.toExternal(value);
                assert row != null;
                if (rowtimeIndex >= 0) {
                    // currently, rowtime attribute always uses 3 precision
                    TimestampData rowtime = value.getTimestamp(rowtimeIndex, 3);
                    long mark = context.currentWatermark();
                    if (mark > rowtime.getMillisecond()) {
                        // discard the late data
                        return;
                    }
                }
                synchronized (LOCK) {
                    localRawResult.add(kind.shortString() + "(" + row.toString() + ")");
                }
            } else {
                throw new RuntimeException(
                        "AppendingSinkFunction received " + value.getRowKind() + " messages.");
            }
        }
    }

    /**
     * NOTE: This class should use a global map to store upsert values. Just like other external
     * databases.
     */
    static class KeyedUpsertingSinkFunction extends AbstractExactlyOnceSink {
        private static final long serialVersionUID = 1L;
        private final DataStructureConverter converter;
        private final int[] keyIndices;
        private final int expectedSize;

        // [key, value] map result
        private transient Map<String, String> localUpsertResult;
        private transient int receivedNum;

        protected KeyedUpsertingSinkFunction(
                String tableName,
                DataStructureConverter converter,
                int[] keyIndices,
                int expectedSize) {
            super(tableName);
            this.converter = converter;
            this.keyIndices = keyIndices;
            this.expectedSize = expectedSize;
        }

        @Override
        public void initializeState(FunctionInitializationContext context) throws Exception {
            super.initializeState(context);
<<<<<<< HEAD
            this.upsertResultState =
                    context.getOperatorStateStore()
                            .getListState(
                                    new ListStateDescriptor<>("sink-upsert-results", Types.STRING));
            this.localUpsertResult = new HashMap<>();
            this.receivedNumState =
                    context.getOperatorStateStore()
                            .getListState(
                                    new ListStateDescriptor<>("sink-received-num", Types.INT));

            if (context.isRestored()) {
                String key = null;
                String value;
                for (String entry : upsertResultState.get()) {
                    if (key == null) {
                        key = entry;
                    } else {
                        value = entry;
                        localUpsertResult.put(key, value);
                        // reset
                        key = null;
                    }
                }
                if (key != null) {
                    throw new RuntimeException("The upsertResultState is corrupt.");
                }
                for (int num : receivedNumState.get()) {
                    // should only be single element
                    this.receivedNum = num;
                }
            }

            int taskId = getRuntimeContext().getIndexOfThisSubtask();
            synchronized (LOCK) {
                globalUpsertResult
                        .computeIfAbsent(tableName, k -> new HashMap<>())
                        .put(taskId, localUpsertResult);
            }
        }

        @Override
        public void snapshotState(FunctionSnapshotContext context) throws Exception {
            super.snapshotState(context);
            upsertResultState.clear();
            synchronized (LOCK) {
                for (Map.Entry<String, String> entry : localUpsertResult.entrySet()) {
                    upsertResultState.add(entry.getKey());
                    upsertResultState.add(entry.getValue());
                }
=======

            synchronized (LOCK) {
                // always store in a single map, global upsert
                this.localUpsertResult =
                        globalUpsertResult
                                .computeIfAbsent(tableName, k -> new HashMap<>())
                                .computeIfAbsent(0, k -> new HashMap<>());
>>>>>>> 8758b21b
            }
        }

        @Override
        public void invoke(RowData value, Context context) throws Exception {
            RowKind kind = value.getRowKind();

            Row row = (Row) converter.toExternal(value);
            assert row != null;

            synchronized (LOCK) {
                if (RowUtils.USE_LEGACY_TO_STRING) {
<<<<<<< HEAD
                    localRawResult.add(kind.shortString() + "(" + row.toString() + ")");
=======
                    localRawResult.add(kind.shortString() + "(" + row + ")");
>>>>>>> 8758b21b
                } else {
                    localRawResult.add(row.toString());
                }

                row.setKind(RowKind.INSERT);
                Row key = Row.project(row, keyIndices);

                if (kind == RowKind.INSERT || kind == RowKind.UPDATE_AFTER) {
                    localUpsertResult.put(key.toString(), row.toString());
                } else {
                    String oldValue = localUpsertResult.remove(key.toString());
                    if (oldValue == null) {
                        throw new RuntimeException(
                                "Tried to delete a value that wasn't inserted first. "
                                        + "This is probably an incorrectly implemented test.");
                    }
                }
                receivedNum++;
                if (expectedSize != -1 && receivedNum == expectedSize) {
                    // some sources are infinite (e.g. kafka),
                    // we throw a SuccessException to indicate job is finished.
                    throw new SuccessException();
                }
            }
        }
    }

    static class RetractingSinkFunction extends AbstractExactlyOnceSink {
        private static final long serialVersionUID = 1L;

        private final DataStructureConverter converter;

        protected transient ListState<String> retractResultState;
        protected transient List<String> localRetractResult;

        protected RetractingSinkFunction(String tableName, DataStructureConverter converter) {
            super(tableName);
            this.converter = converter;
        }

        @Override
        public void initializeState(FunctionInitializationContext context) throws Exception {
            super.initializeState(context);
            this.retractResultState =
                    context.getOperatorStateStore()
                            .getListState(
                                    new ListStateDescriptor<>(
                                            "sink-retract-results", Types.STRING));
            this.localRetractResult = new ArrayList<>();

            if (context.isRestored()) {
                for (String value : retractResultState.get()) {
                    localRetractResult.add(value);
                }
            }

            int taskId = getRuntimeContext().getIndexOfThisSubtask();
            synchronized (LOCK) {
                globalRetractResult
                        .computeIfAbsent(tableName, k -> new HashMap<>())
                        .put(taskId, localRetractResult);
            }
        }

        @Override
        public void snapshotState(FunctionSnapshotContext context) throws Exception {
            super.snapshotState(context);
            retractResultState.clear();
            synchronized (LOCK) {
                retractResultState.addAll(localRetractResult);
            }
        }

        @SuppressWarnings("rawtypes")
        @Override
        public void invoke(RowData value, Context context) throws Exception {
            RowKind kind = value.getRowKind();
            Row row = (Row) converter.toExternal(value);
            assert row != null;
            synchronized (LOCK) {
                localRawResult.add(kind.shortString() + "(" + row.toString() + ")");
                if (kind == RowKind.INSERT || kind == RowKind.UPDATE_AFTER) {
                    row.setKind(RowKind.INSERT);
                    localRetractResult.add(row.toString());
                } else {
                    row.setKind(RowKind.INSERT);
                    boolean contains = localRetractResult.remove(row.toString());
                    if (!contains) {
                        throw new RuntimeException(
                                "Tried to retract a value that wasn't inserted first. "
                                        + "This is probably an incorrectly implemented test.");
                    }
                }
            }
        }
    }

    static class AppendingOutputFormat extends RichOutputFormat<RowData> {

        private static final long serialVersionUID = 1L;
        private final String tableName;
        private final DataStructureConverter converter;

        protected transient List<String> localRawResult;

        protected AppendingOutputFormat(String tableName, DataStructureConverter converter) {
            this.tableName = tableName;
            this.converter = converter;
        }

        @Override
        public void configure(Configuration parameters) {
            // nothing to do
        }

        @Override
        public void open(int taskNumber, int numTasks) throws IOException {
            this.localRawResult = new ArrayList<>();
            synchronized (LOCK) {
                globalRawResult
                        .computeIfAbsent(tableName, k -> new HashMap<>())
                        .put(taskNumber, localRawResult);
            }
        }

        @Override
        public void writeRecord(RowData value) throws IOException {
            RowKind kind = value.getRowKind();
            if (value.getRowKind() == RowKind.INSERT) {
                Row row = (Row) converter.toExternal(value);
                assert row != null;
                synchronized (LOCK) {
                    localRawResult.add(kind.shortString() + "(" + row.toString() + ")");
                }
            } else {
                throw new RuntimeException(
                        "AppendingOutputFormat received " + value.getRowKind() + " messages.");
            }
        }

        @Override
        public void close() throws IOException {
            // nothing to do
        }
    }

    // ------------------------------------------------------------------------------------------
    // Lookup Function implementations
    // ------------------------------------------------------------------------------------------

    /**
     * A lookup function which find matched rows with the given fields. NOTE: We have to declare it
     * as public because it will be used in code generation.
     */
    public static class TestValuesLookupFunction extends TableFunction<Row> {

        private static final long serialVersionUID = 1L;
        private final Map<Row, List<Row>> data;
        private transient boolean isOpenCalled = false;

        protected TestValuesLookupFunction(Map<Row, List<Row>> data) {
            this.data = data;
        }

        @Override
        public void open(FunctionContext context) throws Exception {
            RESOURCE_COUNTER.incrementAndGet();
            isOpenCalled = true;
        }

        public void eval(Object... inputs) {
            checkArgument(isOpenCalled, "open() is not called.");
            Row key = Row.of(inputs);
            if (Arrays.asList(inputs).contains(null)) {
                throw new IllegalArgumentException(
                        String.format(
                                "Lookup key %s contains null value, which should not happen.",
                                key));
            }
            List<Row> list = data.get(key);
            if (list != null) {
                list.forEach(this::collect);
            }
        }

        @Override
        public void close() throws Exception {
            RESOURCE_COUNTER.decrementAndGet();
        }
    }

    /**
     * An async lookup function which find matched rows with the given fields. NOTE: We have to
     * declare it as public because it will be used in code generation.
     */
    public static class AsyncTestValueLookupFunction extends AsyncTableFunction<Row> {

        private static final long serialVersionUID = 1L;
        private final Map<Row, List<Row>> mapping;
        private transient boolean isOpenCalled = false;
        private transient ExecutorService executor;

        protected AsyncTestValueLookupFunction(Map<Row, List<Row>> mapping) {
            this.mapping = mapping;
        }

        @Override
        public void open(FunctionContext context) throws Exception {
            RESOURCE_COUNTER.incrementAndGet();
            isOpenCalled = true;
            executor = Executors.newSingleThreadExecutor();
        }

        public void eval(CompletableFuture<Collection<Row>> resultFuture, Object... inputs) {
            checkArgument(isOpenCalled, "open() is not called.");
            final Row key = Row.of(inputs);
            if (Arrays.asList(inputs).contains(null)) {
                throw new IllegalArgumentException(
                        String.format(
                                "Lookup key %s contains null value, which should not happen.",
                                key));
            }
            CompletableFuture.supplyAsync(
                            () -> {
                                List<Row> list = mapping.get(key);
                                if (list == null) {
                                    return Collections.<Row>emptyList();
                                } else {
                                    return list;
                                }
                            },
                            executor)
                    .thenAccept(resultFuture::complete);
        }

        @Override
        public void close() throws Exception {
            RESOURCE_COUNTER.decrementAndGet();
            if (executor != null && !executor.isShutdown()) {
                executor.shutdown();
            }
        }
    }
}<|MERGE_RESOLUTION|>--- conflicted
+++ resolved
@@ -384,57 +384,6 @@
         @Override
         public void initializeState(FunctionInitializationContext context) throws Exception {
             super.initializeState(context);
-<<<<<<< HEAD
-            this.upsertResultState =
-                    context.getOperatorStateStore()
-                            .getListState(
-                                    new ListStateDescriptor<>("sink-upsert-results", Types.STRING));
-            this.localUpsertResult = new HashMap<>();
-            this.receivedNumState =
-                    context.getOperatorStateStore()
-                            .getListState(
-                                    new ListStateDescriptor<>("sink-received-num", Types.INT));
-
-            if (context.isRestored()) {
-                String key = null;
-                String value;
-                for (String entry : upsertResultState.get()) {
-                    if (key == null) {
-                        key = entry;
-                    } else {
-                        value = entry;
-                        localUpsertResult.put(key, value);
-                        // reset
-                        key = null;
-                    }
-                }
-                if (key != null) {
-                    throw new RuntimeException("The upsertResultState is corrupt.");
-                }
-                for (int num : receivedNumState.get()) {
-                    // should only be single element
-                    this.receivedNum = num;
-                }
-            }
-
-            int taskId = getRuntimeContext().getIndexOfThisSubtask();
-            synchronized (LOCK) {
-                globalUpsertResult
-                        .computeIfAbsent(tableName, k -> new HashMap<>())
-                        .put(taskId, localUpsertResult);
-            }
-        }
-
-        @Override
-        public void snapshotState(FunctionSnapshotContext context) throws Exception {
-            super.snapshotState(context);
-            upsertResultState.clear();
-            synchronized (LOCK) {
-                for (Map.Entry<String, String> entry : localUpsertResult.entrySet()) {
-                    upsertResultState.add(entry.getKey());
-                    upsertResultState.add(entry.getValue());
-                }
-=======
 
             synchronized (LOCK) {
                 // always store in a single map, global upsert
@@ -442,7 +391,6 @@
                         globalUpsertResult
                                 .computeIfAbsent(tableName, k -> new HashMap<>())
                                 .computeIfAbsent(0, k -> new HashMap<>());
->>>>>>> 8758b21b
             }
         }
 
@@ -455,11 +403,7 @@
 
             synchronized (LOCK) {
                 if (RowUtils.USE_LEGACY_TO_STRING) {
-<<<<<<< HEAD
-                    localRawResult.add(kind.shortString() + "(" + row.toString() + ")");
-=======
                     localRawResult.add(kind.shortString() + "(" + row + ")");
->>>>>>> 8758b21b
                 } else {
                     localRawResult.add(row.toString());
                 }
