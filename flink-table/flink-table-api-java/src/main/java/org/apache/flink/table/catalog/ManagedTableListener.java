/*
 * Licensed to the Apache Software Foundation (ASF) under one
 * or more contributor license agreements.  See the NOTICE file
 * distributed with this work for additional information
 * regarding copyright ownership.  The ASF licenses this file
 * to you under the Apache License, Version 2.0 (the
 * "License"); you may not use this file except in compliance
 * with the License.  You may obtain a copy of the License at
 *
 *     http://www.apache.org/licenses/LICENSE-2.0
 *
 * Unless required by applicable law or agreed to in writing, software
 * distributed under the License is distributed on an "AS IS" BASIS,
 * WITHOUT WARRANTIES OR CONDITIONS OF ANY KIND, either express or implied.
 * See the License for the specific language governing permissions and
 * limitations under the License.
 */

package org.apache.flink.table.catalog;

import org.apache.flink.annotation.Internal;
import org.apache.flink.configuration.ReadableConfig;
import org.apache.flink.table.api.TableException;
import org.apache.flink.table.descriptors.ConnectorDescriptorValidator;
import org.apache.flink.table.factories.DynamicTableFactory;
import org.apache.flink.table.factories.FactoryUtil;
import org.apache.flink.util.StringUtils;

import javax.annotation.Nullable;

import java.util.Map;

import static org.apache.flink.table.factories.ManagedTableFactory.discoverManagedTableFactory;

/** The listener for managed table operations. */
@Internal
public class ManagedTableListener {

    public static boolean isManagedTable(
            @Nullable Catalog catalog, ResolvedCatalogBaseTable<?> table) {
        if (catalog == null || !catalog.supportsManagedTable()) {
            // catalog not support managed table
            return false;
        }

        if (table.getTableKind() == CatalogBaseTable.TableKind.VIEW) {
            // view is not managed table
            return false;
        }

        Map<String, String> options;
        try {
            options = table.getOptions();
        } catch (TableException ignore) {
            // exclude abnormal tables, such as InlineCatalogTable that does not have the options
            return false;
        }

        if (!StringUtils.isNullOrWhitespaceOnly(
                options.get(ConnectorDescriptorValidator.CONNECTOR_TYPE))) {
            // legacy connector is not managed table
            return false;
        }

        if (!StringUtils.isNullOrWhitespaceOnly(options.get(FactoryUtil.CONNECTOR.key()))) {
            // with connector is not managed table
            return false;
        }

        // ConnectorCatalogTable is not managed table
        return !(table.getOrigin() instanceof ConnectorCatalogTable);
    }

    private final ClassLoader classLoader;

    private final ReadableConfig config;

    public ManagedTableListener(ClassLoader classLoader, ReadableConfig config) {
        this.classLoader = classLoader;
        this.config = config;
    }

    /** Notify for creating managed table. */
    public ResolvedCatalogBaseTable<?> notifyTableCreation(
            @Nullable Catalog catalog,
            ObjectIdentifier identifier,
            ResolvedCatalogBaseTable<?> table,
            boolean isTemporary,
            boolean ignoreIfExists) {
        if (isManagedTable(catalog, table)) {
            ResolvedCatalogTable managedTable = enrichOptions(identifier, table, isTemporary);
            discoverManagedTableFactory(classLoader)
                    .onCreateTable(
                            createTableFactoryContext(identifier, managedTable, isTemporary),
                            ignoreIfExists);
            return managedTable;
        }
        return table;
    }

    /** Notify for dropping managed table. */
    public void notifyTableDrop(
            @Nullable Catalog catalog,
            ObjectIdentifier identifier,
            ResolvedCatalogBaseTable<?> table,
            boolean isTemporary,
            boolean ignoreIfNotExists) {
        if (isManagedTable(catalog, table)) {
            discoverManagedTableFactory(classLoader)
                    .onDropTable(
                            createTableFactoryContext(
                                    identifier, (ResolvedCatalogTable) table, isTemporary),
                            ignoreIfNotExists);
        }
    }

<<<<<<< HEAD
=======
    /** Check a resolved catalog table is Flink's managed table or not. */
    public static boolean isManagedTable(
            @Nullable Catalog catalog, ResolvedCatalogBaseTable<?> table) {
        if (catalog == null || !catalog.supportsManagedTable()) {
            // catalog not support managed table
            return false;
        }

        if (table.getTableKind() == CatalogBaseTable.TableKind.VIEW) {
            // view is not managed table
            return false;
        }

        Map<String, String> options;
        try {
            options = table.getOptions();
        } catch (TableException ignore) {
            // exclude abnormal tables, such as InlineCatalogTable that does not have the options
            return false;
        }

        if (!StringUtils.isNullOrWhitespaceOnly(
                options.get(ConnectorDescriptorValidator.CONNECTOR_TYPE))) {
            // legacy connector is not managed table
            return false;
        }

        if (!StringUtils.isNullOrWhitespaceOnly(options.get(FactoryUtil.CONNECTOR.key()))) {
            // with connector is not managed table
            return false;
        }

        // ConnectorCatalogTable is not managed table
        return !(table.getOrigin() instanceof ConnectorCatalogTable);
    }

>>>>>>> 3849f119
    /** Enrich options for creating managed table. */
    private ResolvedCatalogTable enrichOptions(
            ObjectIdentifier identifier, ResolvedCatalogBaseTable<?> table, boolean isTemporary) {
        if (!(table instanceof ResolvedCatalogTable)) {
            throw new UnsupportedOperationException(
                    "Managed table only supports catalog table, unsupported table type: "
                            + table.getClass());
        }
        ResolvedCatalogTable resolvedTable = (ResolvedCatalogTable) table;
        Map<String, String> newOptions =
                discoverManagedTableFactory(classLoader)
                        .enrichOptions(
                                createTableFactoryContext(identifier, resolvedTable, isTemporary));
        return resolvedTable.copy(newOptions);
    }

    private DynamicTableFactory.Context createTableFactoryContext(
            ObjectIdentifier identifier, ResolvedCatalogTable table, boolean isTemporary) {
        return new FactoryUtil.DefaultDynamicTableContext(
                identifier, table, config, classLoader, isTemporary);
    }
}<|MERGE_RESOLUTION|>--- conflicted
+++ resolved
@@ -36,41 +36,6 @@
 @Internal
 public class ManagedTableListener {
 
-    public static boolean isManagedTable(
-            @Nullable Catalog catalog, ResolvedCatalogBaseTable<?> table) {
-        if (catalog == null || !catalog.supportsManagedTable()) {
-            // catalog not support managed table
-            return false;
-        }
-
-        if (table.getTableKind() == CatalogBaseTable.TableKind.VIEW) {
-            // view is not managed table
-            return false;
-        }
-
-        Map<String, String> options;
-        try {
-            options = table.getOptions();
-        } catch (TableException ignore) {
-            // exclude abnormal tables, such as InlineCatalogTable that does not have the options
-            return false;
-        }
-
-        if (!StringUtils.isNullOrWhitespaceOnly(
-                options.get(ConnectorDescriptorValidator.CONNECTOR_TYPE))) {
-            // legacy connector is not managed table
-            return false;
-        }
-
-        if (!StringUtils.isNullOrWhitespaceOnly(options.get(FactoryUtil.CONNECTOR.key()))) {
-            // with connector is not managed table
-            return false;
-        }
-
-        // ConnectorCatalogTable is not managed table
-        return !(table.getOrigin() instanceof ConnectorCatalogTable);
-    }
-
     private final ClassLoader classLoader;
 
     private final ReadableConfig config;
@@ -81,7 +46,8 @@
     }
 
     /** Notify for creating managed table. */
-    public ResolvedCatalogBaseTable<?> notifyTableCreation(
+    public ResolvedCatalogBaseTable<?> 
+      (
             @Nullable Catalog catalog,
             ObjectIdentifier identifier,
             ResolvedCatalogBaseTable<?> table,
@@ -114,8 +80,6 @@
         }
     }
 
-<<<<<<< HEAD
-=======
     /** Check a resolved catalog table is Flink's managed table or not. */
     public static boolean isManagedTable(
             @Nullable Catalog catalog, ResolvedCatalogBaseTable<?> table) {
@@ -152,7 +116,6 @@
         return !(table.getOrigin() instanceof ConnectorCatalogTable);
     }
 
->>>>>>> 3849f119
     /** Enrich options for creating managed table. */
     private ResolvedCatalogTable enrichOptions(
             ObjectIdentifier identifier, ResolvedCatalogBaseTable<?> table, boolean isTemporary) {
