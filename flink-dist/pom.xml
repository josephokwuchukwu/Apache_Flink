<?xml version="1.0" encoding="UTF-8"?>
<!--
Licensed to the Apache Software Foundation (ASF) under one
or more contributor license agreements.  See the NOTICE file
distributed with this work for additional information
regarding copyright ownership.  The ASF licenses this file
to you under the Apache License, Version 2.0 (the
"License"); you may not use this file except in compliance
with the License.  You may obtain a copy of the License at

  http://www.apache.org/licenses/LICENSE-2.0

Unless required by applicable law or agreed to in writing,
software distributed under the License is distributed on an
"AS IS" BASIS, WITHOUT WARRANTIES OR CONDITIONS OF ANY
KIND, either express or implied.  See the License for the
specific language governing permissions and limitations
under the License.
-->
<project xmlns="http://maven.apache.org/POM/4.0.0" xmlns:xsi="http://www.w3.org/2001/XMLSchema-instance"
	xsi:schemaLocation="http://maven.apache.org/POM/4.0.0 http://maven.apache.org/maven-v4_0_0.xsd">

	<modelVersion>4.0.0</modelVersion>

	<parent>
		<groupId>org.apache.flink</groupId>
		<artifactId>flink-parent</artifactId>
		<version>1.13-SNAPSHOT</version>
		<relativePath>..</relativePath>
	</parent>

	<artifactId>flink-dist_${scala.binary.version}</artifactId>
	<name>Flink : Dist</name>
	<packaging>jar</packaging>

	<properties>
		<zookeeper.optional.version>3.5.6</zookeeper.optional.version>
	</properties>

	<dependencies>

		<!-- Flink project binaries -->

		<dependency>
			<groupId>org.apache.flink</groupId>
			<artifactId>flink-core</artifactId>
			<version>${project.version}</version>
		</dependency>

		<dependency>
			<groupId>org.apache.flink</groupId>
			<artifactId>flink-java</artifactId>
			<version>${project.version}</version>
		</dependency>

		<dependency>
			<groupId>org.apache.flink</groupId>
			<artifactId>flink-scala_${scala.binary.version}</artifactId>
			<version>${project.version}</version>
		</dependency>

		<dependency>
			<groupId>org.apache.flink</groupId>
			<artifactId>flink-runtime_${scala.binary.version}</artifactId>
			<version>${project.version}</version>
		</dependency>

		<dependency>
			<groupId>org.apache.flink</groupId>
			<artifactId>flink-runtime-web_${scala.binary.version}</artifactId>
			<version>${project.version}</version>
		</dependency>

		<dependency>
			<groupId>org.apache.flink</groupId>
			<artifactId>flink-optimizer_${scala.binary.version}</artifactId>
			<version>${project.version}</version>
		</dependency>

		<dependency>
			<groupId>org.apache.flink</groupId>
			<artifactId>flink-clients_${scala.binary.version}</artifactId>
			<version>${project.version}</version>
		</dependency>

		<dependency>
			<groupId>org.apache.flink</groupId>
			<artifactId>flink-streaming-java_${scala.binary.version}</artifactId>
			<version>${project.version}</version>
		</dependency>

		<dependency>
			<groupId>org.apache.flink</groupId>
			<artifactId>flink-streaming-scala_${scala.binary.version}</artifactId>
			<version>${project.version}</version>
		</dependency>

		<dependency>
			<groupId>org.apache.flink</groupId>
			<artifactId>flink-metrics-core</artifactId>
			<version>${project.version}</version>
		</dependency>
        
		<dependency>
			<groupId>org.apache.flink</groupId>
			<artifactId>flink-mesos_${scala.binary.version}</artifactId>
			<version>${project.version}</version>
		</dependency>

		<dependency>
			<groupId>org.apache.flink</groupId>
			<artifactId>flink-container_${scala.binary.version}</artifactId>
			<version>${project.version}</version>
		</dependency>

		<dependency>
			<groupId>org.apache.flink</groupId>
			<artifactId>flink-statebackend-rocksdb_${scala.binary.version}</artifactId>
			<version>${project.version}</version>
		</dependency>

		<dependency>
			<groupId>org.apache.flink</groupId>
			<artifactId>flink-kubernetes_${scala.binary.version}</artifactId>
			<version>${project.version}</version>
		</dependency>

		<dependency>
			<groupId>org.apache.flink</groupId>
			<artifactId>flink-yarn_${scala.binary.version}</artifactId>
			<version>${project.version}</version>
			<exclusions>
				<exclusion>
					<groupId>org.apache.hadoop</groupId>
					<artifactId>*</artifactId>
				</exclusion>
			</exclusions>
		</dependency>

		<!-- Default file system support. The Hadoop and MapR dependencies -->
		<!--       are optional, so not being added to the dist jar        -->

		<dependency>
			<groupId>org.apache.flink</groupId>
			<artifactId>flink-hadoop-fs</artifactId>
			<version>${project.version}</version>
		</dependency>

		<dependency>
			<groupId>org.apache.flink</groupId>
			<artifactId>flink-mapr-fs</artifactId>
			<version>${project.version}</version>
		</dependency>

		<!-- Concrete logging framework - we add this only here (and not in the 
			root POM) to not tie the projects to one specific framework and make
			it easier for users to swap logging frameworks -->

		<dependency>
			<groupId>org.apache.logging.log4j</groupId>
			<artifactId>log4j-slf4j-impl</artifactId>
			<scope>compile</scope>
		</dependency>

		<dependency>
			<groupId>org.apache.logging.log4j</groupId>
			<artifactId>log4j-api</artifactId>
			<scope>compile</scope>
		</dependency>

		<dependency>
			<groupId>org.apache.logging.log4j</groupId>
			<artifactId>log4j-core</artifactId>
			<scope>compile</scope>
		</dependency>

		<dependency>
			<!-- API bridge between log4j 1 and 2; included for convenience -->
			<groupId>org.apache.logging.log4j</groupId>
			<artifactId>log4j-1.2-api</artifactId>
			<scope>compile</scope>
		</dependency>

		<!--
			The following dependencies are packaged in 'examples/'
			The scope of these dependencies needs to be 'provided' so that
			they are not included into the 'flink-dist' uber jar.
		-->

		<dependency>
			<groupId>org.apache.flink</groupId>
			<artifactId>flink-examples-batch_${scala.binary.version}</artifactId>
			<version>${project.version}</version>
			<scope>provided</scope>
		</dependency>

		<dependency>
			<groupId>org.apache.flink</groupId>
			<artifactId>flink-examples-streaming_${scala.binary.version}</artifactId>
			<version>${project.version}</version>
			<scope>provided</scope>
		</dependency>

		<dependency>
			<groupId>org.apache.flink</groupId>
			<artifactId>flink-examples-streaming-state-machine_${scala.binary.version}</artifactId>
			<version>${project.version}</version>
			<scope>provided</scope>
		</dependency>

		<dependency>
			<groupId>org.apache.flink</groupId>
			<artifactId>flink-examples-streaming-twitter_${scala.binary.version}</artifactId>
			<version>${project.version}</version>
			<scope>provided</scope>
		</dependency>

		<dependency>
			<groupId>org.apache.flink</groupId>
			<artifactId>flink-gelly-examples_${scala.binary.version}</artifactId>
			<version>${project.version}</version>
			<scope>provided</scope>
		</dependency>

		<dependency>
			<groupId>org.apache.flink</groupId>
			<artifactId>flink-examples-table_${scala.binary.version}</artifactId>
			<version>${project.version}</version>
			<scope>provided</scope>
		</dependency>

		<!--
			The following dependencies are packaged in 'opt/' 
			The scope of these dependencies needs to be 'provided' so that
			they are not included into the 'flink-dist' uber jar.
		-->

		<!-- start optional Flink external resource drivers -->
		<dependency>
			<groupId>org.apache.flink</groupId>
			<artifactId>flink-external-resource-gpu</artifactId>
			<version>${project.version}</version>
			<scope>provided</scope>
		</dependency>

		<!-- start optional Flink metrics reporters -->
		<dependency>
			<groupId>org.apache.flink</groupId>
			<artifactId>flink-metrics-dropwizard</artifactId>
			<version>${project.version}</version>
			<scope>provided</scope>
		</dependency>

		<dependency>
			<groupId>org.apache.flink</groupId>
			<artifactId>flink-metrics-graphite</artifactId>
			<version>${project.version}</version>
			<scope>provided</scope>
		</dependency>

		<dependency>
			<groupId>org.apache.flink</groupId>
			<artifactId>flink-metrics-influxdb_${scala.binary.version}</artifactId>
			<version>${project.version}</version>
			<scope>provided</scope>
		</dependency>

		<dependency>
			<groupId>org.apache.flink</groupId>
			<artifactId>flink-metrics-prometheus_${scala.binary.version}</artifactId>
			<version>${project.version}</version>
			<scope>provided</scope>
		</dependency>

		<dependency>
			<groupId>org.apache.flink</groupId>
			<artifactId>flink-metrics-jmx_${scala.binary.version}</artifactId>
			<version>${project.version}</version>
			<scope>provided</scope>
		</dependency>

		<dependency>
			<groupId>org.apache.flink</groupId>
			<artifactId>flink-metrics-statsd</artifactId>
			<version>${project.version}</version>
			<scope>provided</scope>
		</dependency>

		<dependency>
			<groupId>org.apache.flink</groupId>
			<artifactId>flink-metrics-datadog</artifactId>
			<version>${project.version}</version>
			<scope>provided</scope>
		</dependency>

		<dependency>
			<groupId>org.apache.flink</groupId>
			<artifactId>flink-metrics-slf4j</artifactId>
			<version>${project.version}</version>
			<scope>provided</scope>
		</dependency>
		<!-- end optional Flink metrics reporters -->

		<!-- start optional Flink libraries -->

		<dependency>
			<groupId>org.apache.flink</groupId>
			<artifactId>flink-cep_${scala.binary.version}</artifactId>
			<version>${project.version}</version>
			<scope>provided</scope>
		</dependency>

		<dependency>
			<groupId>org.apache.flink</groupId>
			<artifactId>flink-cep-scala_${scala.binary.version}</artifactId>
			<version>${project.version}</version>
			<scope>provided</scope>
		</dependency>

		<dependency>
			<groupId>org.apache.flink</groupId>
			<artifactId>flink-gelly_${scala.binary.version}</artifactId>
			<version>${project.version}</version>
			<scope>provided</scope>
		</dependency>

		<dependency>
			<groupId>org.apache.flink</groupId>
			<artifactId>flink-gelly-scala_${scala.binary.version}</artifactId>
			<version>${project.version}</version>
			<scope>provided</scope>
		</dependency>

		<dependency>
			<groupId>org.apache.flink</groupId>
			<artifactId>flink-table-uber_${scala.binary.version}</artifactId>
			<version>${project.version}</version>
			<scope>provided</scope>
		</dependency>

		<dependency>
			<groupId>org.apache.flink</groupId>
			<artifactId>flink-table-uber-blink_${scala.binary.version}</artifactId>
			<version>${project.version}</version>
			<scope>provided</scope>
		</dependency>

		<dependency>
			<groupId>org.apache.flink</groupId>
			<artifactId>flink-sql-client_${scala.binary.version}</artifactId>
			<version>${project.version}</version>
			<scope>provided</scope>
		</dependency>

		<dependency>
			<groupId>org.apache.flink</groupId>
			<artifactId>flink-state-processor-api_${scala.binary.version}</artifactId>
			<version>${project.version}</version>
			<scope>provided</scope>
		</dependency>

		<dependency>
			<groupId>org.apache.flink</groupId>
			<artifactId>flink-azure-fs-hadoop</artifactId>
			<version>${project.version}</version>
			<scope>provided</scope>
		</dependency>

		<dependency>
			<groupId>org.apache.flink</groupId>
			<artifactId>flink-s3-fs-hadoop</artifactId>
			<version>${project.version}</version>
			<scope>provided</scope>
		</dependency>

		<dependency>
			<groupId>org.apache.flink</groupId>
			<artifactId>flink-s3-fs-presto</artifactId>
			<version>${project.version}</version>
			<scope>provided</scope>
		</dependency>

		<dependency>
			<groupId>org.apache.flink</groupId>
			<artifactId>flink-swift-fs-hadoop</artifactId>
			<version>${project.version}</version>
			<scope>provided</scope>
		</dependency>

		<dependency>
			<groupId>org.apache.flink</groupId>
			<artifactId>flink-oss-fs-hadoop</artifactId>
			<version>${project.version}</version>
			<scope>provided</scope>
		</dependency>

		<dependency>
			<groupId>org.apache.flink</groupId>
			<artifactId>flink-queryable-state-runtime_${scala.binary.version}</artifactId>
			<version>${project.version}</version>
			<scope>provided</scope>
		</dependency>

		<dependency>
			<groupId>org.apache.flink</groupId>
			<artifactId>flink-python_${scala.binary.version}</artifactId>
			<version>${project.version}</version>
			<scope>provided</scope>
		</dependency>

		<dependency>
			<groupId>org.apache.flink</groupId>
			<artifactId>flink-shaded-netty-tcnative-dynamic</artifactId>
			<scope>provided</scope>
		</dependency>

		<dependency>
			<groupId>org.apache.flink</groupId>
			<artifactId>flink-ml-uber_${scala.binary.version}</artifactId>
			<version>${project.version}</version>
			<scope>provided</scope>
		</dependency>
		<!-- end optional Flink libraries -->

		<dependency>
			<!-- some components require jaxb-api on Java 11+, which is no longer bundled with the JDK -->
			<groupId>javax.xml.bind</groupId>
			<artifactId>jaxb-api</artifactId>
			<!-- packaged as an optional dependency that is only accessible on Java 11+ -->
			<!-- this entry exists to prevent a compile dependency from slipping through -->
			<scope>provided</scope>
		</dependency>

		<dependency>
			<!-- transitive dependency of jaxb-api; added for clarity -->
			<groupId>javax.activation</groupId>
			<artifactId>javax.activation-api</artifactId>
			<version>1.2.0</version>
			<!-- packaged as an optional dependency that is only accessible on Java 11+ -->
			<!-- this entry exists to prevent a compile dependency from slipping through -->
			<scope>provided</scope>
		</dependency>

		<!-- test dependencies -->

		<dependency>
			<groupId>org.apache.flink</groupId>
			<artifactId>flink-test-utils-junit</artifactId>
		</dependency>
		<!-- end test dependencies -->
	</dependencies>

	<profiles>
		<profile>
<<<<<<< HEAD
=======
			<id>scala-2.11</id>
			<activation>
				<property>
					<name>!scala-2.12</name>
				</property>
			</activation>
			<!-- Scala Shell doesn't currently work with Scala 2.12 so only include
			when building for Scala 2.11. -->
			<dependencies>
				<dependency>
					<groupId>org.apache.flink</groupId>
					<artifactId>flink-scala-shell_${scala.binary.version}</artifactId>
					<version>${project.version}</version>
				</dependency>
			</dependencies>

			<build>
				<plugins>
					<plugin>
						<artifactId>maven-assembly-plugin</artifactId>
						<executions>
							<execution>
								<id>bin-scala2_11</id>
								<phase>package</phase>
								<goals>
									<goal>single</goal>
								</goals>
								<configuration>
									<descriptors>
										<descriptor>src/main/assemblies/bin-scala2_11.xml</descriptor>
									</descriptors>
								</configuration>
							</execution>
						</executions>
					</plugin>
				</plugins>
			</build>
		</profile>

		<profile>
>>>>>>> 91cc3082
			<!-- Creates/Removes the 'build-target' symlink in the root directory (only Unix systems) -->
			<id>symlink-build-target</id>
			<activation>
				<os>
					<family>unix</family>
				</os>
			</activation>
			<build>
				<plugins>
					<plugin>
						<groupId>org.codehaus.mojo</groupId>
						<artifactId>exec-maven-plugin</artifactId>
						<version>1.5.0</version>
						<executions>
							<execution>
								<id>remove-build-target-link</id>
								<phase>clean</phase>
								<goals>
									<goal>exec</goal>
								</goals>
								<configuration>
									<executable>rm</executable>
									<arguments>
										<argument>-f</argument>
										<argument>${project.basedir}/../build-target</argument>
									</arguments>
								</configuration>
							</execution>
							<execution>
								<id>create-build-target-link</id>
								<phase>package</phase>
								<goals>
									<goal>exec</goal>
								</goals>
								<configuration>
									<executable>ln</executable>
									<arguments>
										<argument>-sfn</argument>
										<argument>${project.basedir}/target/flink-${project.version}-bin/flink-${project.version}</argument>
										<argument>${project.basedir}/../build-target</argument>
									</arguments>
								</configuration>
							</execution>
						</executions>
					</plugin>
				</plugins>
			</build>
		</profile>

	</profiles>

	<build>
		<pluginManagement>
			<plugins>
				<plugin>
					<artifactId>maven-assembly-plugin</artifactId>
					<configuration>
						<finalName>flink-${project.version}-bin</finalName>
						<appendAssemblyId>false</appendAssemblyId>
					</configuration>
				</plugin>
			</plugins>
		</pluginManagement>

		<plugins>
			<plugin>
				<groupId>org.apache.maven.plugins</groupId>
				<artifactId>maven-enforcer-plugin</artifactId>
				<executions>
					<execution>
						<id>dependency-convergence</id>
						<goals>
							<goal>enforce</goal>
						</goals>
						<configuration>
							<skip>true</skip>
						</configuration>
					</execution>
				</executions>
			</plugin>

			<!--unit tests-->
			<!--plugin must appear BEFORE the shade-plugin to not mess up package order and include the non-uber JAR into the assembly-->
			<plugin>
				<groupId>org.apache.maven.plugins</groupId>
				<artifactId>maven-surefire-plugin</artifactId>
				<configuration>
					<reuseForks>false</reuseForks>
					<!-- <workingDirectory>${project.build.testOutputDirectory}</workingDirectory> -->
					<systemPropertyVariables>
						<log.level>WARN</log.level>
					</systemPropertyVariables>
				</configuration>
			</plugin>

			<plugin>
				<groupId>org.apache.maven.plugins</groupId>
				<artifactId>maven-jar-plugin</artifactId>
				<executions>
					<execution>
						<goals>
							<goal>jar</goal>
						</goals>
					</execution>
				</executions>
				<configuration>
					<archive>
						<manifestEntries>
							<!-- jaxb-api is packaged as an optional dependency that is only accessible on Java 11 -->
							<Multi-Release>true</Multi-Release>
						</manifestEntries>
					</archive>
				</configuration>
			</plugin>

			<plugin>
				<groupId>org.apache.maven.plugins</groupId>
				<artifactId>maven-dependency-plugin</artifactId>
				<executions>
					<execution>
						<id>copy-javax-jars</id>
						<phase>process-resources</phase>
						<goals>
							<goal>copy</goal>
						</goals>
						<configuration>
							<artifactItems>
								<artifactItem>
									<groupId>javax.xml.bind</groupId>
									<artifactId>jaxb-api</artifactId>
									<version>${jaxb.api.version}</version>
									<type>jar</type>
									<overWrite>true</overWrite>
								</artifactItem>
								<artifactItem>
									<groupId>javax.activation</groupId>
									<artifactId>javax.activation-api</artifactId>
									<version>${javax.activation.api.version}</version>
									<type>jar</type>
									<overWrite>true</overWrite>
								</artifactItem>
							</artifactItems>
							<outputDirectory>${project.build.directory}/temporary/java11_exclusive</outputDirectory>
						</configuration>
					</execution>
					<execution>
						<id>copy-zk-jars</id>
						<phase>process-resources</phase>
						<goals>
							<goal>copy</goal>
						</goals>
						<configuration>
							<artifactItems>
								<artifactItem>
									<groupId>org.apache.flink</groupId>
									<artifactId>flink-shaded-zookeeper-3</artifactId>
									<version>${zookeeper.optional.version}-${flink.shaded.version}</version>
									<type>jar</type>
									<overWrite>true</overWrite>
								</artifactItem>
							</artifactItems>
							<outputDirectory>${project.build.directory}/temporary</outputDirectory>
						</configuration>
					</execution>
				</executions>
			</plugin>

			<plugin>
				<groupId>org.apache.maven.plugins</groupId>
				<artifactId>maven-antrun-plugin</artifactId>
				<executions>
					<execution>
						<id>bundle-java11-exclusive-dependencies</id>
						<phase>process-resources</phase>
						<goals>
							<goal>run</goal>
						</goals>
						<configuration>
							<target>
								<echo message="bundling java11-exclusive dependencies"/>
								<unzip dest="${project.build.directory}/classes/META-INF/versions/11">
									<fileset dir="${project.build.directory}/temporary/java11_exclusive">
										<include name="*"/>
									</fileset>
								</unzip>
							</target>
						</configuration>
					</execution>
				</executions>
			</plugin>

			<!-- Build uber jar -->
			<plugin>
				<groupId>org.apache.maven.plugins</groupId>
				<artifactId>maven-shade-plugin</artifactId>
				<executions>
					<execution>
						<phase>package</phase>
						<goals>
							<goal>shade</goal>
						</goals>
						<configuration combine.self="override">
							<createDependencyReducedPom>false</createDependencyReducedPom>
							<shadedArtifactAttached>false</shadedArtifactAttached>
							<finalName>${project.artifactId}-${project.version}</finalName>
							<filters>
								<!-- Globally exclude log4j.properties from our JAR files. -->
								<filter>
									<artifact>*</artifact>
									<excludes>
										<exclude>log4j.properties</exclude>
										<exclude>log4j-test.properties</exclude>
										<exclude>META-INF/*.SF</exclude>
										<exclude>META-INF/*.DSA</exclude>
										<exclude>META-INF/*.RSA</exclude>
										<exclude>org/apache/flink/runtime/util/bash/BashJavaUtils.class</exclude>
									</excludes>
								</filter>
							</filters>
							<artifactSet>
								<excludes>
									<!-- log4j 2 is bundled separately from the flink-dist jar -->
									<exclude>org.apache.logging.log4j:*</exclude>
									<!-- Bundled separately so that users can easily switch between ZK 3.4/3.5-->
									<exclude>org.apache.flink:flink-shaded-zookeeper-3</exclude>
								</excludes>
							</artifactSet>
							<transformers>
								<transformer implementation="org.apache.maven.plugins.shade.resource.AppendingTransformer">
									<resource>reference.conf</resource>
								</transformer>
								<!-- The service transformer is needed to merge META-INF/services files -->
								<transformer implementation="org.apache.maven.plugins.shade.resource.ServicesResourceTransformer"/>
								<transformer implementation="org.apache.maven.plugins.shade.resource.ApacheNoticeResourceTransformer">
									<projectName>Apache Flink</projectName>
									<encoding>UTF-8</encoding>
								</transformer>
							</transformers>
						</configuration>
					</execution>
					<execution>
						<!--
						Disable inherited shade-flink to prevent the Shade plugin from changing the project.basedir. The basedir
						is changed by the Shade plugin when dependencyReducedPomLocation is set to a different location than the
						original basedir. We do that in the root pom.xml.
						-->
						<id>shade-flink</id>
						<phase>none</phase>
					</execution>
					<!-- Build BashJavaUtils jar -->
					<execution>
						<id>bash-utils</id>
						<phase>package</phase>
						<goals>
							<goal>shade</goal>
						</goals>
						<configuration combine.self="override">
							<createDependencyReducedPom>false</createDependencyReducedPom>
							<shadedArtifactAttached>false</shadedArtifactAttached>
							<finalName>bash-java-utils</finalName>
							<filters>
								<!-- Globally exclude log4j.properties from our JAR files. -->
								<filter>
									<artifact>*</artifact>
									<excludes>
										<exclude>log4j.properties</exclude>
										<exclude>log4j-test.properties</exclude>
										<exclude>META-INF/*.SF</exclude>
										<exclude>META-INF/*.DSA</exclude>
										<exclude>META-INF/*.RSA</exclude>
									</excludes>
								</filter>
								<!-- Include only the BashJavaUtils, other required classes should come from the flink-dist-->
								<filter>
									<artifact>org.apache.flink:*</artifact>
									<includes>
										<include>org/apache/flink/runtime/util/bash/BashJavaUtils.class</include>
									</includes>
								</filter>
							</filters>
							<artifactSet>
								<includes>
									<exclude>org.apache.logging.log4j:*</exclude>
									<include>org.apache.flink:*</include>
								</includes>
							</artifactSet>
							<transformers>
								<!-- Include a log4j2 configuration that always prints to stdout -->
								<transformer implementation="org.apache.maven.plugins.shade.resource.IncludeResourceTransformer">
									<resource>log4j2.properties</resource>
									<file>src/main/resources/log4j-bash-utils.properties</file>
								</transformer>
								<transformer implementation="org.apache.maven.plugins.shade.resource.AppendingTransformer">
									<resource>reference.conf</resource>
								</transformer>
								<transformer implementation="org.apache.maven.plugins.shade.resource.ApacheNoticeResourceTransformer">
									<projectName>Apache Flink</projectName>
									<encoding>UTF-8</encoding>
								</transformer>
							</transformers>
						</configuration>
					</execution>
				</executions>
			</plugin>

			<plugin>
				<artifactId>maven-assembly-plugin</artifactId>
				<executions>
					<execution>
						<id>bin</id>
						<phase>package</phase>
						<goals>
							<goal>single</goal>
						</goals>
						<configuration>
							<descriptors>
								<descriptor>src/main/assemblies/bin.xml</descriptor>
							</descriptors>
						</configuration>
					</execution>
					<execution>
						<id>opt</id>
						<phase>package</phase>
						<goals>
							<goal>single</goal>
						</goals>
						<configuration>
							<descriptors>
								<descriptor>src/main/assemblies/opt.xml</descriptor>
							</descriptors>
						</configuration>
					</execution>
					<execution>
						<id>plugins</id>
						<phase>package</phase>
						<goals>
							<goal>single</goal>
						</goals>
						<configuration>
							<descriptors>
								<descriptor>src/main/assemblies/plugins.xml</descriptor>
							</descriptors>
						</configuration>
					</execution>
				</executions>
			</plugin>

			<plugin>
				<groupId>org.apache.maven.plugins</groupId>
				<artifactId>maven-deploy-plugin</artifactId>
				<version>2.4</version><!--$NO-MVN-MAN-VER$-->
				<configuration>
					<skip>true</skip>
				</configuration>
			</plugin>

		</plugins>
	</build>

</project><|MERGE_RESOLUTION|>--- conflicted
+++ resolved
@@ -452,49 +452,6 @@
 
 	<profiles>
 		<profile>
-<<<<<<< HEAD
-=======
-			<id>scala-2.11</id>
-			<activation>
-				<property>
-					<name>!scala-2.12</name>
-				</property>
-			</activation>
-			<!-- Scala Shell doesn't currently work with Scala 2.12 so only include
-			when building for Scala 2.11. -->
-			<dependencies>
-				<dependency>
-					<groupId>org.apache.flink</groupId>
-					<artifactId>flink-scala-shell_${scala.binary.version}</artifactId>
-					<version>${project.version}</version>
-				</dependency>
-			</dependencies>
-
-			<build>
-				<plugins>
-					<plugin>
-						<artifactId>maven-assembly-plugin</artifactId>
-						<executions>
-							<execution>
-								<id>bin-scala2_11</id>
-								<phase>package</phase>
-								<goals>
-									<goal>single</goal>
-								</goals>
-								<configuration>
-									<descriptors>
-										<descriptor>src/main/assemblies/bin-scala2_11.xml</descriptor>
-									</descriptors>
-								</configuration>
-							</execution>
-						</executions>
-					</plugin>
-				</plugins>
-			</build>
-		</profile>
-
-		<profile>
->>>>>>> 91cc3082
 			<!-- Creates/Removes the 'build-target' symlink in the root directory (only Unix systems) -->
 			<id>symlink-build-target</id>
 			<activation>
