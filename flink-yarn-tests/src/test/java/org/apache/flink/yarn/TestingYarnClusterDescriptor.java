--- conflicted
+++ resolved
@@ -45,31 +45,8 @@
 			configuration,
 			yarnConfiguration,
 			configurationDirectory,
-<<<<<<< HEAD
-			YarnClient.createYarnClient());
-=======
 			yarnClient,
 			sharedYarnClient);
-		List<File> filesToShip = new ArrayList<>();
-
-		File testingJar = YarnTestBase.findFile("..", new TestJarFinder("flink-yarn-tests"));
-		Preconditions.checkNotNull(testingJar, "Could not find the flink-yarn-tests tests jar. " +
-			"Make sure to package the flink-yarn-tests module.");
-
-		File testingRuntimeJar = YarnTestBase.findFile("..", new TestJarFinder("flink-runtime"));
-		Preconditions.checkNotNull(testingRuntimeJar, "Could not find the flink-runtime tests " +
-			"jar. Make sure to package the flink-runtime module.");
-
-		File testingYarnJar = YarnTestBase.findFile("..", new TestJarFinder("flink-yarn"));
-		Preconditions.checkNotNull(testingRuntimeJar, "Could not find the flink-yarn tests " +
-			"jar. Make sure to package the flink-yarn module.");
-
-		filesToShip.add(testingJar);
-		filesToShip.add(testingRuntimeJar);
-		filesToShip.add(testingYarnJar);
-
-		addShipFiles(filesToShip);
->>>>>>> 25ac971d
 	}
 
 	@Override
