--- conflicted
+++ resolved
@@ -54,7 +54,6 @@
 	public void testPerJobMode() throws Exception {
 		Configuration configuration = new Configuration();
 		configuration.setString(AkkaOptions.ASK_TIMEOUT, "30 s");
-<<<<<<< HEAD
 		configuration.setString(YarnConfigOptions.FLINK_JAR, flinkUberjar.getAbsolutePath());
 
 		StringBuilder sb = new StringBuilder();
@@ -68,9 +67,6 @@
 		configuration.setString(YarnConfigOptions.YARN_SHIP_PATHS, linkedShipFiles);
 
 		final YarnClient yarnClient = YarnClient.createYarnClient();
-=======
-		final YarnClient yarnClient = getYarnClient();
->>>>>>> 25ac971d
 
 		try (final Flip6YarnClusterDescriptor flip6YarnClusterDescriptor = new Flip6YarnClusterDescriptor(
 			configuration,
