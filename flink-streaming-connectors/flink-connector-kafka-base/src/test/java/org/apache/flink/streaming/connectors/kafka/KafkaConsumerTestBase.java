--- conflicted
+++ resolved
@@ -1240,12 +1240,6 @@
 
 		JobExecutionResult result = tryExecute(env1, "Consume " + ELEMENT_COUNT + " elements from Kafka");
 
-<<<<<<< HEAD
-		Map<String, Object> accuResults = result.getAllAccumulatorResults();
-		// kafka 0.9 consumer: 39 results
-		if (kafkaServer.getVersion().equals(getExpectedKafkaVersion())) {
-			assertTrue("Not enough accumulators from Kafka Consumer: " + accuResults.size(), accuResults.size() > 38);
-=======
 		deleteTestTopic(topic);
 	}
 
@@ -1361,7 +1355,6 @@
 		}
 		if (error.f0 != null) {
 			throw error.f0;
->>>>>>> b71ac354
 		}
 
 		deleteTestTopic(topic);
