--- conflicted
+++ resolved
@@ -35,20 +35,6 @@
   */
 abstract class SumAggFunction[T: Numeric] extends AggregateFunction[T] {
 
-<<<<<<< HEAD
-  /** The initial accumulator for Sum aggregate function */
-  class SumAccumulator extends JTuple2[T, Boolean] with Accumulator {
-    f0 = numeric.zero //sum
-    f1 = false
-    
-    override def reset(){
-       f0 = numeric.zero
-       f1 = false
-    }
-  }
-
-=======
->>>>>>> cb9e409b
   private val numeric = implicitly[Numeric[T]]
 
   override def createAccumulator(): Accumulator = {
@@ -153,20 +139,6 @@
   */
 class DecimalSumAggFunction extends AggregateFunction[BigDecimal] {
 
-<<<<<<< HEAD
-  /** The initial accumulator for Big Decimal Sum aggregate function */
-  class DecimalSumAccumulator extends JTuple2[BigDecimal, Boolean] with Accumulator {
-    f0 = BigDecimal.ZERO
-    f1 = false
-    
-    override def reset(){
-       f0 = BigDecimal.ZERO
-       f1 = false
-    }
-  }
-
-=======
->>>>>>> cb9e409b
   override def createAccumulator(): Accumulator = {
     new DecimalSumAccumulator
   }
