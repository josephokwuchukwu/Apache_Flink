--- conflicted
+++ resolved
@@ -90,14 +90,10 @@
 
   override def translateToPlan(tableEnv: BatchTableEnvironment): DataSet[Row] = {
 
-<<<<<<< HEAD
-    val inputDS = getInput.asInstanceOf[DataSetRel].translateToPlan(tableEnv)
-=======
     val input = inputNode.asInstanceOf[DataSetRel]
     val inputDS = input.translateToPlan(tableEnv)
 
     val rowTypeInfo = FlinkTypeFactory.toInternalRowTypeInfo(getRowType).asInstanceOf[RowTypeInfo]
->>>>>>> 44fb035e
 
     val generator = new CodeGenerator(
       tableEnv.getConfig,
