--- conflicted
+++ resolved
@@ -83,12 +83,11 @@
       isRowsClause: Boolean)
     : ProcessFunction[CRow, CRow] = {
 
-    val needRetract = false
     val (aggFields, aggregates) =
       transformToAggregateFunctions(
         namedAggregates.map(_.getKey),
         inputType,
-        needRetract)
+        needRetraction = false)
 
     val aggregationStateType: RowTypeInfo = createAccumulatorRowType(aggregates)
 
@@ -108,14 +107,9 @@
       None,
       None,
       outputArity,
-<<<<<<< HEAD
-      needRetract,
-      needMerge = false
-=======
       needRetract = false,
       needMerge = false,
       needReset = false
->>>>>>> 44fb035e
     )
 
     if (isRowTimeType) {
@@ -222,14 +216,6 @@
     * @return [[org.apache.flink.streaming.api.functions.ProcessFunction]]
     */
   private[flink] def createBoundedOverProcessFunction(
-<<<<<<< HEAD
-    generator: CodeGenerator,
-    namedAggregates: Seq[CalcitePair[AggregateCall, String]],
-    inputType: RelDataType,
-    precedingOffset: Long,
-    isRowsClause: Boolean,
-    isRowTimeType: Boolean): ProcessFunction[Row, Row] = {
-=======
       generator: CodeGenerator,
       namedAggregates: Seq[CalcitePair[AggregateCall, String]],
       inputType: RelDataType,
@@ -240,7 +226,6 @@
       isRowsClause: Boolean,
       isRowTimeType: Boolean)
     : ProcessFunction[CRow, CRow] = {
->>>>>>> 44fb035e
 
     val needRetract = true
     val (aggFields, aggregates) =
@@ -269,12 +254,8 @@
       None,
       outputArity,
       needRetract,
-<<<<<<< HEAD
-      needMerge = false
-=======
       needMerge = false,
       needReset = true
->>>>>>> 44fb035e
     )
 
     if (isRowTimeType) {
@@ -336,14 +317,6 @@
     * NOTE: this function is only used for time based window on batch tables.
     */
   def createDataSetWindowPrepareMapFunction(
-<<<<<<< HEAD
-      generator: CodeGenerator,
-      window: LogicalWindow,
-      namedAggregates: Seq[CalcitePair[AggregateCall, String]],
-      groupings: Array[Int],
-      inputType: RelDataType,
-      isParserCaseSensitive: Boolean)
-=======
     generator: CodeGenerator,
     window: LogicalWindow,
     namedAggregates: Seq[CalcitePair[AggregateCall, String]],
@@ -351,7 +324,6 @@
     inputType: RelDataType,
     inputFieldTypeInfo: Seq[TypeInformation[_]],
     isParserCaseSensitive: Boolean)
->>>>>>> 44fb035e
   : MapFunction[Row, Row] = {
 
     val needRetract = false
@@ -369,11 +341,7 @@
 
     val (timeFieldPos, tumbleTimeWindowSize) = window match {
 
-<<<<<<< HEAD
-      case EventTimeTumblingGroupWindow(_, time, _) =>
-=======
       case TumblingGroupWindow(_, time, size) =>
->>>>>>> 44fb035e
         val timeFieldPos = getTimeFieldPosition(time, inputType, isParserCaseSensitive)
         size match {
           case Literal(value: Long, TimeIntervalTypeInfo.INTERVAL_MILLIS) =>
@@ -405,11 +373,7 @@
     val genFunction = generator.generateAggregations(
       "DataSetAggregatePrepareMapHelper",
       generator,
-<<<<<<< HEAD
-      inputType,
-=======
       inputFieldTypeInfo,
->>>>>>> 44fb035e
       aggregates,
       aggFieldIndexes,
       aggMapping,
@@ -419,12 +383,8 @@
       None,
       outputArity,
       needRetract,
-<<<<<<< HEAD
-      needMerge = false
-=======
       needMerge = false,
       needReset = true
->>>>>>> 44fb035e
     )
 
     new DataSetWindowAggMapFunction(
@@ -474,11 +434,7 @@
     val needRetract = false
     val (aggFieldIndexes, aggregates) = transformToAggregateFunctions(
       namedAggregates.map(_.getKey),
-<<<<<<< HEAD
-      inputType,
-=======
       physicalInputRowType,
->>>>>>> 44fb035e
       needRetract)
 
     val returnType: RowTypeInfo = createRowTypeForKeysAndAggregates(
@@ -495,30 +451,18 @@
         val genFunction = generator.generateAggregations(
           "DataSetAggregatePrepareMapHelper",
           generator,
-<<<<<<< HEAD
-          inputType,
-=======
           physicalInputTypes,
->>>>>>> 44fb035e
           aggregates,
           aggFieldIndexes,
           aggregates.indices.map(_ + groupings.length).toArray,
           partialResults = true,
-<<<<<<< HEAD
-          groupings,
-=======
           groupings.indices.toArray,
->>>>>>> 44fb035e
           Some(aggregates.indices.map(_ + groupings.length).toArray),
           None,
           keysAndAggregatesArity + 1,
           needRetract,
-<<<<<<< HEAD
-          needMerge = true
-=======
           needMerge = true,
           needReset = true
->>>>>>> 44fb035e
         )
         new DataSetSlideTimeWindowAggReduceGroupFunction(
           genFunction,
@@ -603,11 +547,7 @@
     val needRetract = false
     val (aggFieldIndexes, aggregates) = transformToAggregateFunctions(
       namedAggregates.map(_.getKey),
-<<<<<<< HEAD
-      inputType,
-=======
       physicalInputRowType,
->>>>>>> 44fb035e
       needRetract)
 
     val aggMapping = aggregates.indices.toArray.map(_ + groupings.length)
@@ -615,11 +555,7 @@
     val genPreAggFunction = generator.generateAggregations(
       "GroupingWindowAggregateHelper",
       generator,
-<<<<<<< HEAD
-      inputType,
-=======
       physicalInputTypes,
->>>>>>> 44fb035e
       aggregates,
       aggFieldIndexes,
       aggMapping,
@@ -629,22 +565,14 @@
       None,
       outputType.getFieldCount,
       needRetract,
-<<<<<<< HEAD
-      needMerge = true
-=======
       needMerge = true,
       needReset = true
->>>>>>> 44fb035e
     )
 
     val genFinalAggFunction = generator.generateAggregations(
       "GroupingWindowAggregateHelper",
       generator,
-<<<<<<< HEAD
-      inputType,
-=======
       physicalInputTypes,
->>>>>>> 44fb035e
       aggregates,
       aggFieldIndexes,
       aggMapping,
@@ -654,12 +582,8 @@
       None,
       outputType.getFieldCount,
       needRetract,
-<<<<<<< HEAD
-      needMerge = true
-=======
       needMerge = true,
       needReset = true
->>>>>>> 44fb035e
     )
 
     val keysAndAggregatesArity = groupings.length + namedAggregates.length
@@ -770,11 +694,7 @@
     val needRetract = false
     val (aggFieldIndexes, aggregates) = transformToAggregateFunctions(
       namedAggregates.map(_.getKey),
-<<<<<<< HEAD
-      inputType,
-=======
       physicalInputRowType,
->>>>>>> 44fb035e
       needRetract)
 
     val aggMapping = aggregates.indices.map(_ + groupings.length).toArray
@@ -793,11 +713,7 @@
         val genFunction = generator.generateAggregations(
           "GroupingWindowAggregateHelper",
           generator,
-<<<<<<< HEAD
-          inputType,
-=======
           physicalInputTypes,
->>>>>>> 44fb035e
           aggregates,
           aggFieldIndexes,
           aggMapping,
@@ -807,12 +723,8 @@
           None,
           groupings.length + aggregates.length + 2,
           needRetract,
-<<<<<<< HEAD
-          needMerge = true
-=======
           needMerge = true,
           needReset = true
->>>>>>> 44fb035e
         )
 
         new DataSetSessionWindowAggregatePreProcessor(
@@ -855,11 +767,7 @@
     val needRetract = false
     val (aggFieldIndexes, aggregates) = transformToAggregateFunctions(
       namedAggregates.map(_.getKey),
-<<<<<<< HEAD
-      inputType,
-=======
       physicalInputRowType,
->>>>>>> 44fb035e
       needRetract)
 
     val aggMapping = aggregates.indices.map(_ + groupings.length).toArray
@@ -879,11 +787,7 @@
         val genFunction = generator.generateAggregations(
           "GroupingWindowAggregateHelper",
           generator,
-<<<<<<< HEAD
-          inputType,
-=======
           physicalInputTypes,
->>>>>>> 44fb035e
           aggregates,
           aggFieldIndexes,
           aggMapping,
@@ -893,12 +797,8 @@
           None,
           groupings.length + aggregates.length + 2,
           needRetract,
-<<<<<<< HEAD
-          needMerge = true
-=======
           needMerge = true,
           needReset = true
->>>>>>> 44fb035e
         )
 
         new DataSetSessionWindowAggregatePreProcessor(
@@ -968,11 +868,7 @@
       val genPreAggFunction = generator.generateAggregations(
         "DataSetAggregatePrepareMapHelper",
         generator,
-<<<<<<< HEAD
-        inputType,
-=======
         inputFieldTypeInfo,
->>>>>>> 44fb035e
         aggregates,
         aggInFields,
         aggregates.indices.map(_ + groupings.length).toArray,
@@ -982,12 +878,8 @@
         None,
         groupings.length + aggregates.length,
         needRetract,
-<<<<<<< HEAD
-        needMerge = false
-=======
         needMerge = false,
         needReset = true
->>>>>>> 44fb035e
       )
 
       // compute mapping of forwarded grouping keys
@@ -1003,11 +895,7 @@
       val genFinalAggFunction = generator.generateAggregations(
         "DataSetAggregateFinalHelper",
         generator,
-<<<<<<< HEAD
-        inputType,
-=======
         inputFieldTypeInfo,
->>>>>>> 44fb035e
         aggregates,
         aggInFields,
         aggOutFields,
@@ -1017,12 +905,8 @@
         constantFlags,
         outputType.getFieldCount,
         needRetract,
-<<<<<<< HEAD
-        needMerge = true
-=======
         needMerge = true,
         needReset = true
->>>>>>> 44fb035e
       )
 
       (
@@ -1035,11 +919,7 @@
       val genFunction = generator.generateAggregations(
         "DataSetAggregateHelper",
         generator,
-<<<<<<< HEAD
-        inputType,
-=======
         inputFieldTypeInfo,
->>>>>>> 44fb035e
         aggregates,
         aggInFields,
         aggOutFields,
@@ -1049,12 +929,8 @@
         constantFlags,
         outputType.getFieldCount,
         needRetract,
-<<<<<<< HEAD
-        needMerge = false
-=======
         needMerge = false,
         needReset = true
->>>>>>> 44fb035e
       )
 
       (
@@ -1144,21 +1020,13 @@
       aggFields,
       aggMapping,
       partialResults = false,
-<<<<<<< HEAD
-      Array(), // no fields are forwarded
-=======
       groupingKeys,
->>>>>>> 44fb035e
       None,
       None,
       outputArity,
       needRetract,
-<<<<<<< HEAD
-      needMerge = true
-=======
       needMerge,
       needReset = false
->>>>>>> 44fb035e
     )
 
     val aggResultTypes = namedAggregates.map(a => FlinkTypeFactory.toTypeInfo(a.left.getType))
