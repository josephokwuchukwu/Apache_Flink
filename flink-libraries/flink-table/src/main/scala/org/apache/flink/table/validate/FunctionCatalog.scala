--- conflicted
+++ resolved
@@ -363,10 +363,8 @@
     SqlStdOperatorTable.QUARTER,
     SqlStdOperatorTable.SCALAR_QUERY,
     SqlStdOperatorTable.EXISTS,
-<<<<<<< HEAD
     SqlStdOperatorTable.RAND,
     SqlStdOperatorTable.RAND_INTEGER,
-=======
     SqlStdOperatorTable.SIN,
     SqlStdOperatorTable.COS,
     SqlStdOperatorTable.TAN,
@@ -379,7 +377,6 @@
     SqlStdOperatorTable.SIGN,
     SqlStdOperatorTable.ROUND,
     SqlStdOperatorTable.PI,
->>>>>>> 464d6f55
     // EXTENSIONS
     EventTimeExtractor,
     ProcTimeExtractor,
