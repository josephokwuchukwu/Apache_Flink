--- conflicted
+++ resolved
@@ -239,16 +239,10 @@
     "cardinality" -> classOf[ArrayCardinality],
     "at" -> classOf[ArrayElementAt],
     "element" -> classOf[ArrayElement],
-<<<<<<< HEAD
 
     // random functions
     "rand" -> classOf[Rand],
     "rand_integer" -> classOf[RandInteger]
-    
-    // TODO implement function overloading here
-    // "floor" -> classOf[TemporalFloor]
-    // "ceil" -> classOf[TemporalCeil]
-=======
 
     // window properties
     "start" -> classOf[WindowStart],
@@ -257,7 +251,6 @@
     // ordering
     "asc" -> classOf[Asc],
     "desc" -> classOf[Desc]
->>>>>>> 77b0fb9f
   )
 
   /**
