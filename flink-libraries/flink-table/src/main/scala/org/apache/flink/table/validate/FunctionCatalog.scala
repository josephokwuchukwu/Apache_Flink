/*
 * Licensed to the Apache Software Foundation (ASF) under one
 * or more contributor license agreements.  See the NOTICE file
 * distributed with this work for additional information
 * regarding copyright ownership.  The ASF licenses this file
 * to you under the Apache License, Version 2.0 (the
 * "License"); you may not use this file except in compliance
 * with the License.  You may obtain a copy of the License at
 *
 *     http://www.apache.org/licenses/LICENSE-2.0
 *
 * Unless required by applicable law or agreed to in writing, software
 * distributed under the License is distributed on an "AS IS" BASIS,
 * WITHOUT WARRANTIES OR CONDITIONS OF ANY KIND, either express or implied.
 * See the License for the specific language governing permissions and
 * limitations under the License.
 */

package org.apache.flink.table.validate

import org.apache.calcite.sql.fun.SqlStdOperatorTable
import org.apache.calcite.sql.util.{ChainedSqlOperatorTable, ListSqlOperatorTable, ReflectiveSqlOperatorTable}
import org.apache.calcite.sql.{SqlFunction, SqlOperator, SqlOperatorTable}
import org.apache.flink.table.api.ValidationException
import org.apache.flink.table.expressions._
<<<<<<< Upstream, based on upstream/master
import org.apache.flink.table.functions.{EventTimeExtractor, RowTime, ScalarFunction, TableFunction}
import org.apache.flink.table.functions.utils.{TableSqlFunction, ScalarSqlFunction}
=======
import org.apache.flink.table.functions.{ScalarFunction, TableFunction}
import org.apache.flink.table.functions.utils.{TableSqlFunction, UserDefinedFunctionUtils}
import org.apache.flink.table.functions.{TimeModeIndicatorFunction, ScalarFunction, TableFunction}
<<<<<<< HEAD
>>>>>>> 1b90ac9 Refactor part of the code, moved test from IT to TemporalType test, changed ProcTimeCallGen (to be verified)
=======
>>>>>>> 1b90ac97

import scala.collection.JavaConversions._
import scala.collection.mutable
import scala.util.{Failure, Success, Try}


/**
  * A catalog for looking up (user-defined) functions, used during validation phases
  * of both Table API and SQL API.
  */
class FunctionCatalog {

  private val functionBuilders = mutable.HashMap.empty[String, Class[_]]
  private val sqlFunctions = mutable.ListBuffer[SqlFunction]()

  def registerFunction(name: String, builder: Class[_]): Unit =
    functionBuilders.put(name.toLowerCase, builder)

  def registerSqlFunction(sqlFunction: SqlFunction): Unit = {
    sqlFunctions --= sqlFunctions.filter(_.getName == sqlFunction.getName)
    sqlFunctions += sqlFunction
  }

  /**
    * Register multiple SQL functions at the same time. The functions have the same name.
    */
  def registerSqlFunctions(functions: Seq[SqlFunction]): Unit = {
    if (functions.nonEmpty) {
      val name = functions.head.getName
      // check that all functions have the same name
      if (functions.forall(_.getName == name)) {
        sqlFunctions --= sqlFunctions.filter(_.getName == name)
        sqlFunctions ++= functions
      } else {
        throw ValidationException("The SQL functions to be registered have different names.")
      }
    }
  }

  def getSqlOperatorTable: SqlOperatorTable =
    ChainedSqlOperatorTable.of(
      new BasicOperatorTable(),
      new ListSqlOperatorTable(sqlFunctions)
    )

  /**
    * Lookup and create an expression if we find a match.
    */
  def lookupFunction(name: String, children: Seq[Expression]): Expression = {
    val funcClass = functionBuilders
      .getOrElse(name.toLowerCase, throw ValidationException(s"Undefined function: $name"))

    // Instantiate a function using the provided `children`
    funcClass match {

      // user-defined scalar function call
      case sf if classOf[ScalarFunction].isAssignableFrom(sf) =>
        val scalarSqlFunction = sqlFunctions
          .find(f => f.getName.equalsIgnoreCase(name) && f.isInstanceOf[ScalarSqlFunction])
          .getOrElse(throw ValidationException(s"Undefined scalar function: $name"))
          .asInstanceOf[ScalarSqlFunction]
        ScalarFunctionCall(scalarSqlFunction.getScalarFunction, children)
      // user-defined table function call
      case tf if classOf[TableFunction[_]].isAssignableFrom(tf) =>
        val tableSqlFunction = sqlFunctions
          .find(f => f.getName.equalsIgnoreCase(name) && f.isInstanceOf[TableSqlFunction])
          .getOrElse(throw ValidationException(s"Undefined table function: $name"))
          .asInstanceOf[TableSqlFunction]
        val typeInfo = tableSqlFunction.getRowTypeInfo
        val function = tableSqlFunction.getTableFunction
        TableFunctionCall(name, function, children, typeInfo)

      // general expression call
      case expression if classOf[Expression].isAssignableFrom(expression) =>
        // try to find a constructor accepts `Seq[Expression]`
        Try(funcClass.getDeclaredConstructor(classOf[Seq[_]])) match {
          case Success(seqCtor) =>
            Try(seqCtor.newInstance(children).asInstanceOf[Expression]) match {
              case Success(expr) => expr
              case Failure(e) => throw new ValidationException(e.getMessage)
            }
          case Failure(e) =>
            val childrenClass = Seq.fill(children.length)(classOf[Expression])
            // try to find a constructor matching the exact number of children
            Try(funcClass.getDeclaredConstructor(childrenClass: _*)) match {
              case Success(ctor) =>
                Try(ctor.newInstance(children: _*).asInstanceOf[Expression]) match {
                  case Success(expr) => expr
                  case Failure(exception) => throw ValidationException(exception.getMessage)
                }
              case Failure(exception) =>
                throw ValidationException(s"Invalid number of arguments for function $funcClass")
            }
        }

      case _ =>
        throw ValidationException("Unsupported function.")
    }
  }

  /**
    * Drop a function and return if the function existed.
    */
  def dropFunction(name: String): Boolean =
    functionBuilders.remove(name.toLowerCase).isDefined

  /**
    * Drop all registered functions.
    */
  def clear(): Unit = functionBuilders.clear()
}

object FunctionCatalog {

  val builtInFunctions: Map[String, Class[_]] = Map(
    // logic
    "isNull" -> classOf[IsNull],
    "isNotNull" -> classOf[IsNotNull],
    "isTrue" -> classOf[IsTrue],
    "isFalse" -> classOf[IsFalse],
    "isNotTrue" -> classOf[IsNotTrue],
    "isNotFalse" -> classOf[IsNotFalse],

    // aggregate functions
    "avg" -> classOf[Avg],
    "count" -> classOf[Count],
    "max" -> classOf[Max],
    "min" -> classOf[Min],
    "sum" -> classOf[Sum],

    // string functions
    "charLength" -> classOf[CharLength],
    "initCap" -> classOf[InitCap],
    "like" -> classOf[Like],
    "lowerCase" -> classOf[Lower],
    "similar" -> classOf[Similar],
    "substring" -> classOf[Substring],
    "trim" -> classOf[Trim],
    "upperCase" -> classOf[Upper],
    "position" -> classOf[Position],
    "overlay" -> classOf[Overlay],

    // math functions
    "abs" -> classOf[Abs],
    "ceil" -> classOf[Ceil],
    "exp" -> classOf[Exp],
    "floor" -> classOf[Floor],
    "log10" -> classOf[Log10],
    "ln" -> classOf[Ln],
    "power" -> classOf[Power],
    "mod" -> classOf[Mod],
    "sqrt" -> classOf[Sqrt],

    // temporal functions
    "extract" -> classOf[Extract],
    "currentDate" -> classOf[CurrentDate],
    "currentTime" -> classOf[CurrentTime],
    "currentTimestamp" -> classOf[CurrentTimestamp],
    "localTime" -> classOf[LocalTime],
    "localTimestamp" -> classOf[LocalTimestamp],
    "quarter" -> classOf[Quarter],
    "temporalOverlaps" -> classOf[TemporalOverlaps],

    // array
    "cardinality" -> classOf[ArrayCardinality],
    "at" -> classOf[ArrayElementAt],
    "element" -> classOf[ArrayElement],

    "proctime" -> classOf[CurrentTimestamp]
    
    // TODO implement function overloading here
    // "floor" -> classOf[TemporalFloor]
    // "ceil" -> classOf[TemporalCeil]
<<<<<<< HEAD

    // extensions to support streaming query
    "rowtime" -> classOf[RowTime]
=======
    
>>>>>>> 1b90ac97
  )

  /**
    * Create a new function catalog with built-in functions.
    */
  def withBuiltIns: FunctionCatalog = {
    val catalog = new FunctionCatalog()
    builtInFunctions.foreach { case (n, c) => catalog.registerFunction(n, c) }
    catalog
  }
}

class BasicOperatorTable extends ReflectiveSqlOperatorTable {

  /**
    * List of supported SQL operators / functions.
    *
    * This list should be kept in sync with [[SqlStdOperatorTable]].
    */
  private val builtInSqlOperators: Seq[SqlOperator] = Seq(
    // SET OPERATORS
    SqlStdOperatorTable.UNION,
    SqlStdOperatorTable.UNION_ALL,
    SqlStdOperatorTable.EXCEPT,
    SqlStdOperatorTable.EXCEPT_ALL,
    SqlStdOperatorTable.INTERSECT,
    SqlStdOperatorTable.INTERSECT_ALL,
    // BINARY OPERATORS
    SqlStdOperatorTable.AND,
    SqlStdOperatorTable.AS,
    SqlStdOperatorTable.CONCAT,
    SqlStdOperatorTable.DIVIDE,
    SqlStdOperatorTable.DIVIDE_INTEGER,
    SqlStdOperatorTable.DOT,
    SqlStdOperatorTable.EQUALS,
    SqlStdOperatorTable.GREATER_THAN,
    SqlStdOperatorTable.IS_DISTINCT_FROM,
    SqlStdOperatorTable.IS_NOT_DISTINCT_FROM,
    SqlStdOperatorTable.GREATER_THAN_OR_EQUAL,
    SqlStdOperatorTable.LESS_THAN,
    SqlStdOperatorTable.LESS_THAN_OR_EQUAL,
    SqlStdOperatorTable.MINUS,
    SqlStdOperatorTable.MULTIPLY,
    SqlStdOperatorTable.NOT_EQUALS,
    SqlStdOperatorTable.OR,
    SqlStdOperatorTable.PLUS,
    SqlStdOperatorTable.DATETIME_PLUS,
    // POSTFIX OPERATORS
    SqlStdOperatorTable.DESC,
    SqlStdOperatorTable.NULLS_FIRST,
    SqlStdOperatorTable.IS_NOT_NULL,
    SqlStdOperatorTable.IS_NULL,
    SqlStdOperatorTable.IS_NOT_TRUE,
    SqlStdOperatorTable.IS_TRUE,
    SqlStdOperatorTable.IS_NOT_FALSE,
    SqlStdOperatorTable.IS_FALSE,
    SqlStdOperatorTable.IS_NOT_UNKNOWN,
    SqlStdOperatorTable.IS_UNKNOWN,
    // PREFIX OPERATORS
    SqlStdOperatorTable.NOT,
    SqlStdOperatorTable.UNARY_MINUS,
    SqlStdOperatorTable.UNARY_PLUS,
    // GROUPING FUNCTIONS
    SqlStdOperatorTable.GROUP_ID,
    SqlStdOperatorTable.GROUPING,
    SqlStdOperatorTable.GROUPING_ID,
    // AGGREGATE OPERATORS
    SqlStdOperatorTable.SUM,
    SqlStdOperatorTable.COUNT,
    SqlStdOperatorTable.MIN,
    SqlStdOperatorTable.MAX,
    SqlStdOperatorTable.AVG,
    // ARRAY OPERATORS
    SqlStdOperatorTable.ARRAY_VALUE_CONSTRUCTOR,
    SqlStdOperatorTable.ITEM,
    SqlStdOperatorTable.CARDINALITY,
    SqlStdOperatorTable.ELEMENT,
    // SPECIAL OPERATORS
    SqlStdOperatorTable.ROW,
    SqlStdOperatorTable.OVERLAPS,
    SqlStdOperatorTable.LITERAL_CHAIN,
    SqlStdOperatorTable.BETWEEN,
    SqlStdOperatorTable.SYMMETRIC_BETWEEN,
    SqlStdOperatorTable.NOT_BETWEEN,
    SqlStdOperatorTable.SYMMETRIC_NOT_BETWEEN,
    SqlStdOperatorTable.NOT_LIKE,
    SqlStdOperatorTable.LIKE,
    SqlStdOperatorTable.NOT_SIMILAR_TO,
    SqlStdOperatorTable.SIMILAR_TO,
    SqlStdOperatorTable.CASE,
    SqlStdOperatorTable.REINTERPRET,
    SqlStdOperatorTable.EXTRACT_DATE,
    // FUNCTIONS
    SqlStdOperatorTable.SUBSTRING,
    SqlStdOperatorTable.OVERLAY,
    SqlStdOperatorTable.TRIM,
    SqlStdOperatorTable.POSITION,
    SqlStdOperatorTable.CHAR_LENGTH,
    SqlStdOperatorTable.CHARACTER_LENGTH,
    SqlStdOperatorTable.UPPER,
    SqlStdOperatorTable.LOWER,
    SqlStdOperatorTable.INITCAP,
    SqlStdOperatorTable.POWER,
    SqlStdOperatorTable.SQRT,
    SqlStdOperatorTable.MOD,
    SqlStdOperatorTable.LN,
    SqlStdOperatorTable.LOG10,
    SqlStdOperatorTable.ABS,
    SqlStdOperatorTable.EXP,
    SqlStdOperatorTable.NULLIF,
    SqlStdOperatorTable.COALESCE,
    SqlStdOperatorTable.FLOOR,
    SqlStdOperatorTable.CEIL,
    SqlStdOperatorTable.LOCALTIME,
    SqlStdOperatorTable.LOCALTIMESTAMP,
    SqlStdOperatorTable.CURRENT_TIME,
    SqlStdOperatorTable.CURRENT_TIMESTAMP,
    SqlStdOperatorTable.CURRENT_DATE,
    SqlStdOperatorTable.CAST,
    SqlStdOperatorTable.EXTRACT,
    SqlStdOperatorTable.QUARTER,
    SqlStdOperatorTable.SCALAR_QUERY,
    SqlStdOperatorTable.EXISTS,
<<<<<<< HEAD
    // EXTENSIONS
    EventTimeExtractor,
=======
    // FLINK STREAMING FUNCTIONS
>>>>>>> 1b90ac97
    TimeModeIndicatorFunction.PROCTIME
  )

  builtInSqlOperators.foreach(register)
}<|MERGE_RESOLUTION|>--- conflicted
+++ resolved
@@ -23,17 +23,10 @@
 import org.apache.calcite.sql.{SqlFunction, SqlOperator, SqlOperatorTable}
 import org.apache.flink.table.api.ValidationException
 import org.apache.flink.table.expressions._
-<<<<<<< Upstream, based on upstream/master
-import org.apache.flink.table.functions.{EventTimeExtractor, RowTime, ScalarFunction, TableFunction}
+import org.apache.flink.table.functions.{TimeModeIndicatorFunction,EventTimeExtractor, RowTime, ScalarFunction, TableFunction}
 import org.apache.flink.table.functions.utils.{TableSqlFunction, ScalarSqlFunction}
-=======
 import org.apache.flink.table.functions.{ScalarFunction, TableFunction}
 import org.apache.flink.table.functions.utils.{TableSqlFunction, UserDefinedFunctionUtils}
-import org.apache.flink.table.functions.{TimeModeIndicatorFunction, ScalarFunction, TableFunction}
-<<<<<<< HEAD
->>>>>>> 1b90ac9 Refactor part of the code, moved test from IT to TemporalType test, changed ProcTimeCallGen (to be verified)
-=======
->>>>>>> 1b90ac97
 
 import scala.collection.JavaConversions._
 import scala.collection.mutable
@@ -207,13 +200,9 @@
     // TODO implement function overloading here
     // "floor" -> classOf[TemporalFloor]
     // "ceil" -> classOf[TemporalCeil]
-<<<<<<< HEAD
 
     // extensions to support streaming query
     "rowtime" -> classOf[RowTime]
-=======
-    
->>>>>>> 1b90ac97
   )
 
   /**
@@ -337,12 +326,8 @@
     SqlStdOperatorTable.QUARTER,
     SqlStdOperatorTable.SCALAR_QUERY,
     SqlStdOperatorTable.EXISTS,
-<<<<<<< HEAD
     // EXTENSIONS
     EventTimeExtractor,
-=======
-    // FLINK STREAMING FUNCTIONS
->>>>>>> 1b90ac97
     TimeModeIndicatorFunction.PROCTIME
   )
 
