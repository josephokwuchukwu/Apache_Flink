--- conflicted
+++ resolved
@@ -56,11 +56,7 @@
   extends RichGroupReduceFunction[Row, Row]
     with Compiler[GeneratedAggregations] {
 
-<<<<<<< HEAD
-  private var collector: TimeWindowPropertyCollector = _
-=======
   private var collector: RowTimeWindowPropertyCollector = _
->>>>>>> 44fb035e
   private val intermediateRowWindowStartPos = keysAndAggregatesArity
   private val intermediateRowWindowEndPos = keysAndAggregatesArity + 1
 
@@ -82,11 +78,7 @@
 
     output = function.createOutputRow()
     accumulators = function.createAccumulators()
-<<<<<<< HEAD
-    collector = new TimeWindowPropertyCollector(finalRowWindowStartPos, finalRowWindowEndPos)
-=======
     collector = new RowTimeWindowPropertyCollector(finalRowWindowStartPos, finalRowWindowEndPos)
->>>>>>> 44fb035e
   }
 
   /**
