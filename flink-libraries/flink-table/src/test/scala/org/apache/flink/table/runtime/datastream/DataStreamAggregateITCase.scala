--- conflicted
+++ resolved
@@ -225,11 +225,7 @@
       .fromCollection(data)
       .assignTimestampsAndWatermarks(new TimestampWithEqualWatermark())
       .map(t => (t._2, t._6))
-<<<<<<< HEAD
-    val table = stream.toTable(tEnv, 'int, 'string)
-=======
     val table = stream.toTable(tEnv, 'int, 'string, 'rowtime.rowtime)
->>>>>>> 44fb035e
 
     val windowedTable = table
       .window(Slide over 3.milli every 10.milli on 'rowtime as 'w)
