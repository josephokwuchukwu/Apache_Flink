--- conflicted
+++ resolved
@@ -37,11 +37,7 @@
 
 	public PythonMapPartition(int envId, int setId, TypeInformation<OUT> typeInformation) {
 		this.typeInformation = typeInformation;
-<<<<<<< HEAD
-		streamer = new PythonStreamer(this, envId, setId, typeInformation instanceof PrimitiveArrayTypeInfo);
-=======
-		streamer = new PythonStreamer<>(this, id, typeInformation instanceof PrimitiveArrayTypeInfo);
->>>>>>> f31a55e0
+		streamer = new PythonStreamer<>(this, envId, setId, typeInformation instanceof PrimitiveArrayTypeInfo);
 	}
 
 	/**
