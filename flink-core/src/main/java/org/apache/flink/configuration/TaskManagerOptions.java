/*
 * Licensed to the Apache Software Foundation (ASF) under one
 * or more contributor license agreements.  See the NOTICE file
 * distributed with this work for additional information
 * regarding copyright ownership.  The ASF licenses this file
 * to you under the Apache License, Version 2.0 (the
 * "License"); you may not use this file except in compliance
 * with the License.  You may obtain a copy of the License at
 *
 *     http://www.apache.org/licenses/LICENSE-2.0
 *
 * Unless required by applicable law or agreed to in writing, software
 * distributed under the License is distributed on an "AS IS" BASIS,
 * WITHOUT WARRANTIES OR CONDITIONS OF ANY KIND, either express or implied.
 * See the License for the specific language governing permissions and
 * limitations under the License.
 */

package org.apache.flink.configuration;

import org.apache.flink.annotation.PublicEvolving;

import static org.apache.flink.configuration.ConfigOptions.key;

/**
 * The set of configuration options relating to TaskManager and Task settings.
 */
@PublicEvolving
public class TaskManagerOptions {

	// ------------------------------------------------------------------------
	//  General TaskManager Options
	// ------------------------------------------------------------------------

	// @TODO Migrate 'taskmanager.*' config options from ConfigConstants

	/**
	 * JVM heap size (in megabytes) for the TaskManagers
	 */
	public static final ConfigOption<Integer> TASK_MANAGER_HEAP_MEMORY =
			key("taskmanager.heap.mb")
			.defaultValue(1024);

	/**
	 * Whether to kill the TaskManager when the task thread throws an OutOfMemoryError
	 */
	public static final ConfigOption<Boolean> KILL_ON_OUT_OF_MEMORY =
			key("taskmanager.jvm-exit-on-oom")
			.defaultValue(false);

<<<<<<< HEAD
	/** JVM heap size (in megabytes) for the TaskManagers */
	public static final ConfigOption<Integer> TASK_MANAGER_HEAP_MEMORY =
			key("taskmanager.heap.mb")
			.defaultValue(1024);
		   
	/** Size of memory buffers used by the network stack and the memory manager (in bytes). */
=======
	/**
	 * Whether the quarantine monitor for task managers shall be started. The quarantine monitor
	 * shuts down the actor system if it detects that it has quarantined another actor system
	 * or if it has been quarantined by another actor system.
	 */
	public static final ConfigOption<Boolean> EXIT_ON_FATAL_AKKA_ERROR =
			key("taskmanager.exit-on-fatal-akka-error")
			.defaultValue(false);

	// ------------------------------------------------------------------------
	//  Managed Memory Options
	// ------------------------------------------------------------------------

	/**
	 * Size of memory buffers used by the network stack and the memory manager (in bytes).
	 */
>>>>>>> 44fb035e
	public static final ConfigOption<Integer> MEMORY_SEGMENT_SIZE =
			key("taskmanager.memory.segment-size")
			.defaultValue(32768);

	/**
	 * Amount of memory to be allocated by the task manager's memory manager (in megabytes). If not
	 * set, a relative fraction will be allocated, as defined by {@link #MANAGED_MEMORY_FRACTION}.
	 */
	public static final ConfigOption<Long> MANAGED_MEMORY_SIZE =
			key("taskmanager.memory.size")
			.defaultValue(-1L);

	/**
	 * Fraction of free memory allocated by the memory manager if {@link #MANAGED_MEMORY_SIZE} is
	 * not set.
	 */
	public static final ConfigOption<Float> MANAGED_MEMORY_FRACTION =
			key("taskmanager.memory.fraction")
			.defaultValue(0.7f);

	/**
	 * Memory allocation method (JVM heap or off-heap), used for managed memory of the TaskManager
	 * as well as the network buffers.
	 **/
	public static final ConfigOption<Boolean> MEMORY_OFF_HEAP =
			key("taskmanager.memory.off-heap")
			.defaultValue(false);

	/**
	 * Whether TaskManager managed memory should be pre-allocated when the TaskManager is starting.
	 */
	public static final ConfigOption<Boolean> MANAGED_MEMORY_PRE_ALLOCATE =
			key("taskmanager.memory.preallocate")
			.defaultValue(false);

	// ------------------------------------------------------------------------
	//  Network Options
	// ------------------------------------------------------------------------

	/**
	 * Number of buffers used in the network stack. This defines the number of possible tasks and
	 * shuffles.
	 *
	 * @deprecated use {@link #NETWORK_BUFFERS_MEMORY_FRACTION}, {@link #NETWORK_BUFFERS_MEMORY_MIN},
	 * and {@link #NETWORK_BUFFERS_MEMORY_MAX} instead
	 */
	@Deprecated
	public static final ConfigOption<Integer> NETWORK_NUM_BUFFERS =
			key("taskmanager.network.numberOfBuffers")
			.defaultValue(2048);

	/**
	 * Fraction of JVM memory to use for network buffers.
	 */
	public static final ConfigOption<Float> NETWORK_BUFFERS_MEMORY_FRACTION =
			key("taskmanager.network.memory.fraction")
			.defaultValue(0.1f);

	/**
	 * Minimum memory size for network buffers (in bytes)
	 */
	public static final ConfigOption<Long> NETWORK_BUFFERS_MEMORY_MIN =
			key("taskmanager.network.memory.min")
			.defaultValue(64L << 20); // 64 MB

	/**
	 * Maximum memory size for network buffers (in bytes)
	 */
	public static final ConfigOption<Long> NETWORK_BUFFERS_MEMORY_MAX =
			key("taskmanager.network.memory.max")
			.defaultValue(1024L << 20); // 1 GB

	/**
	 * Number of network buffers to use for each outgoing/ingoing channel (subpartition/input channel).
	 *
	 * Reasoning: 1 buffer for in-flight data in the subpartition + 1 buffer for parallel serialization
	 */
	public static final ConfigOption<Integer> NETWORK_BUFFERS_PER_CHANNEL =
			key("taskmanager.network.memory.buffers-per-channel")
			.defaultValue(2);

	/**
	 * Number of extra network buffers to use for each outgoing/ingoing gate (result partition/input gate).
	 */
	public static final ConfigOption<Integer> NETWORK_EXTRA_BUFFERS_PER_GATE =
			key("taskmanager.network.memory.floating-buffers-per-gate")
			.defaultValue(8);

	/**
<<<<<<< HEAD
=======
	 * Minimum backoff for partition requests of input channels.
	 */
	public static final ConfigOption<Integer> NETWORK_REQUEST_BACKOFF_INITIAL =
			key("taskmanager.network.request-backoff.initial")
			.defaultValue(100)
			.withDeprecatedKeys("taskmanager.net.request-backoff.initial");

	/**
	 * Maximum backoff for partition requests of input channels.
	 */
	public static final ConfigOption<Integer> NETWORK_REQUEST_BACKOFF_MAX =
			key("taskmanager.network.request-backoff.max")
			.defaultValue(10000)
			.withDeprecatedKeys("taskmanager.net.request-backoff.max");

	/**
>>>>>>> 44fb035e
	 * Boolean flag to enable/disable more detailed metrics about inbound/outbound network queue
	 * lengths.
	 */
	public static final ConfigOption<Boolean> NETWORK_DETAILED_METRICS =
<<<<<<< HEAD
			key("taskmanager.net.detailed-metrics")
=======
			key("taskmanager.network.detailed-metrics")
>>>>>>> 44fb035e
			.defaultValue(false);

	// ------------------------------------------------------------------------
	//  Task Options
	// ------------------------------------------------------------------------

	/**
	 * Time interval in milliseconds between two successive task cancellation
	 * attempts.
	 */
	public static final ConfigOption<Long> TASK_CANCELLATION_INTERVAL =
			key("task.cancellation.interval")
			.defaultValue(30000L)
			.withDeprecatedKeys("task.cancellation-interval");

	/**
	 * Timeout in milliseconds after which a task cancellation times out and
	 * leads to a fatal TaskManager error. A value of <code>0</code> deactivates
	 * the watch dog.
	 */
	public static final ConfigOption<Long> TASK_CANCELLATION_TIMEOUT =
			key("task.cancellation.timeout")
			.defaultValue(180000L);

	/**
	 * The maximum number of bytes that a checkpoint alignment may buffer.
	 * If the checkpoint alignment buffers more than the configured amount of
	 * data, the checkpoint is aborted (skipped).
	 *
	 * <p>The default value of {@code -1} indicates that there is no limit.
	 */
	public static final ConfigOption<Long> TASK_CHECKPOINT_ALIGNMENT_BYTES_LIMIT =
			key("task.checkpoint.alignment.max-size")
			.defaultValue(-1L);

	/**
	 * Whether the quarantine monitor for task managers shall be started. The quarantine monitor
	 * shuts down the actor system if it detects that it has quarantined another actor system
	 * or if it has been quarantined by another actor system.
	 */
	public static final ConfigOption<Boolean> EXIT_ON_FATAL_AKKA_ERROR =
		key("taskmanager.exit-on-fatal-akka-error")
		.defaultValue(false);

	// ------------------------------------------------------------------------

	/** Not intended to be instantiated */
	private TaskManagerOptions() {}
}<|MERGE_RESOLUTION|>--- conflicted
+++ resolved
@@ -48,14 +48,6 @@
 			key("taskmanager.jvm-exit-on-oom")
 			.defaultValue(false);
 
-<<<<<<< HEAD
-	/** JVM heap size (in megabytes) for the TaskManagers */
-	public static final ConfigOption<Integer> TASK_MANAGER_HEAP_MEMORY =
-			key("taskmanager.heap.mb")
-			.defaultValue(1024);
-		   
-	/** Size of memory buffers used by the network stack and the memory manager (in bytes). */
-=======
 	/**
 	 * Whether the quarantine monitor for task managers shall be started. The quarantine monitor
 	 * shuts down the actor system if it detects that it has quarantined another actor system
@@ -72,7 +64,6 @@
 	/**
 	 * Size of memory buffers used by the network stack and the memory manager (in bytes).
 	 */
->>>>>>> 44fb035e
 	public static final ConfigOption<Integer> MEMORY_SEGMENT_SIZE =
 			key("taskmanager.memory.segment-size")
 			.defaultValue(32768);
@@ -162,8 +153,6 @@
 			.defaultValue(8);
 
 	/**
-<<<<<<< HEAD
-=======
 	 * Minimum backoff for partition requests of input channels.
 	 */
 	public static final ConfigOption<Integer> NETWORK_REQUEST_BACKOFF_INITIAL =
@@ -180,16 +169,11 @@
 			.withDeprecatedKeys("taskmanager.net.request-backoff.max");
 
 	/**
->>>>>>> 44fb035e
 	 * Boolean flag to enable/disable more detailed metrics about inbound/outbound network queue
 	 * lengths.
 	 */
 	public static final ConfigOption<Boolean> NETWORK_DETAILED_METRICS =
-<<<<<<< HEAD
-			key("taskmanager.net.detailed-metrics")
-=======
 			key("taskmanager.network.detailed-metrics")
->>>>>>> 44fb035e
 			.defaultValue(false);
 
 	// ------------------------------------------------------------------------
@@ -225,15 +209,6 @@
 			key("task.checkpoint.alignment.max-size")
 			.defaultValue(-1L);
 
-	/**
-	 * Whether the quarantine monitor for task managers shall be started. The quarantine monitor
-	 * shuts down the actor system if it detects that it has quarantined another actor system
-	 * or if it has been quarantined by another actor system.
-	 */
-	public static final ConfigOption<Boolean> EXIT_ON_FATAL_AKKA_ERROR =
-		key("taskmanager.exit-on-fatal-akka-error")
-		.defaultValue(false);
-
 	// ------------------------------------------------------------------------
 
 	/** Not intended to be instantiated */
