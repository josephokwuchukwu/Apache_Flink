---
title: "Metric Reporters"
weight: 7
type: docs
aliases:
  - /zh/deployment/metric_reporters.html
---
<!--
Licensed to the Apache Software Foundation (ASF) under one
or more contributor license agreements.  See the NOTICE file
distributed with this work for additional information
regarding copyright ownership.  The ASF licenses this file
to you under the Apache License, Version 2.0 (the
"License"); you may not use this file except in compliance
with the License.  You may obtain a copy of the License at

  http://www.apache.org/licenses/LICENSE-2.0

Unless required by applicable law or agreed to in writing,
software distributed under the License is distributed on an
"AS IS" BASIS, WITHOUT WARRANTIES OR CONDITIONS OF ANY
KIND, either express or implied.  See the License for the
specific language governing permissions and limitations
under the License.
-->

<a name="metric-reporters"></a>

# 指标发送器

Flink 支持用户将 Flink 的各项运行时指标发送给外部系统。
了解更多指标方面信息可查看 [metric system documentation]({{< ref "docs/ops/metrics" >}})。

<a name="reporter"></a>

## 发送器

你可以通过 `conf/flink-conf.yaml` 文件来配置一种或多种发送器，将运行时指标暴露给外部系统。
发送器会在 TaskManager、Flink 作业启动时进行实例化。

- `metrics.reporter.<name>.<config>`: 命名为 `<name>` 发送器的 `<config>` 项。
- `metrics.reporter.<name>.class`: 命名为 `<name>` 发送器的类名称。
- `metrics.reporter.<name>.factory.class`: 命名为 `<name>` 发送器的工厂类名称。
- `metrics.reporter.<name>.interval`: 命名为 `<name>` 发送器的发送间隔。
- `metrics.reporter.<name>.scope.delimiter`: 命名为 `<name>` 发送器的标识符中的间隔符（默认与`metrics.scope.delimiter`相同）。
- `metrics.reporter.<name>.scope.variables.excludes`: （可选的）tag-based 类的发送器（例如 Prometheus、InfluxDB）应该忽略的变量列表，以分号（;）分隔。
- `metrics.reporters`:（可选的）启用的发送器名称列表，以逗号分隔。默认所有配置了的发送器都会被启用。
- `metrics.reporter.<name>.scope.variables.additional`: （可选的）map 形式的变量列表，列表中使用逗号分隔，map 中变量名与变量值以“:”分隔。tag-based 类的发送器（例如 Prometheus、InfluxDB）可以使用此选项。

每种发送器都需要至少设置 `class` 或 `factory.class` 属性中的一个，要配置哪个取决于发送器，具体情况参照下文中各发送器的配置示例。
有些基于定时调度的发送器还可以通过 `interval` 来配置发送间隔，下文会列出各类发送器的详细配置示例。

想要同时配置多个发送器，可参考以下示例。

```yaml
metrics.reporters: my_jmx_reporter,my_other_reporter

metrics.reporter.my_jmx_reporter.factory.class: org.apache.flink.metrics.jmx.JMXReporterFactory
metrics.reporter.my_jmx_reporter.port: 9020-9040
metrics.reporter.my_jmx_reporter.scope.variables.excludes: job_id;task_attempt_num
metrics.reporter.my_jmx_reporter.scope.variables.additional: cluster_name:my_test_cluster,tag_name:tag_value

metrics.reporter.my_other_reporter.class: org.apache.flink.metrics.graphite.GraphiteReporter
metrics.reporter.my_other_reporter.host: 192.168.1.1
metrics.reporter.my_other_reporter.port: 10000
```

**注意**：Flink 在启动时必须能访问到发送器所属的 jar 包。支持 `factory.class` 配置的发送器可以被加载为 [plugins]({{< ref "docs/deployment/filesystems/plugins" >}})，没有该项配置的发送器需要保证 jar 包在 /lib 目录下。Flink 自带的发送器（文档中已经列出的发送器）无需做其他配置，开箱即用。

你可以实现 `org.apache.flink.metrics.reporter.MetricReporter` 接口来自定义发送器，并实现 `Scheduled` 接口让发送器周期性地将运行时指标发送出去。
另外也可以实现 `MetricReporterFactory` 接口，让发送器作为插件被 Flink 导入。

接下来的部分列出了 Flink 支持的发送器。

<a name="jmx"></a>

### JMX
#### (org.apache.flink.metrics.jmx.JMXReporter)

<<<<<<< HEAD
JMX 发送器默认可直接使用，无需引入其他依赖。

参数：
=======
Parameters:
>>>>>>> 2738c02d

- `port` -（可选的）JMX 监听的端口。
  如果需要在一台机器上运行多个发送器示例进行监控时（比如 TaskManger 与 JobManager 在一台机器上运行时），建议将端口号配置为 `9250-9260` 这样的区间，
  实际使用的端口会在相关作业 或 TaskManger 的日志中显示。如果设置了这个选项，Flink 会按照配置的端口号或端口区间开启 JMX 发送器，
  这些运行时指标可以通过本地的 JMX 默认接口访问到。

配置示例：

```yaml
metrics.reporter.jmx.factory.class: org.apache.flink.metrics.jmx.JMXReporterFactory
metrics.reporter.jmx.port: 8789
```

通过 JMX 发送的指标由“域”和“key-properties”列表组成，“域”总以 `org.apache.flink` 开头，后跟一个“通用指标标识符”。

“通用指标标识符”不像一般系统的指标度量那样按照所度量范围的形式进行命名，而是不包含任何变量，如同常量一样，每个作业都有。
例如，`org.apache.flink.job.task.numBytesOut` 就是一个“域”。

“key-property”列表包含所有指标的具体变量值，无论配置的度量范围格式如何，都能关联到指定的指标。

例如`host=localhost,job_name=MyJob,task_name=MyTask` 就是一个“key-property”列表。

总结来说，“域”标注出了某个指标的类，“key-property”列表标注出了该指标的一个（或者多个）实例。

<a name="graphite"></a>

### Graphite
#### (org.apache.flink.metrics.graphite.GraphiteReporter)

参数：

- `host` - Graphite 服务的地址。
- `port` - Graphite 服务的端口。
- `protocol` - 使用的协议（TCP/UDP）。

配置示例：

```yaml
metrics.reporter.grph.factory.class: org.apache.flink.metrics.graphite.GraphiteReporterFactory
metrics.reporter.grph.host: localhost
metrics.reporter.grph.port: 2003
metrics.reporter.grph.protocol: TCP
metrics.reporter.grph.interval: 60 SECONDS
```
<a name="influxdb"></a>

### InfluxDB
#### (org.apache.flink.metrics.influxdb.InfluxdbReporter)

<<<<<<< HEAD
使用 InfluxDB 发送器需要将 `/opt/flink-metrics-influxdb-{{< version >}}.jar` 拷贝到 `plugins/influxdb` 目录下。

参数：
=======
Parameters:
>>>>>>> 2738c02d

{{< generated/influxdb_reporter_configuration >}}

配置示例：

```yaml
metrics.reporter.influxdb.factory.class: org.apache.flink.metrics.influxdb.InfluxdbReporterFactory
metrics.reporter.influxdb.scheme: http
metrics.reporter.influxdb.host: localhost
metrics.reporter.influxdb.port: 8086
metrics.reporter.influxdb.db: flink
metrics.reporter.influxdb.username: flink-metrics
metrics.reporter.influxdb.password: qwerty
metrics.reporter.influxdb.retentionPolicy: one_hour
metrics.reporter.influxdb.consistency: ANY
metrics.reporter.influxdb.connectTimeout: 60000
metrics.reporter.influxdb.writeTimeout: 60000
metrics.reporter.influxdb.interval: 60 SECONDS
```

InfluxDB 发送器会使用 http 协议按照将指标发送到 InfluxDB 服务器。指标的保留策略可通过配置指定，或按照 InfluxDB 服务端的保留策略决定。
所有的 Flink 运行指标变量（见 [List of all Variables]({{< ref "docs/ops/metrics" >}}#list-of-all-variables)）都会按照 tag 形式上报给 InfluxDB。

<a name="prometheus"></a>

### Prometheus
#### (org.apache.flink.metrics.prometheus.PrometheusReporter)

参数：

- `port` - （可选的）Prometheus 发送器监听的端口，默认为 [9249](https://github.com/prometheus/prometheus/wiki/Default-port-allocations)。如果需要在一台机器上运行多个发送器示例进行监控时（比如 TaskManger 与 JobManager 在一台机器上运行时），建议将端口号配置为 `9250-9260` 这样的区间。
- `filterLabelValueCharacters` -（可选的）指定是否过滤 label 中的非法字符。如果设置过滤，所有没有按照 \[a-zA-Z0-9:_\] 匹配的字符都会被过滤掉，如果设置不过滤，则不会有字符被过滤掉。设置不过滤前，请确保你的 label 符合 [Prometheus 的 lable 命名规范](https://prometheus.io/docs/concepts/data_model/#metric-names-and-labels)。

配置示例：

```yaml
metrics.reporter.prom.class: org.apache.flink.metrics.prometheus.PrometheusReporter
```

Flink 指标类型与 Prometheus 指标类型对应关系如下：

| Flink     | Prometheus | 注意事项                                  |
| --------- |------------|-----------------------------------------|
| Counter   | Gauge      | Prometheus 的 counter 不支持累加。         |
| Gauge     | Gauge      | 只支持数字与布尔类型。                      |
| Histogram | Summary    | 分位数为 .5, .75, .95, .98, .99 和 .999。  |
| Meter     | Gauge      | Prometheus 的 gauge 为 meter 的百分比形式。 |

所有的 Flink 运行指标变量（见 [List of all Variables]({{< ref "docs/ops/metrics" >}}#list-of-all-variables)）都会按照 label 形式上报给 Prometheus。

<a name="prometheuspushgateway"></a>

### PrometheusPushGateway
#### (org.apache.flink.metrics.prometheus.PrometheusPushGatewayReporter)

参数：

{{< generated/prometheus_push_gateway_reporter_configuration >}}

配置示例：

```yaml
metrics.reporter.promgateway.class: org.apache.flink.metrics.prometheus.PrometheusPushGatewayReporter
metrics.reporter.promgateway.hostUrl: http://localhost:9091
metrics.reporter.promgateway.jobName: myJob
metrics.reporter.promgateway.randomJobNameSuffix: true
metrics.reporter.promgateway.deleteOnShutdown: false
metrics.reporter.promgateway.groupingKey: k1=v1;k2=v2
metrics.reporter.promgateway.interval: 60 SECONDS
```

PrometheusPushGatewayReporter 发送器将运行指标发送给 [Pushgateway](https://github.com/prometheus/pushgateway)，Prometheus 再从 Pushgateway 拉取、解析运行指标。

更多使用方法可查看 [Prometheus 的文档](https://prometheus.io/docs/practices/pushing/)

<a name="statsd"></a>

### StatsD
#### (org.apache.flink.metrics.statsd.StatsDReporter)

参数：

- `host` - StatsD 的服务器地址。
- `port` - StatsD 的服务器端口。

配置示例：

```yaml
metrics.reporter.stsd.factory.class: org.apache.flink.metrics.statsd.StatsDReporterFactory
metrics.reporter.stsd.host: localhost
metrics.reporter.stsd.port: 8125
metrics.reporter.stsd.interval: 60 SECONDS
```

<a name="datadog"></a>

### Datadog
#### (org.apache.flink.metrics.datadog.DatadogHttpReporter)

使用 Datadog 时，Flink 运行指标中的任何变量，例如`<host>`、`<job_name>`、 `<tm_id>`、 `<subtask_index>`、`<task_name>`、 `<operator_name>`，都会被当作`host:localhost`、`job_name:myjobname` 这样的 tag 发送。

<span class="label label-info">注意</span> 按照 Datedog 的 Histograms 命名约定，Histograms 类的运行指标会作为一系列 gauges 显示（`<metric_name>.<aggregation>`）。
默认情况下 `min` 即最小值被发送到 Datedog，`sum` 不会被发送。
与 Datadog 提供的 Histograms 相比，Histograms 类的运行指标不会按照指定的发送间隔进行聚合计算。

参数:

- `apikey` - Datadog 的 API KEY。
- `tags` - （可选的）发送到 Datadog 时将会转换为指标的全局 tag。tag 间只能以逗号分隔。
- `proxyHost` - （可选的）发送到 Datadog 时使用的代理主机。
- `proxyPort` - （可选的）发送到 Datadog 时使用的代理端口，默认为 8080。
- `dataCenter` - （可选的）要连接的数据中心（`EU`/`US`），默认为 `US`。
- `maxMetricsPerRequest` - （可选的）每次请求携带的最大运行指标个数，默认为 2000。

配置示例:

```yaml
metrics.reporter.dghttp.factory.class: org.apache.flink.metrics.datadog.DatadogHttpReporterFactory
metrics.reporter.dghttp.apikey: xxx
metrics.reporter.dghttp.tags: myflinkapp,prod
metrics.reporter.dghttp.proxyHost: my.web.proxy.com
metrics.reporter.dghttp.proxyPort: 8080
metrics.reporter.dghttp.dataCenter: US
metrics.reporter.dghttp.maxMetricsPerRequest: 2000
metrics.reporter.dghttp.interval: 60 SECONDS
```

<a name="slf4j"></a>

### Slf4j
#### (org.apache.flink.metrics.slf4j.Slf4jReporter)

配置示例:

```yaml
metrics.reporter.slf4j.factory.class: org.apache.flink.metrics.slf4j.Slf4jReporterFactory
metrics.reporter.slf4j.interval: 60 SECONDS
```
{{< top >}}<|MERGE_RESOLUTION|>--- conflicted
+++ resolved
@@ -77,13 +77,7 @@
 ### JMX
 #### (org.apache.flink.metrics.jmx.JMXReporter)
 
-<<<<<<< HEAD
-JMX 发送器默认可直接使用，无需引入其他依赖。
-
-参数：
-=======
-Parameters:
->>>>>>> 2738c02d
+参数：
 
 - `port` -（可选的）JMX 监听的端口。
   如果需要在一台机器上运行多个发送器示例进行监控时（比如 TaskManger 与 JobManager 在一台机器上运行时），建议将端口号配置为 `9250-9260` 这样的区间，
@@ -133,13 +127,7 @@
 ### InfluxDB
 #### (org.apache.flink.metrics.influxdb.InfluxdbReporter)
 
-<<<<<<< HEAD
-使用 InfluxDB 发送器需要将 `/opt/flink-metrics-influxdb-{{< version >}}.jar` 拷贝到 `plugins/influxdb` 目录下。
-
-参数：
-=======
-Parameters:
->>>>>>> 2738c02d
+参数：
 
 {{< generated/influxdb_reporter_configuration >}}
 
