---
title: 命令行界面
weight: 5
type: docs
aliases:
  - /zh/deployment/cli.html
  - /zh/apis/cli.html
---
<!--
Licensed to the Apache Software Foundation (ASF) under one
or more contributor license agreements.  See the NOTICE file
distributed with this work for additional information
regarding copyright ownership.  The ASF licenses this file
to you under the Apache License, Version 2.0 (the
"License"); you may not use this file except in compliance
with the License.  You may obtain a copy of the License at

  http://www.apache.org/licenses/LICENSE-2.0

Unless required by applicable law or agreed to in writing,
software distributed under the License is distributed on an
"AS IS" BASIS, WITHOUT WARRANTIES OR CONDITIONS OF ANY
KIND, either express or implied.  See the License for the
specific language governing permissions and limitations
under the License.
-->

<a name="Command-Line Interface"> </a>
# 命令行界面

Flink提供了命令行界面（CLI）`bin/flink` 来运行 JAR 格式的程序，同时控制其执行。该 CLI 作为 Flink 安装配置的一部分，在单节点或分布式安装的方式中都可以使用。命令行程序与运行中的 JobManager 建立连接来通信，JobManager 的连接信息可以通过`conf/flink-conf.yaml`指定。

<a name="job-lifecycle-management"> </a>

## 作业生命周期管理

本节所列命令可以工作的前提条件是要有一个正在运行的 Flink 环境，其部署方式可以有多种，例如 [Kubernetes]({{< ref "docs/deployment/resource-providers/native_kubernetes" >}})，[YARN]({{< ref "docs/deployment/resource-providers/yarn" >}}) 或任何其它可用的方式。欢迎[在本地启动一个Flink集群]({{< ref "docs/deployment/resource-providers/standalone/overview" >}}#starting-a-standalone-cluster-session-mode) ，然后在本机体验这些命令。

<a name="submitting-a-job"> </a>

### 提交作业

提交作业就是将作业的 JAR 文件和相关依赖上传到 Flink 集群，然后开始执行作业。如下所示，我们选择了一个长期运行的作业 `examples/streaming/StateMachineExample.jar`。你可以自由选择 `examples/` 中的JAR文件，也可以选择自己开发的作业。

```bash
$ ./bin/flink run \
      --detached \
      ./examples/streaming/StateMachineExample.jar
```
使用 `--detached` 参数提交作业将使 `bin/flink` 命令在作业提交完成后退出并输出返回结果。输出信息如下所示，除其它信息外，输出结果包括了新提交作业的 ID。

```txt
Usage with built-in data generator: StateMachineExample [--error-rate <probability-of-invalid-transition>] [--sleep <sleep-per-record-in-ms>]
Usage with Kafka: StateMachineExample --kafka-topic <topic> [--brokers <brokers>]
Options for both the above setups:
        [--backend <file|rocks>]
        [--checkpoint-dir <filepath>]
        [--async-checkpoints <true|false>]
        [--incremental-checkpoints <true|false>]
        [--output <filepath> OR null for stdout]

Using standalone source with error rate 0.000000 and sleep delay 1 millis

Job has been submitted with JobID cca7bc1061d61cf15238e92312c2fc20
```
`usage` 对应job的使用信息，展示了可根据需要添加到作业提交命令末尾的作业相关参数。为了便于阅读，我们假设返回的 JobID 存储在变量 JOB_ID 中，用于以下命令设置：

```bash
$ export JOB_ID="cca7bc1061d61cf15238e92312c2fc20"
```

此外还有一个提交作业的操作叫做 `run-application` ，它可以设置 [Application 模式]({{< ref "docs/deployment/overview" >}}#application-mode) 来运行作业。由于它在 CLI 前端的工作原理与 `run` 操作类似，本文档将不再单独讨论。


`run` 和 `run-application` 操作支持通过 `-D` 选项传递额外的配置参数。例如，可以通过设置 `-Dpipeline.max-parallelism=120` 来设置作业的[最大并行度]({{< ref "docs/deployment/config#pipeline-max-parallelism" >}}#application-mode) 。该参数对于配置 per-job 或 application 的作业模式非常有用，因为可以在不改变配置文件的情况下给集群传递任意配置参数。

当向现有集群提交 session 模式的作业时，仅支持[执行相关配置参数]({{< ref "docs/deployment/config#execution" >}}) 。

<a name="job-monitoring"> </a>

### 作业监控

通过 `list` 操作，可以监控正在运行的作业：

```bash
$ ./bin/flink list
```
```
Waiting for response...
------------------ Running/Restarting Jobs -------------------
30.11.2020 16:02:29 : cca7bc1061d61cf15238e92312c2fc20 : State machine job (RUNNING)
--------------------------------------------------------------
No scheduled jobs.
```
已提交但尚未启动的作业会展示在 "Scheduled Jobs" 下。


<a name="creating-a-savepoint"> </a>

### 创建 Savepoint

可以创建 [Savepoints]({{< ref "docs/ops/state/savepoints" >}})  来保存作业所处的当前状态。创建 Savepoint 仅需提供 JobID:

```bash
$ ./bin/flink savepoint \
      $JOB_ID \ 
      /tmp/flink-savepoints
```
```
Triggering savepoint for job cca7bc1061d61cf15238e92312c2fc20.
Waiting for response...
Savepoint completed. Path: file:/tmp/flink-savepoints/savepoint-cca7bc-bb1e257f0dab
You can resume your program from this savepoint with the run command.
```
savepoint 的保存目录是可选参数，如果 [state.savepoints.dir]({{< ref "docs/deployment/config" >}}#state-savepoints-dir) 未设置，则必须指定。

savepoint 对应的存储路径可在稍后用于[重新启动 Flink 作业](#starting-a-job-from-a-savepoint)。

<a name="disposing-a-savepoint"> </a>

#### 废弃 Savepoint

`savepoint` 操作可以用于删除 savepoint 。可以使用 `--dispose` 参数删除 savepoint，需要后面添加对应的 savepoint 路径：

```bash
$ ./bin/flink savepoint \ 
      --dispose \
      /tmp/flink-savepoints/savepoint-cca7bc-bb1e257f0dab \ 
      $JOB_ID
```
```
Disposing savepoint '/tmp/flink-savepoints/savepoint-cca7bc-bb1e257f0dab'.
Waiting for response...
Savepoint '/tmp/flink-savepoints/savepoint-cca7bc-bb1e257f0dab' disposed.
```

如果使用自定义状态实例（例如自定义 reducing 状态或 RocksDB 状态），则必须指定触发 savepoint 的  JAR 程序路径。否则，会遇到 `ClassNotFoundException` 异常 ：

```bash
$ ./bin/flink savepoint \
      --dispose <savepointPath> \ 
      --jarfile <jarFile>
```

通过 `savepoint` 操作触发 savepoint 废弃，不仅会将数据从存储中删除，还会使 Flink 清理与 savepoint 相关的元数据。

<a name="terminating-a-savepoint"> </a>

### 终止作业

<a name="stopping-a-job-gracefully-creating-a-final-savepoint"> </a>

#### 优雅地终止作业并创建最终 Savepoint

终止作业运行的操作是 `stop`。`stop` 操作停止从 source 到 sink 的作业流，是一种更优雅的终止方式。当用户请求终止一项作业时，所有的 sources 将被要求发送最后的 checkpoint 屏障，这会触发创建 checkpoint ，在成功完成 checkpoint 的创建后，Flink 会调用 `cancel()` 方法来终止作业。

```bash
$ ./bin/flink stop \
      --savepointPath /tmp/flink-savepoints \
      $JOB_ID
```
```
Suspending job "cca7bc1061d61cf15238e92312c2fc20" with a savepoint.
Savepoint completed. Path: file:/tmp/flink-savepoints/savepoint-cca7bc-bb1e257f0dab
```
如果 [state.savepoints.dir]({{< ref "docs/deployment/config" >}}#state-savepoints-dir) 未设置，必须使用 `--savepointPath` 参数来指定 savepoint 的存储目录。

如果指定了 `--drain` 标志，那么在最后一个 checkpoint 屏障之前会发出 `MAX_WATERMARK`。这将触发所有基于事件时间注册的定时器，从而清除等待特定 watermark 的所有 state，例如窗口。作业会一直运行，直到所有的 source 被正确的关闭。该机制允许作业处理完所有正在接收的数据，因此在终止作业过程中，创建 savepoint 之后依然可能会产生一些待处理的记录。



{{< hint danger >}}

如果想永久终止作业，可以使用 `--drain` 标记。如果想在稍后的时间点恢复作业，那么不要使用  `--drain` ，因为这可能导致作业恢复时出现不正确的结果。
{{< /hint >}}

<a name="cancelling-a-job-ungracefully"> </a>

#### 非优雅地取消作业

可以通过 `cancel` 操作取消作业：

```bash
$ ./bin/flink cancel $JOB_ID
```
```
Cancelling job cca7bc1061d61cf15238e92312c2fc20.
Cancelled job cca7bc1061d61cf15238e92312c2fc20.
```
相应作业的状态将从 Running 转换为 Cancelled，任何计算都将停止。

{{< hint danger >}}
`--withSavepoint` 标志会将创建 savepoint 作为作业取消过程的一部分。此功能已弃用。请改用  [stop](#stopping-a-job-gracefully-creating-a-final-savepoint) 操作。
{{< /hint >}}

<a name="starting-a-job-from-a-savepoint"> </a>

### 从 Savepoint 启动作业

可以使用 `run`  (和  `run-application`) 操作来从 savepoint 启动作业。

```bash
$ ./bin/flink run \
      --detached \ 
      --fromSavepoint /tmp/flink-savepoints/savepoint-cca7bc-bb1e257f0dab \
      ./examples/streaming/StateMachineExample.jar
```
```
Usage with built-in data generator: StateMachineExample [--error-rate <probability-of-invalid-transition>] [--sleep <sleep-per-record-in-ms>]
Usage with Kafka: StateMachineExample --kafka-topic <topic> [--brokers <brokers>]
Options for both the above setups:
        [--backend <file|rocks>]
        [--checkpoint-dir <filepath>]
        [--async-checkpoints <true|false>]
        [--incremental-checkpoints <true|false>]
        [--output <filepath> OR null for stdout]

Using standalone source with error rate 0.000000 and sleep delay 1 millis

Job has been submitted with JobID 97b20a0a8ffd5c1d656328b0cd6436a6
```

请注意，该命令除了使用 `-fromSavepoint` 参数关联[之前停止作业](#stopping-a-job-gracefully-creating-a-final-savepoint)的状态外，其它参数都与[初始 run 命令](#submitting-a-job)相同。该操作会生成一个新的 JobID，用于维护作业的运行。


默认情况下，Flink 尝试将新提交的作业恢复到完整的 savepoint 状态。如果你想忽略不能随新作业恢复的 savepoint 状态，可以设置 `--allowNonRestoredState` 标志。当你删除了程序的某个操作，同时该操作是创建 savepoint 时对应程序的一部分，这种情况下，如果你仍想使用 savepoint，就需要设置此参数。

```bash
$ ./bin/flink run \
      --fromSavepoint <savepointPath> \
      --allowNonRestoredState ...
```
如果你的程序删除了相应 savepoint 的部分运算操作，使用该选项将很有帮助。

{{< top >}}

<a name="cli-actions"> </a>

## CLI 操作

以下是 Flink CLI 工具支持操作的概览：

<table class="table table-bordered">
    <thead>
        <tr>
          <th class="text-left" style="width: 25%">操作</th>
          <th class="text-left" style="width: 50%">目的</th>
        </tr>
    </thead>
    <tbody>
        <tr>
            <td><code class="highlighter-rouge">run</code></td>
            <td>
                该操作用于执行作业。不过需要包含作业所需 jar 包。如有必要，可以传递与 Flink 或作业相关的参数。
            </td>
        </tr>
        <tr>
            <td><code class="highlighter-rouge">run-application</code></td>
            <td>
                该操作用于在 <a href="{{< ref "docs/deployment/overview" >}}#application-mode">Application 模式</a>下执行作业。除此之外，它与 <code class="highlighter-rouge">run</code> 操作的参数相同。
            </td>
        </tr>
        <tr>
            <td><code class="highlighter-rouge">info</code></td>
            <td>
                该操作用于打印作业相关的优化执行图。同样需要指定包含作业的 jar。
            </td>
        </tr>
        <tr>
            <td><code class="highlighter-rouge">list</code></td>
            <td>
                该操作用于列出所有正在运行或调度中的作业。
            </td>
        </tr>
        <tr>
            <td><code class="highlighter-rouge">savepoint</code></td>
            <td>
                该操作用于为指定的作业创建或废弃 savepoint。如果在 <code class="highlighter-rouge">conf/flink-conf.yaml</code> 中没有指定 <a href="{{< ref "docs/deployment/config" >}}#state-savepoints-dir">state.savepoints.dir</a> 参数，那么除了指定 JobID 之外还需要指定 savepoint 目录。
            </td>
        </tr>
        <tr>
            <td><code class="highlighter-rouge">cancel</code></td>
            <td>
                该操作用于根据作业 JobID 取消正在运行的作业。
            </td>
        </tr>
        <tr>
            <td><code class="highlighter-rouge">stop</code></td>
            <td>
                该操作结合了 <code class="highlighter-rouge">cancel</code> 和 <code class="highlighter-rouge">savepoint</code> 的功能，停止运行作业的同时会创建用于恢复作业的 savepoint 。
            </td>
        </tr>
    </tbody>
</table>


可以通过 `bin/flink --help` 查看所有支持的操作以及操作相关参数的详细信息，也可以通过 `bin/flink <action> --help` 单独查看指定操作的使用信息。

{{< top >}}

<a name="advanced-cli"> </a>

## 高级的 CLI

<a name="rest-api"> </a>

### REST API

Flink 集群也可以使用 [REST API]({{< ref "docs/ops/rest_api" >}}) 进行管理。前面章节描述的命令是 Flink  REST 服务端支持命令的子集。

因此，可以使用 `curl`  之类的工具来进一步发挥 Flink 的作用。

<a name="selecting-deployment-targets"> </a>

### 选择部署方式

Flink 兼容多种集群管理框架，例如 [Kubernetes]({{< ref "docs/deployment/resource-providers/native_kubernetes" >}}) 和 [YARN]({{< ref "docs/deployment/resource-providers/yarn" >}})，在 Resource Provider 章节有更详细的描述。可以在不同的 [Deployment Modes]({{< ref "docs/deployment/overview" >}}#deployment-modes) 下提交作业。作业提交相关的参数化因底层框架和部署模式的不同而不同。

`bin/flink` 提供了`--target` 参数来设置不同的选项。除此之外，仍然必须使用  `run`（针对 [Session]({{< ref "docs/deployment/overview" >}}#session-mode) 和 [Per-Job Mode]({{< ref "docs/deployment/overview" >}}#per-job-mode)）或 `run-application` （针对 [Application Mode]({{< ref "docs/deployment/overview" >}}#application-mode)）提交作业。

下面的参数组合的总结：

* YARN
  * `./bin/flink run --target yarn-session`: 将作业以 `Session` 模式提交到 YARN 集群上运行。
  * `./bin/flink run --target yarn-per-job`: 将作业以 `Per-Job` 模式提交，会基于 YARN 集群新启动一个对应 Flink Job。
  * `./bin/flink run-application --target yarn-application`: 将作业以 `yarn-application` 模式提交，会基于 YARN 集群新启动一个对应 Flink Job。
* Kubernetes
  * `./bin/flink run --target kubernetes-session`: 将作业以 `Session` 模式提交到 Kubernetes 集群上运行。
  * `./bin/flink run-application --target kubernetes-application`: 将作业以 `yarn-application` 模式提交，会基于 Kubernetes 集群新启动一个对应 Flink Job。
* Standalone:
  * `./bin/flink run --target local`: 将作业以 `Session` 模式提交到最小集群模式部署的本地 Flink。
  * `./bin/flink run --target remote`: 将作业提交到运行中的 Flink 集群。

使用  `--target` 参数可以覆盖配置文件 `conf/flink-conf.yaml` 中的  [execution.target]({{< ref "docs/deployment/config" >}}#execution-target) 配置。

关于命令和相关选项的更多细节，请参考文档中关于Resource Provider的指南。

<a name="submitting-pyFlink-jobs"> </a>

### 提交 PyFlink 作业

目前，用户可以通过 CLI 提交 PyFlink 作业。与提交 Java 作业不同的是这种方式不需要指定 JAR 文件的路径或完整的 main 类名称。

{{< hint info >}}
当使用 `flink run` 提交 Python 作业时，Flink 会运行 "python" 命令。请运行以下命令以确认当前环境中的 python 是 Python 3.6 以上的版本。
{{< /hint >}}

```bash
$ python --version
# 这里打印的版本必须是3.6以上
```

如下命令展示了不同方式启动 PyFlink 作业的示例：

- 启动一个 PyFlink 作业：
```bash
$ ./bin/flink run --python examples/python/table/batch/word_count.py
```

- 启动一个指定了额外文件源和资源文件的 PyFlink 作业。通过 `--pyFiles` 参数指定的文件必须包含在 `PYTHONPATH`  中，只有这样文件才能在 Python 代码中访问。
```bash
$ ./bin/flink run \
      --python examples/python/table/batch/word_count.py \
      --pyFiles file:///user.txt,hdfs:///$namenode_address/username.txt
```

- 启动一个引用了 Java UDF 或 external connectors 的 PyFlink 作业。通过 `--jarfile` 参数指定的 JAR 文件会被上传到集群中。
```bash
$ ./bin/flink run \
      --python examples/python/table/batch/word_count.py \
      --jarfile <jarFile>
```

- 通过 `pyFiles` 参数启动一个 PyFlink 作业，同时通过 `--pyModule` 参数指定主入口模块：
```bash
$ ./bin/flink run \
      --pyModule batch.word_count \
      --pyFiles examples/python/table/batch
```

- 通过 `--jobmanager` 参数将 PyFlink  作业提交到特定主机的 JobManager ，主机地址通过 `<jobmanagerHost>` （根据具体情况调整命令参数值）设置：
```bash
$ ./bin/flink run \
      --jobmanager <jobmanagerHost>:8081 \
      --python examples/python/table/batch/word_count.py
```

- [在 YARN 集群上以 Per-Job 模式]({{< ref "docs/deployment/resource-providers/yarn" >}}#per-job-cluster-mode)启动 PyFlink 作业：
```bash
$ ./bin/flink run \
      --target yarn-per-job
      --python examples/python/table/batch/word_count.py
```

- 在原生的 Kubernetes 集群上运行 PyFlink 应用需要指定集群 ID `<ClusterId>`，还需要指定安装了 PyFlink 的 docker 镜像，镜像相关信息可以参考[在 Docker 中启用 PyFlink]({{< ref "docs/deployment/resource-providers/standalone/docker" >}}#enabling-python)：
```bash
$ ./bin/flink run-application \
      --target kubernetes-application \
      --parallelism 8 \
      -Dkubernetes.cluster-id=<ClusterId> \
      -Dtaskmanager.memory.process.size=4096m \
      -Dkubernetes.taskmanager.cpu=2 \
      -Dtaskmanager.numberOfTaskSlots=4 \
      -Dkubernetes.container.image=<PyFlinkImageName> \
      --pyModule word_count \
      --pyFiles /opt/flink/examples/python/table/batch/word_count.py
```

想了解更多可用选项，请参阅 Resource Provider 章节，那里有 [Kubernetes]({{< ref "docs/deployment/resource-providers/native_kubernetes" >}})
和 [YARN]({{< ref "docs/deployment/resource-providers/yarn" >}}) 的更详细描述。

除了上面提到的 `--pyFiles`、`--pyModule` 和 `--python`，还有一些选项与 Python 相关的选项。以下是 Python 相关选项的概览，这些选项针对的是 Flink  CLI 工具支持 `run` 操作和 `run-application` 操作。

<table class="table table-bordered">
    <thead>
        <tr>
          <th class="text-left" style="width: 25%">选项</th>
          <th class="text-left" style="width: 50%">描述</th>
        </tr>
    </thead>
    <tbody>
        <tr>
            <td><code class="highlighter-rouge">-py,--python</code></td>
            <td>
                用于指定带有程序入口的 Python 脚本。可以使用 <code class="highlighter-rouge">--pyFiles</code> 选项配置依赖的资源。
            </td>
        </tr>
        <tr>
            <td><code class="highlighter-rouge">-pym,--pyModule</code></td>
            <td>
                用于指定带有程序入口点的 Python 模块。该选项必须与 <code class="highlighter-rouge">--pyFiles</code> 一起使用。
            </td>
        </tr>
        <tr>
            <td><code class="highlighter-rouge">-pyfs,--pyFiles</code></td>
            <td>
                用于为作业指定自定义的文件资源。.py、.egg、.zip、.whl 和目录等常见后缀的文件资源都是支持的。这些文件将被添加到本地客户端和远程 python UDF worker 的 PYTHONPATH 中。以 .zip 为后缀的文件将被提取并添加到 PYTHONPATH。逗号 (',') 可以用作分隔符来指定多个文件（例如，--pyFiles file:///tmp/myresource.zip,hdfs:///$namenode_address/myresource2.zip）。
            </td>
        </tr>
        <tr>
            <td><code class="highlighter-rouge">-pyarch,--pyArchives</code></td>
            <td>
<<<<<<< HEAD
              用于为作业配置 python 归档文件。归档文件会被提取到 python UDF worker 的工作目录。当前仅支持 zip 格式的文件。对于每个归档文件，都可以指定一个目标目录。如果指定了目标目录，那么归档文件会被提取到相应名字的目标目录。否则，归档文件将被提取到与归档文件同名的目录中。通过此选项上传的文件可以通过相对路径访问。'#' 字符用作归档文件路径和目标目录名称之间分隔符。 逗号 (',') 用作分隔符来指定多个归档文件。此选项可以将 Python UDF 中使用的数据文件上传到虚拟环境（例如，--pyArchives file:///tmp/py37.zip,file:///tmp/data.zip#data --pyExecutable py37.zip/py37/bin/python）。可以在 Python UDF 中直接访问数据文件，例如：f = open('data/data.txt', 'r')。
=======
                Add python archive files for job. The archive files will be extracted to the working directory
                of python UDF worker. For each archive file, a target directory
                be specified. If the target directory name is specified, the archive file will be extracted to a
                directory with the specified name. Otherwise, the archive file will be extracted to a
                directory with the same name of the archive file. The files uploaded via this option are accessible
                via relative path. '#' could be used as the separator of the archive file path and the target directory
                name. Comma (',') could be used as the separator to specify multiple archive files.
                This option can be used to upload the virtual environment, the data files used in Python UDF
                (e.g., --pyArchives file:///tmp/py37.zip,file:///tmp/data.zip#data --pyExecutable
                py37.zip/py37/bin/python). The data files could be accessed in Python UDF, e.g.:
                f = open('data/data.txt', 'r').
>>>>>>> 37c2e23f
            </td>
        </tr>
        <tr>
            <td><code class="highlighter-rouge">-pyclientexec,--pyClientExecutable</code></td>
            <td>
                The path of the Python interpreter used to launch the Python process when submitting
                the Python jobs via \"flink run\" or compiling the Java/Scala jobs containing
                Python UDFs.
                (e.g., --pyArchives file:///tmp/py37.zip --pyClientExecutable py37.zip/py37/python)
            </td>
        </tr>
        <tr>
            <td><code class="highlighter-rouge">-pyexec,--pyExecutable</code></td>
            <td>
                用于指定执行 python UDF worker 的 python 解释器的路径（例如：--pyExecutable /usr/local/bin/python3）。python UDF worker 依赖于 Python 3.6+、Apache Beam（版本 == 2.27.0）、Pip（版本 >= 7.1.0）和 SetupTools（版本 >= 37.0.0）。请确保指定的环境符合上述要求。
            </td>
        </tr>
        <tr>
            <td><code class="highlighter-rouge">-pyreq,--pyRequirements</code></td>
            <td>
                用于指定定义第三方依赖项的 requirements.txt 文件。这些依赖会被安装并被添加到 python UDF worker 对应的 PYTHONPATH中。可以选择性地指定包含这些依赖项的安装包目录。如果可选参数存在，请使用'#'作为分隔符（例如，--pyRequirements file:///tmp/requirements.txt#file:///tmp/cached_dir）。
            </td>
        </tr>
    </tbody>
</table>

除了提交作业时的命令行选项，Flink 还支持通过配置文件或在代码中调 Python API 来配置依赖项。更多详细信息，请参阅[依赖项管理]({{< ref "docs/dev/python/dependency_management" >}}) 。

{{< top >}}<|MERGE_RESOLUTION|>--- conflicted
+++ resolved
@@ -25,18 +25,18 @@
 under the License.
 -->
 
-<a name="Command-Line Interface"> </a>
+<a name="Command-Line Interface"></a>
 # 命令行界面
 
 Flink提供了命令行界面（CLI）`bin/flink` 来运行 JAR 格式的程序，同时控制其执行。该 CLI 作为 Flink 安装配置的一部分，在单节点或分布式安装的方式中都可以使用。命令行程序与运行中的 JobManager 建立连接来通信，JobManager 的连接信息可以通过`conf/flink-conf.yaml`指定。
 
-<a name="job-lifecycle-management"> </a>
+<a name="job-lifecycle-management"></a>
 
 ## 作业生命周期管理
 
 本节所列命令可以工作的前提条件是要有一个正在运行的 Flink 环境，其部署方式可以有多种，例如 [Kubernetes]({{< ref "docs/deployment/resource-providers/native_kubernetes" >}})，[YARN]({{< ref "docs/deployment/resource-providers/yarn" >}}) 或任何其它可用的方式。欢迎[在本地启动一个Flink集群]({{< ref "docs/deployment/resource-providers/standalone/overview" >}}#starting-a-standalone-cluster-session-mode) ，然后在本机体验这些命令。
 
-<a name="submitting-a-job"> </a>
+<a name="submitting-a-job"></a>
 
 ### 提交作业
 
@@ -76,7 +76,7 @@
 
 当向现有集群提交 session 模式的作业时，仅支持[执行相关配置参数]({{< ref "docs/deployment/config#execution" >}}) 。
 
-<a name="job-monitoring"> </a>
+<a name="job-monitoring"></a>
 
 ### 作业监控
 
@@ -95,7 +95,7 @@
 已提交但尚未启动的作业会展示在 "Scheduled Jobs" 下。
 
 
-<a name="creating-a-savepoint"> </a>
+<a name="creating-a-savepoint"></a>
 
 ### 创建 Savepoint
 
@@ -116,7 +116,7 @@
 
 savepoint 对应的存储路径可在稍后用于[重新启动 Flink 作业](#starting-a-job-from-a-savepoint)。
 
-<a name="disposing-a-savepoint"> </a>
+<a name="disposing-a-savepoint"></a>
 
 #### 废弃 Savepoint
 
@@ -144,11 +144,11 @@
 
 通过 `savepoint` 操作触发 savepoint 废弃，不仅会将数据从存储中删除，还会使 Flink 清理与 savepoint 相关的元数据。
 
-<a name="terminating-a-savepoint"> </a>
+<a name="terminating-a-savepoint"></a>
 
 ### 终止作业
 
-<a name="stopping-a-job-gracefully-creating-a-final-savepoint"> </a>
+<a name="stopping-a-job-gracefully-creating-a-final-savepoint"></a>
 
 #### 优雅地终止作业并创建最终 Savepoint
 
@@ -174,7 +174,7 @@
 如果想永久终止作业，可以使用 `--drain` 标记。如果想在稍后的时间点恢复作业，那么不要使用  `--drain` ，因为这可能导致作业恢复时出现不正确的结果。
 {{< /hint >}}
 
-<a name="cancelling-a-job-ungracefully"> </a>
+<a name="cancelling-a-job-ungracefully"></a>
 
 #### 非优雅地取消作业
 
@@ -193,7 +193,7 @@
 `--withSavepoint` 标志会将创建 savepoint 作为作业取消过程的一部分。此功能已弃用。请改用  [stop](#stopping-a-job-gracefully-creating-a-final-savepoint) 操作。
 {{< /hint >}}
 
-<a name="starting-a-job-from-a-savepoint"> </a>
+<a name="starting-a-job-from-a-savepoint"></a>
 
 ### 从 Savepoint 启动作业
 
@@ -234,7 +234,7 @@
 
 {{< top >}}
 
-<a name="cli-actions"> </a>
+<a name="cli-actions"></a>
 
 ## CLI 操作
 
@@ -298,11 +298,11 @@
 
 {{< top >}}
 
-<a name="advanced-cli"> </a>
+<a name="advanced-cli"></a>
 
 ## 高级的 CLI
 
-<a name="rest-api"> </a>
+<a name="rest-api"></a>
 
 ### REST API
 
@@ -310,7 +310,7 @@
 
 因此，可以使用 `curl`  之类的工具来进一步发挥 Flink 的作用。
 
-<a name="selecting-deployment-targets"> </a>
+<a name="selecting-deployment-targets"></a>
 
 ### 选择部署方式
 
@@ -335,7 +335,7 @@
 
 关于命令和相关选项的更多细节，请参考文档中关于Resource Provider的指南。
 
-<a name="submitting-pyFlink-jobs"> </a>
+<a name="submitting-pyFlink-jobs"></a>
 
 ### 提交 PyFlink 作业
 
@@ -440,21 +440,7 @@
         <tr>
             <td><code class="highlighter-rouge">-pyarch,--pyArchives</code></td>
             <td>
-<<<<<<< HEAD
-              用于为作业配置 python 归档文件。归档文件会被提取到 python UDF worker 的工作目录。当前仅支持 zip 格式的文件。对于每个归档文件，都可以指定一个目标目录。如果指定了目标目录，那么归档文件会被提取到相应名字的目标目录。否则，归档文件将被提取到与归档文件同名的目录中。通过此选项上传的文件可以通过相对路径访问。'#' 字符用作归档文件路径和目标目录名称之间分隔符。 逗号 (',') 用作分隔符来指定多个归档文件。此选项可以将 Python UDF 中使用的数据文件上传到虚拟环境（例如，--pyArchives file:///tmp/py37.zip,file:///tmp/data.zip#data --pyExecutable py37.zip/py37/bin/python）。可以在 Python UDF 中直接访问数据文件，例如：f = open('data/data.txt', 'r')。
-=======
-                Add python archive files for job. The archive files will be extracted to the working directory
-                of python UDF worker. For each archive file, a target directory
-                be specified. If the target directory name is specified, the archive file will be extracted to a
-                directory with the specified name. Otherwise, the archive file will be extracted to a
-                directory with the same name of the archive file. The files uploaded via this option are accessible
-                via relative path. '#' could be used as the separator of the archive file path and the target directory
-                name. Comma (',') could be used as the separator to specify multiple archive files.
-                This option can be used to upload the virtual environment, the data files used in Python UDF
-                (e.g., --pyArchives file:///tmp/py37.zip,file:///tmp/data.zip#data --pyExecutable
-                py37.zip/py37/bin/python). The data files could be accessed in Python UDF, e.g.:
-                f = open('data/data.txt', 'r').
->>>>>>> 37c2e23f
+              用于为作业配置 python 归档文件。归档文件会被提取到 python UDF worker 的工作目录。对于每个归档文件，都可以指定一个目标目录。如果指定了目标目录，那么归档文件会被提取到相应名字的目标目录。否则，归档文件将被提取到与归档文件同名的目录中。通过此选项上传的文件可以通过相对路径访问。'#' 字符用作归档文件路径和目标目录名称之间分隔符。 逗号 (',') 用作分隔符来指定多个归档文件。此选项可以将 Python UDF 中使用的数据文件上传到虚拟环境（例如，--pyArchives file:///tmp/py37.zip,file:///tmp/data.zip#data --pyExecutable py37.zip/py37/bin/python）。可以在 Python UDF 中直接访问数据文件，例如：f = open('data/data.txt', 'r')。
             </td>
         </tr>
         <tr>
