---
title: "概念与通用 API"
nav-parent_id: tableapi
nav-pos: 0
---
<!--
Licensed to the Apache Software Foundation (ASF) under one
or more contributor license agreements.  See the NOTICE file
distributed with this work for additional information
regarding copyright ownership.  The ASF licenses this file
to you under the Apache License, Version 2.0 (the
"License"); you may not use this file except in compliance
with the License.  You may obtain a copy of the License at

  http://www.apache.org/licenses/LICENSE-2.0

Unless required by applicable law or agreed to in writing,
software distributed under the License is distributed on an
"AS IS" BASIS, WITHOUT WARRANTIES OR CONDITIONS OF ANY
KIND, either express or implied.  See the License for the
specific language governing permissions and limitations
under the License.
-->

Table API 和 SQL 集成在同一套 API 中。这套 API 的核心概念是`表（Table）`，用作查询的输入和输出。本文介绍了 Table API 和 SQL 查询程序的通用结构、如何注册 `Table` 、如何查询 `Table` 以及如何输出 `Table` 。

* This will be replaced by the TOC
{:toc}

两种计划器（Planner）的主要区别
-----------------------------------------

1. Blink 将批处理作业视作流处理的一种特例。严格来说，表和 DataSet 之间的转换并不受支持，并且批处理作业也不会转换成 `DataSet` 程序而是转换成 `DataStream` 程序，流处理作业也一样。
2. Blink 计划器不支持  `BatchTableSource`，而是使用有界的  `StreamTableSource` 来替代。
3. Blink 计划器仅支持全新的 `Catalog` 并且不支持被弃用的 `ExternalCatalog`。
4. 原版计划器和 Blink 计划器中 `FilterableTableSource` 的实现是不兼容的。原版计划器会将 `PlannerExpression` 下推至 `FilterableTableSource`，而 Blink 计划器则是将 `Expression` 下推。
5. 基于字符串的键值配置选项仅在 Blink 计划器中使用。（详情参见 [配置]({{ site.baseurl }}/zh/dev/table/config.html) ）
6. `PlannerConfig` 在两种计划器中的实现（`CalciteConfig`）是不同的。
7. Blink 计划器会将多sink（multiple-sinks）优化成一张有向无环图（DAG）（仅支持 `TableEnvironment`，不支持 `StreamTableEnvironment`）。原版计划器总是将每个sink都优化成一个新的有向无环图，且所有图相互独立。
8. 原版计划器目前不支持 catalog 统计数据，而 Blink 支持。


Table API 和 SQL 程序的结构
---------------------------------------

所有用于批处理和流处理的 Table API 和 SQL 程序都遵循相同的模式。下面的代码示例展示了 Table API 和 SQL 程序的通用结构。

<div class="codetabs" markdown="1">
<div data-lang="java" markdown="1">
{% highlight java %}

// create a TableEnvironment for specific planner batch or streaming
TableEnvironment tableEnv = ...; // see "Create a TableEnvironment" section

// create a Table
tableEnv.connect(...).createTemporaryTable("table1");
// register an output Table
tableEnv.connect(...).createTemporaryTable("outputTable");

// create a Table object from a Table API query
Table tapiResult = tableEnv.from("table1").select(...);
// create a Table object from a SQL query
Table sqlResult  = tableEnv.sqlQuery("SELECT ... FROM table1 ... ");

// emit a Table API result Table to a TableSink, same for SQL result
tapiResult.insertInto("outputTable");

// execute
tableEnv.execute("java_job");

{% endhighlight %}
</div>

<div data-lang="scala" markdown="1">
{% highlight scala %}

// create a TableEnvironment for specific planner batch or streaming
val tableEnv = ... // see "Create a TableEnvironment" section

// create a Table
tableEnv.connect(...).createTemporaryTable("table1")
// register an output Table
tableEnv.connect(...).createTemporaryTable("outputTable")

// create a Table from a Table API query
val tapiResult = tableEnv.from("table1").select(...)
// create a Table from a SQL query
val sqlResult  = tableEnv.sqlQuery("SELECT ... FROM table1 ...")

// emit a Table API result Table to a TableSink, same for SQL result
tapiResult.insertInto("outputTable")

// execute
tableEnv.execute("scala_job")

{% endhighlight %}
</div>

<div data-lang="python" markdown="1">
{% highlight python %}

# create a TableEnvironment for specific planner batch or streaming
table_env = ... # see "Create a TableEnvironment" section

# register a Table
table_env.connect(...).create_temporary_table("table1")

# register an output Table
table_env.connect(...).create_temporary_table("outputTable")

# create a Table from a Table API query
tapi_result = table_env.from_path("table1").select(...)
# create a Table from a SQL query
sql_result  = table_env.sql_query("SELECT ... FROM table1 ...")

# emit a Table API result Table to a TableSink, same for SQL result
tapi_result.insert_into("outputTable")

# execute
table_env.execute("python_job")

{% endhighlight %}
</div>
</div>

**注意：** Table API 和 SQL 查询可以很容易地集成并嵌入到 DataStream 或DataSet 程序中。 请参阅[与 DataStream 和 DataSet API 结合](#integration-with-datastream-and-dataset-api) 章节了解如何将 DataSet 和 DataStream 与表之间的相互转化。

{% top %}

创建 TableEnvironment
-------------------------

`TableEnvironment` 是 Table API 和 SQL 的核心概念。它负责:

* 在内部的 catalog 中注册 `Table` 
* 注册外部的 catalog
* 加载可插拔模块
* 执行 SQL 查询
* 注册自定义函数 （scalar、table 或 aggregation）
* 将 `DataStream` 或 `DataSet` 转换成 `Table` 
* 引用  `ExecutionEnvironment` 或 `StreamExecutionEnvironment`

 `Table` 总是与特定的 `TableEnvironment` 绑定。不能在同一条查询中使用不同 TableEnvironment 中的表，例如，对它们进行 join 或 union 操作。

`TableEnvironment` 可以通过静态方法 `BatchTableEnvironment.create()` 或者 `StreamTableEnvironment.create()` 在 `StreamExecutionEnvironment` 或者 `ExecutionEnvironment` 中创建，`TableConfig` 是可选项。`TableConfig`可用于配置`TableEnvironment`或定制的查询优化和转换过程(参见 [查询优化](#query-optimization))。

请确保选择与你的编程语言匹配的特定的计划器`BatchTableEnvironment`/`StreamTableEnvironment`。

如果两种计划器的 jar 包都在 classpath 中（默认行为），你应该明确地设置要在当前程序中使用的计划器。

<div class="codetabs" markdown="1">
<div data-lang="java" markdown="1">
{% highlight java %}

// **********************
// FLINK STREAMING QUERY
// **********************
import org.apache.flink.streaming.api.environment.StreamExecutionEnvironment;
import org.apache.flink.table.api.EnvironmentSettings;
import org.apache.flink.table.api.java.StreamTableEnvironment;

EnvironmentSettings fsSettings = EnvironmentSettings.newInstance().useOldPlanner().inStreamingMode().build();
StreamExecutionEnvironment fsEnv = StreamExecutionEnvironment.getExecutionEnvironment();
StreamTableEnvironment fsTableEnv = StreamTableEnvironment.create(fsEnv, fsSettings);
// or TableEnvironment fsTableEnv = TableEnvironment.create(fsSettings);

// ******************
// FLINK BATCH QUERY
// ******************
import org.apache.flink.api.java.ExecutionEnvironment;
import org.apache.flink.table.api.java.BatchTableEnvironment;

ExecutionEnvironment fbEnv = ExecutionEnvironment.getExecutionEnvironment();
BatchTableEnvironment fbTableEnv = BatchTableEnvironment.create(fbEnv);

// **********************
// BLINK STREAMING QUERY
// **********************
import org.apache.flink.streaming.api.environment.StreamExecutionEnvironment;
import org.apache.flink.table.api.EnvironmentSettings;
import org.apache.flink.table.api.java.StreamTableEnvironment;

StreamExecutionEnvironment bsEnv = StreamExecutionEnvironment.getExecutionEnvironment();
EnvironmentSettings bsSettings = EnvironmentSettings.newInstance().useBlinkPlanner().inStreamingMode().build();
StreamTableEnvironment bsTableEnv = StreamTableEnvironment.create(bsEnv, bsSettings);
// or TableEnvironment bsTableEnv = TableEnvironment.create(bsSettings);

// ******************
// BLINK BATCH QUERY
// ******************
import org.apache.flink.table.api.EnvironmentSettings;
import org.apache.flink.table.api.TableEnvironment;

EnvironmentSettings bbSettings = EnvironmentSettings.newInstance().useBlinkPlanner().inBatchMode().build();
TableEnvironment bbTableEnv = TableEnvironment.create(bbSettings);

{% endhighlight %}
</div>

<div data-lang="scala" markdown="1">
{% highlight scala %}

// **********************
// FLINK STREAMING QUERY
// **********************
import org.apache.flink.streaming.api.scala.StreamExecutionEnvironment
import org.apache.flink.table.api.EnvironmentSettings
import org.apache.flink.table.api.scala.StreamTableEnvironment

val fsSettings = EnvironmentSettings.newInstance().useOldPlanner().inStreamingMode().build()
val fsEnv = StreamExecutionEnvironment.getExecutionEnvironment
val fsTableEnv = StreamTableEnvironment.create(fsEnv, fsSettings)
// or val fsTableEnv = TableEnvironment.create(fsSettings)

// ******************
// FLINK BATCH QUERY
// ******************
import org.apache.flink.api.scala.ExecutionEnvironment
import org.apache.flink.table.api.scala.BatchTableEnvironment

val fbEnv = ExecutionEnvironment.getExecutionEnvironment
val fbTableEnv = BatchTableEnvironment.create(fbEnv)

// **********************
// BLINK STREAMING QUERY
// **********************
import org.apache.flink.streaming.api.scala.StreamExecutionEnvironment
import org.apache.flink.table.api.EnvironmentSettings
import org.apache.flink.table.api.scala.StreamTableEnvironment

val bsEnv = StreamExecutionEnvironment.getExecutionEnvironment
val bsSettings = EnvironmentSettings.newInstance().useBlinkPlanner().inStreamingMode().build()
val bsTableEnv = StreamTableEnvironment.create(bsEnv, bsSettings)
// or val bsTableEnv = TableEnvironment.create(bsSettings)

// ******************
// BLINK BATCH QUERY
// ******************
import org.apache.flink.table.api.{EnvironmentSettings, TableEnvironment}

val bbSettings = EnvironmentSettings.newInstance().useBlinkPlanner().inBatchMode().build()
val bbTableEnv = TableEnvironment.create(bbSettings)

{% endhighlight %}
</div>

<div data-lang="python" markdown="1">
{% highlight python %}

# **********************
# FLINK STREAMING QUERY
# **********************
from pyflink.datastream import StreamExecutionEnvironment
from pyflink.table import StreamTableEnvironment, EnvironmentSettings

f_s_env = StreamExecutionEnvironment.get_execution_environment()
f_s_settings = EnvironmentSettings.new_instance().use_old_planner().in_streaming_mode().build()
f_s_t_env = StreamTableEnvironment.create(f_s_env, environment_settings=f_s_settings)

# ******************
# FLINK BATCH QUERY
# ******************
from pyflink.dataset import ExecutionEnvironment
from pyflink.table import BatchTableEnvironment

f_b_env = ExecutionEnvironment.get_execution_environment()
f_b_t_env = BatchTableEnvironment.create(f_b_env, table_config)

# **********************
# BLINK STREAMING QUERY
# **********************
from pyflink.datastream import StreamExecutionEnvironment
from pyflink.table import StreamTableEnvironment, EnvironmentSettings

b_s_env = StreamExecutionEnvironment.get_execution_environment()
b_s_settings = EnvironmentSettings.new_instance().use_blink_planner().in_streaming_mode().build()
b_s_t_env = StreamTableEnvironment.create(b_s_env, environment_settings=b_s_settings)

# ******************
# BLINK BATCH QUERY
# ******************
from pyflink.table import EnvironmentSettings, BatchTableEnvironment

b_b_settings = EnvironmentSettings.new_instance().use_blink_planner().in_batch_mode().build()
b_b_t_env = BatchTableEnvironment.create(environment_settings=b_b_settings)

{% endhighlight %}
</div>
</div>

**注意：** 如果`/lib`目录中只有一种计划器的 jar 包，则可以使用`useAnyPlanner`（python 使用 `use any_u_planner`）创建 `EnvironmentSettings`。

{% top %}

在 Catalog 中创建表
-------------------------------

<<<<<<< HEAD
`TableEnvironment` 维护着一个用标识符（identifier）创建的表到 catalog 的映射。标识符由三个部分组成：catalog 名称、数据库名称以及对象名称。如果 catalog 或者数据库没有指明，就会使用当前默认值（参见[表标识符扩展](#table-identifier-expanding)章节中的例子）。
=======
A `TableEnvironment` maintains a map of catalogs of tables which are created with an identifier. Each
identifier consists of 3 parts: catalog name, database name and object name. If a catalog or database is not
specified, the current default value will be used (see examples in the [Table identifier expanding]({{ site.baseurl }}/dev/table/common.html#table-identifier-expanding) section).
>>>>>>> 3a04e179

表可以使虚拟的（`视图（VIEW）`）也可以是常规的（`表（TABLES）`）。`视图`可以从已经存在的``表中创建，一般是 Table API 或者 SQL 的查询结果。 `Table` 表示外部数据，例如文件、数据库表或者消息队列。

### 临时表（Temporary Table）和永久表（Permanent Table）

表可以是临时的，并与单个 Flink 会话（session）的生命周期相关，也可以是永久的，并且在多个 Flink 会话和群集（cluster）中可见。

永久表需要 [catalog]({{ site.baseurl }}/zh/dev/table/catalogs.html)（例如 Hive Metastore）以维护表的元数据。一旦永久表被创建，它将对任何连接到 catalog 的 Flink 会话可见且持续存在，直至被明确删除。

另一方面，临时表通常保存于内存中并且仅在创建它们的 Flink 会话持续期间存在。这些表对于其它会话是不可见的。它们不与任何 catalog 或者数据库绑定但可以在一个命名空间（namespace）中创建。即使它们对应的数据库被删除，临时表也不会被删除。

#### 屏蔽（Shadowing）

可以使用与已存在的永久表相同的标识符去注册临时表。临时表会屏蔽永久表，并且只要临时表存在，永久表就无法访问。所有使用该标识符的查询都将作用于临时表。

这可能对测试（experimentation）有用。它允许先对一个临时表进行完全相同的查询，例如只有一个子集的数据，或者数据是不确定的。一旦验证了查询的正确性，就可以对实际的生产表进行查询。

### 创建表

#### 虚拟表

在 SQL 的术语中，Table API 的对象对应于`视图`（虚拟表）。它封装了一个逻辑查询计划。它可以通过以下方法在 catalog 中创建：

<div class="codetabs" markdown="1">
<div data-lang="java" markdown="1">
{% highlight java %}
// get a TableEnvironment
TableEnvironment tableEnv = ...; // see "Create a TableEnvironment" section

// table is the result of a simple projection query 
Table projTable = tableEnv.from("X").select(...);

// register the Table projTable as table "projectedTable"
tableEnv.createTemporaryView("projectedTable", projTable);
{% endhighlight %}
</div>

<div data-lang="scala" markdown="1">
{% highlight scala %}
// get a TableEnvironment
val tableEnv = ... // see "Create a TableEnvironment" section

// table is the result of a simple projection query 
val projTable: Table = tableEnv.from("X").select(...)

// register the Table projTable as table "projectedTable"
tableEnv.createTemporaryView("projectedTable", projTable)
{% endhighlight %}
</div>

<div data-lang="python" markdown="1">
{% highlight python %}
# get a TableEnvironment
table_env = ... # see "Create a TableEnvironment" section

# table is the result of a simple projection query 
proj_table = table_env.from_path("X").select(...)

# register the Table projTable as table "projectedTable"
table_env.register_table("projectedTable", proj_table)
{% endhighlight %}
</div>
</div>

**Note:** `Table` objects are similar to `VIEW`'s from relational database
systems, i.e., the query that defines the `Table` is not optimized but will be inlined when another
query references the registered `Table`. If multiple queries reference the same registered `Table`,
it will be inlined for each referencing query and executed multiple times, i.e., the result of the
registered `Table` will *not* be shared.

{% top %}

#### Connector Tables

It is also possible to create a `TABLE` as known from relational databases from a [connector]({{ site.baseurl }}/dev/table/connect.html) declaration.
The connector describes the external system that stores the data of a table. Storage systems such as Apacha Kafka or a regular file system can be declared here.

<div class="codetabs" markdown="1">
<div data-lang="java" markdown="1">
{% highlight java %}
tableEnvironment
  .connect(...)
  .withFormat(...)
  .withSchema(...)
  .inAppendMode()
  .createTemporaryTable("MyTable")
{% endhighlight %}
</div>

<div data-lang="scala" markdown="1">
{% highlight scala %}
tableEnvironment
  .connect(...)
  .withFormat(...)
  .withSchema(...)
  .inAppendMode()
  .createTemporaryTable("MyTable")
{% endhighlight %}
</div>

<div data-lang="python" markdown="1">
{% highlight python %}
table_environment \
    .connect(...) \
    .with_format(...) \
    .with_schema(...) \
    .in_append_mode() \
    .create_temporary_table("MyTable")
{% endhighlight %}
</div>

<div data-lang="DDL" markdown="1">
{% highlight sql %}
tableEnvironment.sqlUpdate("CREATE [TEMPORARY] TABLE MyTable (...) WITH (...)")
{% endhighlight %}
</div>
</div>

### Expanding Table identifiers

<<<<<<< HEAD
表总是通过三元标识符注册，包括 catalog 名、数据库名和表名。前两部分是可选的，并且如果在创建时没有提供相关信息，就使用预设的默认值。标识符遵循 SQL 标准，因此使用时需要用反引号（`` ` ``）进行转义。此外，所有 SQL 保留关键字都必须转义。
=======
Tables are always registered with a 3-part identifier consisting of catalog, database, and table name.

Users can set one catalog and one database inside it to be the “current catalog” and “current database”.
With them, the first two parts in the 3-parts identifier mentioned above can be optional - if they are not provided,
the current catalog and current database will be referred. Users can switch the current catalog and current database via
table API or SQL.

Identifiers follow SQL requirements which means that they can be escaped with a backtick character (`` ` ``).
Additionally all SQL reserved keywords must be escaped.
>>>>>>> 3a04e179

<div class="codetabs" markdown="1">
<div data-lang="java" markdown="1">
{% highlight java %}
TableEnvironment tEnv = ...;
tEnv.useCatalog("custom_catalog");
tEnv.useDatabase("custom_database");

Table table = ...;

// register the view named 'exampleView' in the catalog named 'custom_catalog'
// in the database named 'custom_database' 
tableEnv.createTemporaryView("exampleView", table);

// register the view named 'exampleView' in the catalog named 'custom_catalog'
// in the database named 'other_database' 
tableEnv.createTemporaryView("other_database.exampleView", table);

// register the view named 'View' in the catalog named 'custom_catalog' in the
// database named 'custom_database'. 'View' is a reserved keyword and must be escaped.  
tableEnv.createTemporaryView("`View`", table);

// register the view named 'example.View' in the catalog named 'custom_catalog'
// in the database named 'custom_database' 
tableEnv.createTemporaryView("`example.View`", table);

// register the view named 'exampleView' in the catalog named 'other_catalog'
// in the database named 'other_database' 
tableEnv.createTemporaryView("other_catalog.other_database.exampleView", table);

{% endhighlight %}
</div>

<div data-lang="scala" markdown="1">
{% highlight scala %}
// get a TableEnvironment
val tEnv: TableEnvironment = ...;
tEnv.useCatalog("custom_catalog")
tEnv.useDatabase("custom_database")

val table: Table = ...;

// register the view named 'exampleView' in the catalog named 'custom_catalog'
// in the database named 'custom_database' 
tableEnv.createTemporaryView("exampleView", table)

// register the view named 'exampleView' in the catalog named 'custom_catalog'
// in the database named 'other_database' 
tableEnv.createTemporaryView("other_database.exampleView", table)

// register the view named 'View' in the catalog named 'custom_catalog' in the
// database named 'custom_database'. 'View' is a reserved keyword and must be escaped.  
tableEnv.createTemporaryView("`View`", table)

// register the view named 'example.View' in the catalog named 'custom_catalog'
// in the database named 'custom_database' 
tableEnv.createTemporaryView("`example.View`", table)

// register the view named 'exampleView' in the catalog named 'other_catalog'
// in the database named 'other_database' 
tableEnv.createTemporaryView("other_catalog.other_database.exampleView", table)
{% endhighlight %}
</div>

</div>

查询表
-------------

### Table API

Table API 是关于 Scala 和 Java 的集成语言式查询 API。与 SQL 相反，Table API 的查询不是由字符串指定，而是在宿主语言中逐步构建。

Table API 是基于 `Table` 类的，该类表示一个表（流或批处理），并提供使用关系操作的方法。这些方法返回一个新的 Table 对象，该对象表示对输入 Table 进行关系操作的结果。 一些关系操作由多个方法调用组成，例如 `table.groupBy(...).select()`，其中 `groupBy(...)` 指定 `table` 的分组，而 `select(...)` 在  `table` 分组上的投影。

文档 [Table API]({{ site.baseurl }}/zh/dev/table/tableApi.html) 说明了所有流处理和批处理表支持的 Table API 算子。

以下示例展示了一个简单的 Table API 聚合查询：

<div class="codetabs" markdown="1">
<div data-lang="java" markdown="1">
{% highlight java %}
// get a TableEnvironment
TableEnvironment tableEnv = ...; // see "Create a TableEnvironment" section

// register Orders table

// scan registered Orders table
Table orders = tableEnv.from("Orders");
// compute revenue for all customers from France
Table revenue = orders
  .filter("cCountry === 'FRANCE'")
  .groupBy("cID, cName")
  .select("cID, cName, revenue.sum AS revSum");

// emit or convert Table
// execute query
{% endhighlight %}
</div>

<div data-lang="scala" markdown="1">
{% highlight scala %}
// get a TableEnvironment
val tableEnv = ... // see "Create a TableEnvironment" section

// register Orders table

// scan registered Orders table
val orders = tableEnv.from("Orders")
// compute revenue for all customers from France
val revenue = orders
  .filter('cCountry === "FRANCE")
  .groupBy('cID, 'cName)
  .select('cID, 'cName, 'revenue.sum AS 'revSum)

// emit or convert Table
// execute query
{% endhighlight %}

**Note:** The Scala Table API uses Scala Symbols, which start with a single tick (`'`) to reference the attributes of a `Table`. The Table API uses Scala implicits. Make sure to import `org.apache.flink.api.scala._` and `org.apache.flink.table.api.scala._` in order to use Scala implicit conversions.
</div>

<div data-lang="python" markdown="1">
{% highlight python %}
# get a TableEnvironment
table_env = # see "Create a TableEnvironment" section

# register Orders table

# scan registered Orders table
orders = table_env.from_path("Orders")
# compute revenue for all customers from France
revenue = orders \
    .filter("cCountry === 'FRANCE'") \
    .group_by("cID, cName") \
    .select("cID, cName, revenue.sum AS revSum")

# emit or convert Table
# execute query
{% endhighlight %}
</div>
</div>

{% top %}

### SQL

Flink SQL 是基于实现了SQL标准的 [Apache Calcite](https://calcite.apache.org) 的。SQL 查询由常规字符串指定。

文档 [SQL]({{ site.baseurl }}/zh/dev/table/sql.html) 描述了Flink对流处理和批处理表的SQL支持。

下面的示例演示了如何指定查询并将结果作为 `Table` 对象返回。

<div class="codetabs" markdown="1">
<div data-lang="java" markdown="1">
{% highlight java %}
// get a TableEnvironment
TableEnvironment tableEnv = ...; // see "Create a TableEnvironment" section

// register Orders table

// compute revenue for all customers from France
Table revenue = tableEnv.sqlQuery(
    "SELECT cID, cName, SUM(revenue) AS revSum " +
    "FROM Orders " +
    "WHERE cCountry = 'FRANCE' " +
    "GROUP BY cID, cName"
  );

// emit or convert Table
// execute query
{% endhighlight %}
</div>

<div data-lang="scala" markdown="1">
{% highlight scala %}
// get a TableEnvironment
val tableEnv = ... // see "Create a TableEnvironment" section

// register Orders table

// compute revenue for all customers from France
val revenue = tableEnv.sqlQuery("""
  |SELECT cID, cName, SUM(revenue) AS revSum
  |FROM Orders
  |WHERE cCountry = 'FRANCE'
  |GROUP BY cID, cName
  """.stripMargin)

// emit or convert Table
// execute query
{% endhighlight %}

</div>

<div data-lang="python" markdown="1">
{% highlight python %}
# get a TableEnvironment
table_env = ... # see "Create a TableEnvironment" section

# register Orders table

# compute revenue for all customers from France
revenue = table_env.sql_query(
    "SELECT cID, cName, SUM(revenue) AS revSum "
    "FROM Orders "
    "WHERE cCountry = 'FRANCE' "
    "GROUP BY cID, cName"
)

# emit or convert Table
# execute query
{% endhighlight %}
</div>
</div>

The following example shows how to specify an update query that inserts its result into a registered table.

<div class="codetabs" markdown="1">
<div data-lang="java" markdown="1">
{% highlight java %}
// get a TableEnvironment
TableEnvironment tableEnv = ...; // see "Create a TableEnvironment" section

// register "Orders" table
// register "RevenueFrance" output table

// compute revenue for all customers from France and emit to "RevenueFrance"
tableEnv.sqlUpdate(
    "INSERT INTO RevenueFrance " +
    "SELECT cID, cName, SUM(revenue) AS revSum " +
    "FROM Orders " +
    "WHERE cCountry = 'FRANCE' " +
    "GROUP BY cID, cName"
  );

// execute query
{% endhighlight %}
</div>

<div data-lang="scala" markdown="1">
{% highlight scala %}
// get a TableEnvironment
val tableEnv = ... // see "Create a TableEnvironment" section

// register "Orders" table
// register "RevenueFrance" output table

// compute revenue for all customers from France and emit to "RevenueFrance"
tableEnv.sqlUpdate("""
  |INSERT INTO RevenueFrance
  |SELECT cID, cName, SUM(revenue) AS revSum
  |FROM Orders
  |WHERE cCountry = 'FRANCE'
  |GROUP BY cID, cName
  """.stripMargin)

// execute query
{% endhighlight %}

</div>

<div data-lang="python" markdown="1">
{% highlight python %}
# get a TableEnvironment
table_env = ... # see "Create a TableEnvironment" section

# register "Orders" table
# register "RevenueFrance" output table

# compute revenue for all customers from France and emit to "RevenueFrance"
table_env.sql_update(
    "INSERT INTO RevenueFrance "
    "SELECT cID, cName, SUM(revenue) AS revSum "
    "FROM Orders "
    "WHERE cCountry = 'FRANCE' "
    "GROUP BY cID, cName"
)

# execute query
{% endhighlight %}
</div>
</div>

{% top %}

### 混用 Table API 和 SQL

Table API 和 SQL 查询的混用非常简单因为它们都返回 `Table` 对象：

* 可以在 SQL 查询返回的 `Table` 对象上定义 Table API 查询。
* 在 `TableEnvironment` 中注册的[结果表](#register-a-table)可以在 SQL 查询的 `FROM` 子句中引用，通过这种方法就可以在 Table API 查询的结果上定义 SQL 查询。

{% top %}

输出表
------------

 `Table` 通过写入 `TableSink` 输出。`TableSink` 是一个通用接口，用于支持多种文件格式（如 CSV、Apache Parquet、Apache Avro）、存储系统（如 JDBC、Apache HBase、Apache Cassandra、Elasticsearch）或消息队列系统（如 Apache Kafka、RabbitMQ）。

批处理 `Table` 只能写入 `BatchTableSink`，而流处理 `Table` 需要指定写入 `AppendStreamTableSink`，`RetractStreamTableSink` 或者 `UpsertStreamTableSink`。

请参考文档 [Table Sources & Sinks]({{ site.baseurl }}/zh/dev/table/sourceSinks.html) 以获取更多关于可用 Sink 的信息以及如何自定义 `TableSink`。

方法 `Table.insertInto(String tableName)` 将 `Table` 发送至已注册的 `TableSink`。该方法通过名称在 catalog 中查找 `TableSink` 并确认`Table` schema 和 `TableSink` schema 一致。

下面的示例演示如何输出 `Table`：

<div class="codetabs" markdown="1">
<div data-lang="java" markdown="1">
{% highlight java %}
// get a TableEnvironment
TableEnvironment tableEnv = ...; // see "Create a TableEnvironment" section

// create an output Table
final Schema schema = new Schema()
    .field("a", DataTypes.INT())
    .field("b", DataTypes.STRING())
    .field("c", DataTypes.LONG());

tableEnv.connect(new FileSystem("/path/to/file"))
    .withFormat(new Csv().fieldDelimiter('|').deriveSchema())
    .withSchema(schema)
    .createTemporaryTable("CsvSinkTable");

// compute a result Table using Table API operators and/or SQL queries
Table result = ...
// emit the result Table to the registered TableSink
result.insertInto("CsvSinkTable");

// execute the program
{% endhighlight %}
</div>

<div data-lang="scala" markdown="1">
{% highlight scala %}
// get a TableEnvironment
val tableEnv = ... // see "Create a TableEnvironment" section

// create an output Table
val schema = new Schema()
    .field("a", DataTypes.INT())
    .field("b", DataTypes.STRING())
    .field("c", DataTypes.LONG())

tableEnv.connect(new FileSystem("/path/to/file"))
    .withFormat(new Csv().fieldDelimiter('|').deriveSchema())
    .withSchema(schema)
    .createTemporaryTable("CsvSinkTable")

// compute a result Table using Table API operators and/or SQL queries
val result: Table = ...

// emit the result Table to the registered TableSink
result.insertInto("CsvSinkTable")

// execute the program
{% endhighlight %}
</div>

<div data-lang="python" markdown="1">
{% highlight python %}
# get a TableEnvironment
table_env = ... # see "Create a TableEnvironment" section

# create a TableSink
t_env.connect(FileSystem().path("/path/to/file")))
    .with_format(Csv()
                 .field_delimiter(',')
                 .deriveSchema())
    .with_schema(Schema()
                 .field("a", DataTypes.INT())
                 .field("b", DataTypes.STRING())
                 .field("c", DataTypes.BIGINT()))
    .create_temporary_table("CsvSinkTable")

# compute a result Table using Table API operators and/or SQL queries
result = ...

# emit the result Table to the registered TableSink
result.insert_into("CsvSinkTable")

# execute the program
{% endhighlight %}
</div>
</div>

{% top %}


翻译与执行查询
-----------------------------

两种计划器翻译和执行查询的方式是不同的。

<div class="codetabs" markdown="1">
<div data-lang="Old planner" markdown="1">
Table API 和 SQL 查询会被翻译成 [DataStream]({{ site.baseurl }}/zh/dev/datastream_api.html) 或者 [DataSet]({{ site.baseurl }}/zh/dev/batch) 程序， 这取决于它们的输入数据源是流式的还是批式的。查询在内部表示为逻辑查询计划，并被翻译成两个阶段：

1. 优化逻辑执行计划
2. 翻译成 DataStream 或 DataSet 程序

Table API 或者 SQL 查询在下列情况下会被翻译：

*  `Table` 被发送给 `TableSink`，即当调用 `Table.insertInto()` 时。
* SQL 更新语句执行时，即，当调用 `TableEnvironment.sqlUpdate()` 时。
*  `Table` 被转换成 `DataStream` 或者 `DataSet` 时（参阅[与 DataStream 和 DataSet API 结合](#integration-with-datastream-and-dataset-api)）。

翻译完成后，Table API 或者 SQL 查询会被当做普通的 DataStream 或 DataSet 程序对待并且会在调用 `StreamExecutionEnvironment.execute()` 或 `ExecutionEnvironment.execute()` 的时候被执行。

</div>

<div data-lang="Blink planner" markdown="1">
不论输入数据源是流式的还是批式的，Table API 和 SQL 查询都会被转换成 [DataStream]({{ site.baseurl }}/zh/dev/datastream_api.html) 程序。查询在内部表示为逻辑查询计划，并被翻译成两个阶段：

1. 优化逻辑执行计划
2. 翻译成 DataStream 程序

TableEnvironment 和 StreamTableEnvironment 翻译查询的方式不同。

<<<<<<< HEAD
对于 `TableEnvironment`，Table API 或者 SQL 查询会在调用 `TableEnvironment.execute()` 时被翻译，因为 `TableEnvironment` 会将多 sink 优化成一张有向无环图。

而对于 `StreamTableEnvironment`，当下列情况发生时，Table API 或者 SQL 查询会被翻译：
=======
For `TableEnvironment`, a Table API or SQL query is translated when `TableEnvironment.execute()` is called, because `TableEnvironment` will optimize multiple-sinks into one DAG.

While for `StreamTableEnvironment`, a Table API or SQL query is translated when:
>>>>>>> 3a04e179

* `Table 被发送至`TableSink`，即，当 `Table.insertInto()` 被调用时。
* SQL 更新语句执行时，即，当调用 `TableEnvironment.sqlUpdate()` 时。
* `Table` 被转换成 `DataStream` 时。

翻译完成后，Table API 或者 SQL 查询会被当做普通的 DataStream 程序对待并且会在调用 `TableEnvironment.execute()` 或者 `StreamExecutionEnvironment.execute()` 的时候被执行。

</div>
</div>

{% top %}

与 DataStream 和 DataSet API 结合
-------------------------------------------

在DataStream方面两种计划器都可以与 `DataStream` API 结合。只有原版计划器可以与 `DataSet API` 结合。在批处理方面，Blink 计划器不能同两种计划器中的任何一个结合。  
**注意：** The `DataSet` API discussed below is only relevant for the old planner on batch.

Table API 和 SQL 可以被很容易地集成并嵌入到 [DataStream]({{ site.baseurl }}/zh/dev/datastream_api.html) 和 [DataSet]({{ site.baseurl }}/zh/dev/batch) 程序中。例如，可以查询外部表（例如从 RDBMS），进行一些预处理，例如过滤，投影，聚合或与元数据 join，然后使用 DataStream 或 DataSet API（以及在这些 API 之上构建的任何库，例如 CEP 或 Gelly）。相反，也可以将 Table API 或 SQL 查询应用于DataStream或 DataSet 程序的结果。

这种交互可以通过 `DataStream` 或 `DataSet` 与 `Table` 的相互转化实现。本节我们会介绍这些转化是如何实现的。

### Scala 隐式转换

Scala Table API 含有对 `DataSet`、`DataStream` 和 `Table` 类的隐式转换。 通过为 Scala DataStream API 导入 `org.apache.flink.table.api.scala._` 包以及 `org.apache.flink.api.scala._` 包，可以启用这些转换。

### 通过DataSet或DataStream创建`视图`

在 `TableEnvironment` 中可以将 `DataStream` 或 `DataSet` 注册成视图。结果视图的 schema 取决于注册的 `DataStream` 或 `DataSet` 的数据类型。请参阅文档 [数据类型到 table schema 的映射](#mapping-of-data-types-to-table-schema)获取详细信息。

**注意：** 通过 `DataStream` 或 `DataSet` 创建的视图只能注册成临时视图。

<div class="codetabs" markdown="1">
<div data-lang="java" markdown="1">
{% highlight java %}
// get StreamTableEnvironment
// registration of a DataSet in a BatchTableEnvironment is equivalent
StreamTableEnvironment tableEnv = ...; // see "Create a TableEnvironment" section

DataStream<Tuple2<Long, String>> stream = ...

// register the DataStream as View "myTable" with fields "f0", "f1"
tableEnv.createTemporaryView("myTable", stream);

// register the DataStream as View "myTable2" with fields "myLong", "myString"
tableEnv.createTemporaryView("myTable2", stream, "myLong, myString");
{% endhighlight %}
</div>

<div data-lang="scala" markdown="1">
{% highlight scala %}
// get TableEnvironment 
// registration of a DataSet is equivalent
val tableEnv: StreamTableEnvironment = ... // see "Create a TableEnvironment" section

val stream: DataStream[(Long, String)] = ...

// register the DataStream as View "myTable" with fields "f0", "f1"
tableEnv.createTemporaryView("myTable", stream)

// register the DataStream as View "myTable2" with fields "myLong", "myString"
tableEnv.createTemporaryView("myTable2", stream, 'myLong, 'myString)
{% endhighlight %}
</div>
</div>

{% top %}

### 将 DataStream 或 DataSet 转换成表

与在 `TableEnvironment` 注册 `DataStream` 或 `DataSet` 不同，Datastream 和 DataSet 还可以直接转换成 `Table`。如果你想在 Table API 的查询中使用表，这将非常便捷。

<div class="codetabs" markdown="1">
<div data-lang="java" markdown="1">
{% highlight java %}
// get StreamTableEnvironment
// registration of a DataSet in a BatchTableEnvironment is equivalent
StreamTableEnvironment tableEnv = ...; // see "Create a TableEnvironment" section

DataStream<Tuple2<Long, String>> stream = ...

// Convert the DataStream into a Table with default fields "f0", "f1"
Table table1 = tableEnv.fromDataStream(stream);

// Convert the DataStream into a Table with fields "myLong", "myString"
Table table2 = tableEnv.fromDataStream(stream, "myLong, myString");
{% endhighlight %}
</div>

<div data-lang="scala" markdown="1">
{% highlight scala %}
// get TableEnvironment
// registration of a DataSet is equivalent
val tableEnv = ... // see "Create a TableEnvironment" section

val stream: DataStream[(Long, String)] = ...

// convert the DataStream into a Table with default fields '_1, '_2
val table1: Table = tableEnv.fromDataStream(stream)

// convert the DataStream into a Table with fields 'myLong, 'myString
val table2: Table = tableEnv.fromDataStream(stream, 'myLong, 'myString)
{% endhighlight %}
</div>
</div>

{% top %}

### 将表转换成 DataStream 或 DataSet

`Table` 可以被转换成 `DataStream` 或 `DataSet`。通过这种方式，定制的 DataSet 或 DataStream 程序就可以在 Table API 或者 SQL 的查询结果上运行了。

将 `Table` 转换为 `DataStream` 或者 `DataSet` 时，你需要指定生成的 `DataStream` 或者 `DataSet` 的数据类型，即，`Table` 的每行数据要转换成的数据类型。通常最方便的选择是转换成 `Row` 。以下列表概述了不同选项的功能：

- **Row**: 字段按位置映射，字段数量任意，支持 `null` 值，无类型安全（type-safe）检查。
- **POJO**: 字段按名称映射（POJO 必须按`Table` 中字段名称命名），字段数量任意，支持 `null` 值，无类型安全检查。
- **Case Class**: 字段按位置映射，不支持 `null` 值，有类型安全检查。
- **Tuple**: 字段按位置映射，字段数量少于 22（Scala）或者 25（Java），不支持 `null` 值，无类型安全检查。
- **Atomic Type**: `Table` 必须有一个字段，不支持 `null` 值，有类型安全检查。

#### 将表转换成 DataStream

流式查询（streaming query）的结果表会动态更新，即，当新纪录到达查询的输入流时，查询结果会改变。因此，像这样将动态查询结果转换成 DataStream 需要对表的更新方式进行编码。

将 `Table` 转换为 `DataStream` 有两种模式：

1. **Append Mode**: 仅当动态 `Table` 仅通过`INSERT`更改进行修改时，才可以使用此模式，即，它仅是追加操作，并且之前输出的结果永远不会更新。
2. **Retract Mode**: 任何情形都可以使用此模式。它使用 boolean 值对 `INSERT` 和 `DELETE` 操作的数据进行标记。

<div class="codetabs" markdown="1">
<div data-lang="java" markdown="1">
{% highlight java %}
// get StreamTableEnvironment. 
StreamTableEnvironment tableEnv = ...; // see "Create a TableEnvironment" section

// Table with two fields (String name, Integer age)
Table table = ...

// convert the Table into an append DataStream of Row by specifying the class
DataStream<Row> dsRow = tableEnv.toAppendStream(table, Row.class);

// convert the Table into an append DataStream of Tuple2<String, Integer> 
//   via a TypeInformation
TupleTypeInfo<Tuple2<String, Integer>> tupleType = new TupleTypeInfo<>(
  Types.STRING(),
  Types.INT());
DataStream<Tuple2<String, Integer>> dsTuple = 
  tableEnv.toAppendStream(table, tupleType);

// convert the Table into a retract DataStream of Row.
//   A retract stream of type X is a DataStream<Tuple2<Boolean, X>>. 
//   The boolean field indicates the type of the change. 
//   True is INSERT, false is DELETE.
DataStream<Tuple2<Boolean, Row>> retractStream = 
  tableEnv.toRetractStream(table, Row.class);

{% endhighlight %}
</div>

<div data-lang="scala" markdown="1">
{% highlight scala %}
// get TableEnvironment. 
// registration of a DataSet is equivalent
val tableEnv: StreamTableEnvironment = ... // see "Create a TableEnvironment" section

// Table with two fields (String name, Integer age)
val table: Table = ...

// convert the Table into an append DataStream of Row
val dsRow: DataStream[Row] = tableEnv.toAppendStream[Row](table)

// convert the Table into an append DataStream of Tuple2[String, Int]
val dsTuple: DataStream[(String, Int)] dsTuple = 
  tableEnv.toAppendStream[(String, Int)](table)

// convert the Table into a retract DataStream of Row.
//   A retract stream of type X is a DataStream[(Boolean, X)]. 
//   The boolean field indicates the type of the change. 
//   True is INSERT, false is DELETE.
val retractStream: DataStream[(Boolean, Row)] = tableEnv.toRetractStream[Row](table)
{% endhighlight %}
</div>
</div>

**注意：** 文档[动态表](streaming/dynamic_tables.html)给出了有关动态表及其属性的详细讨论。

#### 将表转换成 DataSet

将 `Table` 转换成`DataSet`的过程如下：

<div class="codetabs" markdown="1">
<div data-lang="java" markdown="1">
{% highlight java %}
// get BatchTableEnvironment
BatchTableEnvironment tableEnv = BatchTableEnvironment.create(env);

// Table with two fields (String name, Integer age)
Table table = ...

// convert the Table into a DataSet of Row by specifying a class
DataSet<Row> dsRow = tableEnv.toDataSet(table, Row.class);

// convert the Table into a DataSet of Tuple2<String, Integer> via a TypeInformation
TupleTypeInfo<Tuple2<String, Integer>> tupleType = new TupleTypeInfo<>(
  Types.STRING(),
  Types.INT());
DataSet<Tuple2<String, Integer>> dsTuple = 
  tableEnv.toDataSet(table, tupleType);
{% endhighlight %}
</div>

<div data-lang="scala" markdown="1">
{% highlight scala %}
// get TableEnvironment 
// registration of a DataSet is equivalent
val tableEnv = BatchTableEnvironment.create(env)

// Table with two fields (String name, Integer age)
val table: Table = ...

// convert the Table into a DataSet of Row
val dsRow: DataSet[Row] = tableEnv.toDataSet[Row](table)

// convert the Table into a DataSet of Tuple2[String, Int]
val dsTuple: DataSet[(String, Int)] = tableEnv.toDataSet[(String, Int)](table)
{% endhighlight %}
</div>
</div>

{% top %}

### 数据类型到 Table Schema 的映射

Flink 的 DataStream 和 DataSet APIs 支持多样的数据类型。例如 Tuple（Scala 内置以及Flink Java tuple）、POJO 类型、Scala case class 类型以及 Flink 的 Row 类型等允许嵌套且有多个可在表的表达式中访问的字段的复合数据类型。其他类型被视为原子类型。下面，我们讨论 Table API 如何将这些数据类型类型转换为内部 row 表示形式，并提供将 `DataStream` 转换成 `Table` 的样例。

数据类型到 table schema 的映射有两种方式：**基于字段位置**或**基于字段名称**。

**基于位置映射**

基于位置的映射可在保持字段顺序的同时为字段提供更有意义的名称。这种映射方式可用于*具有特定的字段顺序*的复合数据类型以及原子类型。如 tuple、row 以及 case class 这些复合数据类型都有这样的字段顺序。然而，POJO 类型的字段则必须通过名称映射（参见下一章）。可以将字段投影出来，但不能使用`as`重命名。

定义基于位置的映射时，输入数据类型中一定不能存在指定的名称，否则 API 会假定应该基于字段名称进行映射。如果未指定任何字段名称，则使用默认的字段名称和复合数据类型的字段顺序，或者使用 `f0` 表示原子类型。

<div class="codetabs" markdown="1">
<div data-lang="java" markdown="1">
{% highlight java %}
// get a StreamTableEnvironment, works for BatchTableEnvironment equivalently
StreamTableEnvironment tableEnv = ...; // see "Create a TableEnvironment" section;

DataStream<Tuple2<Long, Integer>> stream = ...

// convert DataStream into Table with default field names "f0" and "f1"
Table table = tableEnv.fromDataStream(stream);

// convert DataStream into Table with field "myLong" only
Table table = tableEnv.fromDataStream(stream, "myLong");

// convert DataStream into Table with field names "myLong" and "myInt"
Table table = tableEnv.fromDataStream(stream, "myLong, myInt");
{% endhighlight %}
</div>

<div data-lang="scala" markdown="1">
{% highlight scala %}
// get a TableEnvironment
val tableEnv: StreamTableEnvironment = ... // see "Create a TableEnvironment" section

val stream: DataStream[(Long, Int)] = ...

// convert DataStream into Table with default field names "_1" and "_2"
val table: Table = tableEnv.fromDataStream(stream)

// convert DataStream into Table with field "myLong" only
val table: Table = tableEnv.fromDataStream(stream, 'myLong)

// convert DataStream into Table with field names "myLong" and "myInt"
val table: Table = tableEnv.fromDataStream(stream, 'myLong, 'myInt)
{% endhighlight %}
</div>
</div>

**基于名称的映射**

基于名称的映射适用于任何数据类型包括 POJO 类型。这是定义 table schema 映射最灵活的方式。映射中的所有字段均按名称引用，并且可以通过 `as` 重命名。字段可以被重新排序和映射。

若果没有指定任何字段名称，则使用默认的字段名称和复合数据类型的字段顺序，或者使用 `f0` 表示原子类型。

<div class="codetabs" markdown="1">
<div data-lang="java" markdown="1">
{% highlight java %}
// get a StreamTableEnvironment, works for BatchTableEnvironment equivalently
StreamTableEnvironment tableEnv = ...; // see "Create a TableEnvironment" section

DataStream<Tuple2<Long, Integer>> stream = ...

// convert DataStream into Table with default field names "f0" and "f1"
Table table = tableEnv.fromDataStream(stream);

// convert DataStream into Table with field "f1" only
Table table = tableEnv.fromDataStream(stream, "f1");

// convert DataStream into Table with swapped fields
Table table = tableEnv.fromDataStream(stream, "f1, f0");

// convert DataStream into Table with swapped fields and field names "myInt" and "myLong"
Table table = tableEnv.fromDataStream(stream, "f1 as myInt, f0 as myLong");
{% endhighlight %}
</div>

<div data-lang="scala" markdown="1">
{% highlight scala %}
// get a TableEnvironment
val tableEnv: StreamTableEnvironment = ... // see "Create a TableEnvironment" section

val stream: DataStream[(Long, Int)] = ...

// convert DataStream into Table with default field names "_1" and "_2"
val table: Table = tableEnv.fromDataStream(stream)

// convert DataStream into Table with field "_2" only
val table: Table = tableEnv.fromDataStream(stream, '_2)

// convert DataStream into Table with swapped fields
val table: Table = tableEnv.fromDataStream(stream, '_2, '_1)

// convert DataStream into Table with swapped fields and field names "myInt" and "myLong"
val table: Table = tableEnv.fromDataStream(stream, '_2 as 'myInt, '_1 as 'myLong)
{% endhighlight %}
</div>
</div>

#### 原子类型

Flink 将基础数据类型（`Integer`、`Double`、`String`）或者通用数据类型（不可再拆分的数据类型）视为原子类型。原子类型的 `DataStream` 或者 `DataSet` 会被转换成只有一条属性的 `Table`。属性的数据类型可以由原子类型推断出，还可以重新命名属性。

<div class="codetabs" markdown="1">
<div data-lang="java" markdown="1">
{% highlight java %}
// get a StreamTableEnvironment, works for BatchTableEnvironment equivalently
StreamTableEnvironment tableEnv = ...; // see "Create a TableEnvironment" section

DataStream<Long> stream = ...

// convert DataStream into Table with default field name "f0"
Table table = tableEnv.fromDataStream(stream);

// convert DataStream into Table with field name "myLong"
Table table = tableEnv.fromDataStream(stream, "myLong");
{% endhighlight %}
</div>

<div data-lang="scala" markdown="1">
{% highlight scala %}
// get a TableEnvironment
val tableEnv: StreamTableEnvironment = ... // see "Create a TableEnvironment" section

val stream: DataStream[Long] = ...

// convert DataStream into Table with default field name "f0"
val table: Table = tableEnv.fromDataStream(stream)

// convert DataStream into Table with field name "myLong"
val table: Table = tableEnv.fromDataStream(stream, 'myLong)
{% endhighlight %}
</div>
</div>

#### Tuple类型（Scala 和 Java）和 Case Class类型（仅 Scala）

Flink 支持 Scala 的内置 tuple 类型并给 Java 提供自己的 tuple 类型。两种 tuple 的DataStream和DataSet都能被转换成表。可以通过提供所有字段名称来重命名字段（基于位置映射）。如果没有指明任何字段名称，则会使用默认的字段名称。如果引用了原始字段名称（对于 Flink tuple 为`f0`、`f1` ... ...，对于 Scala tuple 为`_1`、`_2` ... ...），则 API 会假定映射是基于名称的而不是基于位置的。基于名称的映射可以通过 `as` 对字段和投影进行重新排序。

<div class="codetabs" markdown="1">
<div data-lang="java" markdown="1">
{% highlight java %}
// get a StreamTableEnvironment, works for BatchTableEnvironment equivalently
StreamTableEnvironment tableEnv = ...; // see "Create a TableEnvironment" section

DataStream<Tuple2<Long, String>> stream = ...

// convert DataStream into Table with default field names "f0", "f1"
Table table = tableEnv.fromDataStream(stream);

// convert DataStream into Table with renamed field names "myLong", "myString" (position-based)
Table table = tableEnv.fromDataStream(stream, "myLong, myString");

// convert DataStream into Table with reordered fields "f1", "f0" (name-based)
Table table = tableEnv.fromDataStream(stream, "f1, f0");

// convert DataStream into Table with projected field "f1" (name-based)
Table table = tableEnv.fromDataStream(stream, "f1");

// convert DataStream into Table with reordered and aliased fields "myString", "myLong" (name-based)
Table table = tableEnv.fromDataStream(stream, "f1 as 'myString', f0 as 'myLong'");
{% endhighlight %}
</div>

<div data-lang="scala" markdown="1">
{% highlight scala %}
// get a TableEnvironment
val tableEnv: StreamTableEnvironment = ... // see "Create a TableEnvironment" section

val stream: DataStream[(Long, String)] = ...

// convert DataStream into Table with renamed default field names '_1, '_2
val table: Table = tableEnv.fromDataStream(stream)

// convert DataStream into Table with field names "myLong", "myString" (position-based)
val table: Table = tableEnv.fromDataStream(stream, 'myLong, 'myString)

// convert DataStream into Table with reordered fields "_2", "_1" (name-based)
val table: Table = tableEnv.fromDataStream(stream, '_2, '_1)

// convert DataStream into Table with projected field "_2" (name-based)
val table: Table = tableEnv.fromDataStream(stream, '_2)

// convert DataStream into Table with reordered and aliased fields "myString", "myLong" (name-based)
val table: Table = tableEnv.fromDataStream(stream, '_2 as 'myString, '_1 as 'myLong)

// define case class
case class Person(name: String, age: Int)
val streamCC: DataStream[Person] = ...

// convert DataStream into Table with default field names 'name, 'age
val table = tableEnv.fromDataStream(streamCC)

// convert DataStream into Table with field names 'myName, 'myAge (position-based)
val table = tableEnv.fromDataStream(streamCC, 'myName, 'myAge)

// convert DataStream into Table with reordered and aliased fields "myAge", "myName" (name-based)
val table: Table = tableEnv.fromDataStream(stream, 'age as 'myAge, 'name as 'myName)

{% endhighlight %}
</div>
</div>

#### POJO 类型 （Java 和 Scala）

Flink 支持 POJO 类型作为复合类型。确定 POJO 类型的规则记录在[这里]({{ site.baseurl }}/zh/dev/api_concepts.html#pojos).

在不指定字段名称的情况下将 POJO 类型的 `DataStream` 或 `DataSet` 转换成 `Table` 时，将使用原始 POJO 类型字段的名称。名称映射需要原始名称，并且不能按位置进行。字段可以使用别名（带有 `as` 关键字）来重命名，重新排序和投影。

<div class="codetabs" markdown="1">
<div data-lang="java" markdown="1">
{% highlight java %}
// get a StreamTableEnvironment, works for BatchTableEnvironment equivalently
StreamTableEnvironment tableEnv = ...; // see "Create a TableEnvironment" section

// Person is a POJO with fields "name" and "age"
DataStream<Person> stream = ...

// convert DataStream into Table with default field names "age", "name" (fields are ordered by name!)
Table table = tableEnv.fromDataStream(stream);

// convert DataStream into Table with renamed fields "myAge", "myName" (name-based)
Table table = tableEnv.fromDataStream(stream, "age as myAge, name as myName");

// convert DataStream into Table with projected field "name" (name-based)
Table table = tableEnv.fromDataStream(stream, "name");

// convert DataStream into Table with projected and renamed field "myName" (name-based)
Table table = tableEnv.fromDataStream(stream, "name as myName");
{% endhighlight %}
</div>

<div data-lang="scala" markdown="1">
{% highlight scala %}
// get a TableEnvironment
val tableEnv: StreamTableEnvironment = ... // see "Create a TableEnvironment" section

// Person is a POJO with field names "name" and "age"
val stream: DataStream[Person] = ...

// convert DataStream into Table with default field names "age", "name" (fields are ordered by name!)
val table: Table = tableEnv.fromDataStream(stream)

// convert DataStream into Table with renamed fields "myAge", "myName" (name-based)
val table: Table = tableEnv.fromDataStream(stream, 'age as 'myAge, 'name as 'myName)

// convert DataStream into Table with projected field "name" (name-based)
val table: Table = tableEnv.fromDataStream(stream, 'name)

// convert DataStream into Table with projected and renamed field "myName" (name-based)
val table: Table = tableEnv.fromDataStream(stream, 'name as 'myName)
{% endhighlight %}
</div>
</div>

#### Row类型

`Row` 类型支持任意数量的字段以及具有 `null` 值的字段。字段名称可以通过 `RowTypeInfo` 指定，也可以在将 `Row` 的 `DataStream` 或 `DataSet` 转换为 `Table` 时指定。Row 类型的字段映射支持基于名称和基于位置两种方式。字段可以通过提供所有字段的名称的方式重命名（基于位置映射）或者分别选择进行投影/排序/重命名（基于名称映射）。

<div class="codetabs" markdown="1">
<div data-lang="java" markdown="1">
{% highlight java %}
// get a StreamTableEnvironment, works for BatchTableEnvironment equivalently
StreamTableEnvironment tableEnv = ...; // see "Create a TableEnvironment" section

// DataStream of Row with two fields "name" and "age" specified in `RowTypeInfo`
DataStream<Row> stream = ...

// convert DataStream into Table with default field names "name", "age"
Table table = tableEnv.fromDataStream(stream);

// convert DataStream into Table with renamed field names "myName", "myAge" (position-based)
Table table = tableEnv.fromDataStream(stream, "myName, myAge");

// convert DataStream into Table with renamed fields "myName", "myAge" (name-based)
Table table = tableEnv.fromDataStream(stream, "name as myName, age as myAge");

// convert DataStream into Table with projected field "name" (name-based)
Table table = tableEnv.fromDataStream(stream, "name");

// convert DataStream into Table with projected and renamed field "myName" (name-based)
Table table = tableEnv.fromDataStream(stream, "name as myName");
{% endhighlight %}
</div>

<div data-lang="scala" markdown="1">
{% highlight scala %}
// get a TableEnvironment
val tableEnv: StreamTableEnvironment = ... // see "Create a TableEnvironment" section

// DataStream of Row with two fields "name" and "age" specified in `RowTypeInfo`
val stream: DataStream[Row] = ...

// convert DataStream into Table with default field names "name", "age"
val table: Table = tableEnv.fromDataStream(stream)

// convert DataStream into Table with renamed field names "myName", "myAge" (position-based)
val table: Table = tableEnv.fromDataStream(stream, 'myName, 'myAge)

// convert DataStream into Table with renamed fields "myName", "myAge" (name-based)
val table: Table = tableEnv.fromDataStream(stream, 'name as 'myName, 'age as 'myAge)

// convert DataStream into Table with projected field "name" (name-based)
val table: Table = tableEnv.fromDataStream(stream, 'name)

// convert DataStream into Table with projected and renamed field "myName" (name-based)
val table: Table = tableEnv.fromDataStream(stream, 'name as 'myName)
{% endhighlight %}
</div>
</div>

{% top %}


查询优化
------------------

<div class="codetabs" markdown="1">
<div data-lang="Old planner" markdown="1">

Apache Flink 利用 Apache Calcite 来优化和翻译查询。当前执行的优化包括投影和过滤器下推，子查询消除以及其他类型的查询重写。原版计划程序尚未优化 join 的顺序，而是按照查询中定义的顺序执行它们（FROM 子句中的表顺序和/或 WHERE 子句中的 join 谓词顺序）。

通过提供一个 `CalciteConfig` 对象，可以调整在不同阶段应用的优化规则集合。这个对象可以通过调用构造器 `CalciteConfig.createBuilder()` 创建，并通过调用 `tableEnv.getConfig.setPlannerConfig(calciteConfig)` 提供给 TableEnvironment。

</div>

<div data-lang="Blink planner" markdown="1">

Apache Flink 使用并扩展了 Apache Calcite 来执行复杂的查询优化。
这包括一系列基于规则和成本的优化，例如：

* 基于 Apache Calcite 的子查询解相关
* 投影剪裁
* 分区剪裁
* 过滤器下推
* 子计划消除重复数据以避免重复计算
* 特殊子查询重写，包括两部分：
    * 将 IN 和 EXISTS 转换为 left semi-joins
    * 将 NOT IN 和 NOT EXISTS 转换为 left anti-join
* 可选 join 重新排序
    * 通过 `table.optimizer.join-reorder-enabled` 启用

**注意：** 当前仅在子查询重写的结合条件下支持 IN / EXISTS / NOT IN / NOT EXISTS。

优化器不仅基于计划，而且还基于可从数据源获得的丰富统计信息以及每个算子（例如 io，cpu，网络和内存）的细粒度成本来做出明智的决策。

高级用户可以通过 `CalciteConfig` 对象提供自定义优化，可以通过调用  `TableEnvironment＃getConfig＃setPlannerConfig` 将其提供给 TableEnvironment。

</div>
</div>


### 解释表

<<<<<<< HEAD
Table API 提供了一种机制来解释计算 `Table` 的逻辑和优化查询计划。
这是通过 `TableEnvironment.explain(table)` 或者 `TableEnvironment.explain()` 完成的。`explain(table)` 返回给定 `Table` 的计划。 `explain()` 返回多 sink 计划的结果并且主要用于 Blink 计划器。它返回一个描述三种计划的字符串：
=======
The Table API provides a mechanism to explain the logical and optimized query plans to compute a `Table`. 
This is done through the `TableEnvironment.explain(table)` method or `TableEnvironment.explain()` method. `explain(table)` returns the plan of a given `Table`. `explain()` returns the result of a multiple sinks plan and is mainly used for the Blink planner. It returns a String describing three plans:
>>>>>>> 3a04e179

1. 关系查询的抽象语法树（the Abstract Syntax Tree），即未优化的逻辑查询计划，
2. 优化的逻辑查询计划，以及
3. 物理执行计划。

以下代码展示了一个示例以及对给定 `Table` 使用 `explain（table）` 的相应输出：

<div class="codetabs" markdown="1">
<div data-lang="java" markdown="1">
{% highlight java %}
StreamExecutionEnvironment env = StreamExecutionEnvironment.getExecutionEnvironment();
StreamTableEnvironment tEnv = StreamTableEnvironment.create(env);

DataStream<Tuple2<Integer, String>> stream1 = env.fromElements(new Tuple2<>(1, "hello"));
DataStream<Tuple2<Integer, String>> stream2 = env.fromElements(new Tuple2<>(1, "hello"));

Table table1 = tEnv.fromDataStream(stream1, "count, word");
Table table2 = tEnv.fromDataStream(stream2, "count, word");
Table table = table1
  .where("LIKE(word, 'F%')")
  .unionAll(table2);

String explanation = tEnv.explain(table);
System.out.println(explanation);
{% endhighlight %}
</div>

<div data-lang="scala" markdown="1">
{% highlight scala %}
val env = StreamExecutionEnvironment.getExecutionEnvironment
val tEnv = StreamTableEnvironment.create(env)

val table1 = env.fromElements((1, "hello")).toTable(tEnv, 'count, 'word)
val table2 = env.fromElements((1, "hello")).toTable(tEnv, 'count, 'word)
val table = table1
  .where('word.like("F%"))
  .unionAll(table2)

val explanation: String = tEnv.explain(table)
println(explanation)
{% endhighlight %}
</div>

<div data-lang="python" markdown="1">
{% highlight python %}
env = StreamExecutionEnvironment.get_execution_environment()
t_env = StreamTableEnvironment.create(env)

table1 = t_env.from_elements([(1, "hello")], ["count", "word"])
table2 = t_env.from_elements([(1, "hello")], ["count", "word"])
table = table1 \
    .where("LIKE(word, 'F%')") \
    .union_all(table2)

explanation = t_env.explain(table)
print(explanation)
{% endhighlight %}
</div>
</div>

<div class="codetabs" markdown="1">
<div data-lang="java" markdown="1">
{% highlight text %}
== Abstract Syntax Tree ==
LogicalUnion(all=[true])
  LogicalFilter(condition=[LIKE($1, _UTF-16LE'F%')])
    FlinkLogicalDataStreamScan(id=[1], fields=[count, word])
  FlinkLogicalDataStreamScan(id=[2], fields=[count, word])

== Optimized Logical Plan ==
DataStreamUnion(all=[true], union all=[count, word])
  DataStreamCalc(select=[count, word], where=[LIKE(word, _UTF-16LE'F%')])
    DataStreamScan(id=[1], fields=[count, word])
  DataStreamScan(id=[2], fields=[count, word])

== Physical Execution Plan ==
Stage 1 : Data Source
	content : collect elements with CollectionInputFormat

Stage 2 : Data Source
	content : collect elements with CollectionInputFormat

	Stage 3 : Operator
		content : from: (count, word)
		ship_strategy : REBALANCE

		Stage 4 : Operator
			content : where: (LIKE(word, _UTF-16LE'F%')), select: (count, word)
			ship_strategy : FORWARD

			Stage 5 : Operator
				content : from: (count, word)
				ship_strategy : REBALANCE
{% endhighlight %}
</div>

<div data-lang="scala" markdown="1">
{% highlight text %}
== Abstract Syntax Tree ==
LogicalUnion(all=[true])
  LogicalFilter(condition=[LIKE($1, _UTF-16LE'F%')])
    FlinkLogicalDataStreamScan(id=[1], fields=[count, word])
  FlinkLogicalDataStreamScan(id=[2], fields=[count, word])

== Optimized Logical Plan ==
DataStreamUnion(all=[true], union all=[count, word])
  DataStreamCalc(select=[count, word], where=[LIKE(word, _UTF-16LE'F%')])
    DataStreamScan(id=[1], fields=[count, word])
  DataStreamScan(id=[2], fields=[count, word])

== Physical Execution Plan ==
Stage 1 : Data Source
	content : collect elements with CollectionInputFormat

Stage 2 : Data Source
	content : collect elements with CollectionInputFormat

	Stage 3 : Operator
		content : from: (count, word)
		ship_strategy : REBALANCE

		Stage 4 : Operator
			content : where: (LIKE(word, _UTF-16LE'F%')), select: (count, word)
			ship_strategy : FORWARD

			Stage 5 : Operator
				content : from: (count, word)
				ship_strategy : REBALANCE
{% endhighlight %}
</div>

<div data-lang="python" markdown="1">
{% highlight text %}
== Abstract Syntax Tree ==
LogicalUnion(all=[true])
  LogicalFilter(condition=[LIKE($1, _UTF-16LE'F%')])
    FlinkLogicalDataStreamScan(id=[3], fields=[count, word])
  FlinkLogicalDataStreamScan(id=[6], fields=[count, word])

== Optimized Logical Plan ==
DataStreamUnion(all=[true], union all=[count, word])
  DataStreamCalc(select=[count, word], where=[LIKE(word, _UTF-16LE'F%')])
    DataStreamScan(id=[3], fields=[count, word])
  DataStreamScan(id=[6], fields=[count, word])

== Physical Execution Plan ==
Stage 1 : Data Source
	content : collect elements with CollectionInputFormat

	Stage 2 : Operator
		content : Flat Map
		ship_strategy : FORWARD

		Stage 3 : Operator
			content : Map
			ship_strategy : FORWARD

Stage 4 : Data Source
	content : collect elements with CollectionInputFormat

	Stage 5 : Operator
		content : Flat Map
		ship_strategy : FORWARD

		Stage 6 : Operator
			content : Map
			ship_strategy : FORWARD

			Stage 7 : Operator
				content : Map
				ship_strategy : FORWARD

				Stage 8 : Operator
					content : where: (LIKE(word, _UTF-16LE'F%')), select: (count, word)
					ship_strategy : FORWARD

					Stage 9 : Operator
						content : Map
						ship_strategy : FORWARD
{% endhighlight %}
</div>
</div>

以下代码展示了一个示例以及使用 `explain（）` 的多 sink 计划的相应输出：

<div class="codetabs" markdown="1">
<div data-lang="java" markdown="1">
{% highlight java %}

EnvironmentSettings settings = EnvironmentSettings.newInstance().useBlinkPlanner().inStreamingMode().build();
TableEnvironment tEnv = TableEnvironment.create(settings);

final Schema schema = new Schema()
    .field("count", DataTypes.INT())
    .field("word", DataTypes.STRING());

tEnv.connect(new FileSystem("/source/path1"))
    .withFormat(new Csv().deriveSchema())
    .withSchema(schema)
    .createTemporaryTable("MySource1");
tEnv.connect(new FileSystem("/source/path2"))
    .withFormat(new Csv().deriveSchema())
    .withSchema(schema)
    .createTemporaryTable("MySource2");
tEnv.connect(new FileSystem("/sink/path1"))
    .withFormat(new Csv().deriveSchema())
    .withSchema(schema)
    .createTemporaryTable("MySink1");
tEnv.connect(new FileSystem("/sink/path2"))
    .withFormat(new Csv().deriveSchema())
    .withSchema(schema)
    .createTemporaryTable("MySink2");

Table table1 = tEnv.from("MySource1").where("LIKE(word, 'F%')");
table1.insertInto("MySink1");

Table table2 = table1.unionAll(tEnv.from("MySource2"));
table2.insertInto("MySink2");

String explanation = tEnv.explain(false);
System.out.println(explanation);

{% endhighlight %}
</div>

<div data-lang="scala" markdown="1">
{% highlight scala %}
val settings = EnvironmentSettings.newInstance.useBlinkPlanner.inStreamingMode.build
val tEnv = TableEnvironment.create(settings)

val schema = new Schema()
    .field("count", DataTypes.INT())
    .field("word", DataTypes.STRING())

tEnv.connect(new FileSystem("/source/path1"))
    .withFormat(new Csv().deriveSchema())
    .withSchema(schema)
    .createTemporaryTable("MySource1")
tEnv.connect(new FileSystem("/source/path2"))
    .withFormat(new Csv().deriveSchema())
    .withSchema(schema)
    .createTemporaryTable("MySource2")
tEnv.connect(new FileSystem("/sink/path1"))
    .withFormat(new Csv().deriveSchema())
    .withSchema(schema)
    .createTemporaryTable("MySink1")
tEnv.connect(new FileSystem("/sink/path2"))
    .withFormat(new Csv().deriveSchema())
    .withSchema(schema)
    .createTemporaryTable("MySink2")

val table1 = tEnv.from("MySource1").where("LIKE(word, 'F%')")
table1.insertInto("MySink1")

val table2 = table1.unionAll(tEnv.from("MySource2"))
table2.insertInto("MySink2")

val explanation = tEnv.explain(false)
println(explanation)

{% endhighlight %}
</div>

<div data-lang="python" markdown="1">
{% highlight python %}
settings = EnvironmentSettings.new_instance().use_blink_planner().in_streaming_mode().build()
t_env = TableEnvironment.create(environment_settings=settings)

schema = Schema()
    .field("count", DataTypes.INT())
    .field("word", DataTypes.STRING())

t_env.connect(FileSystem().path("/source/path1")))
    .with_format(Csv().deriveSchema())
    .with_schema(schema)
    .create_temporary_table("MySource1")
t_env.connect(FileSystem().path("/source/path2")))
    .with_format(Csv().deriveSchema())
    .with_schema(schema)
    .create_temporary_table("MySource2")
t_env.connect(FileSystem().path("/sink/path1")))
    .with_format(Csv().deriveSchema())
    .with_schema(schema)
    .create_temporary_table("MySink1")
t_env.connect(FileSystem().path("/sink/path2")))
    .with_format(Csv().deriveSchema())
    .with_schema(schema)
    .create_temporary_table("MySink2")

table1 = t_env.from_path("MySource1").where("LIKE(word, 'F%')")
table1.insert_into("MySink1")

table2 = table1.union_all(t_env.from_path("MySource2"))
table2.insert_into("MySink2")

explanation = t_env.explain()
print(explanation)
{% endhighlight %}
</div>
</div>

多 sink 计划的结果是：
<div>
{% highlight text %}

== Abstract Syntax Tree ==
LogicalSink(name=[MySink1], fields=[count, word])
+- LogicalFilter(condition=[LIKE($1, _UTF-16LE'F%')])
   +- LogicalTableScan(table=[[default_catalog, default_database, MySource1, source: [CsvTableSource(read fields: count, word)]]])

LogicalSink(name=[MySink2], fields=[count, word])
+- LogicalUnion(all=[true])
   :- LogicalFilter(condition=[LIKE($1, _UTF-16LE'F%')])
   :  +- LogicalTableScan(table=[[default_catalog, default_database, MySource1, source: [CsvTableSource(read fields: count, word)]]])
   +- LogicalTableScan(table=[[default_catalog, default_database, MySource2, source: [CsvTableSource(read fields: count, word)]]])

== Optimized Logical Plan ==
Calc(select=[count, word], where=[LIKE(word, _UTF-16LE'F%')], reuse_id=[1])
+- TableSourceScan(table=[[default_catalog, default_database, MySource1, source: [CsvTableSource(read fields: count, word)]]], fields=[count, word])

Sink(name=[MySink1], fields=[count, word])
+- Reused(reference_id=[1])

Sink(name=[MySink2], fields=[count, word])
+- Union(all=[true], union=[count, word])
   :- Reused(reference_id=[1])
   +- TableSourceScan(table=[[default_catalog, default_database, MySource2, source: [CsvTableSource(read fields: count, word)]]], fields=[count, word])

== Physical Execution Plan ==
Stage 1 : Data Source
	content : collect elements with CollectionInputFormat

	Stage 2 : Operator
		content : CsvTableSource(read fields: count, word)
		ship_strategy : REBALANCE

		Stage 3 : Operator
			content : SourceConversion(table:Buffer(default_catalog, default_database, MySource1, source: [CsvTableSource(read fields: count, word)]), fields:(count, word))
			ship_strategy : FORWARD

			Stage 4 : Operator
				content : Calc(where: (word LIKE _UTF-16LE'F%'), select: (count, word))
				ship_strategy : FORWARD

				Stage 5 : Operator
					content : SinkConversionToRow
					ship_strategy : FORWARD

					Stage 6 : Operator
						content : Map
						ship_strategy : FORWARD

Stage 8 : Data Source
	content : collect elements with CollectionInputFormat

	Stage 9 : Operator
		content : CsvTableSource(read fields: count, word)
		ship_strategy : REBALANCE

		Stage 10 : Operator
			content : SourceConversion(table:Buffer(default_catalog, default_database, MySource2, source: [CsvTableSource(read fields: count, word)]), fields:(count, word))
			ship_strategy : FORWARD

			Stage 12 : Operator
				content : SinkConversionToRow
				ship_strategy : FORWARD

				Stage 13 : Operator
					content : Map
					ship_strategy : FORWARD

					Stage 7 : Data Sink
						content : Sink: CsvTableSink(count, word)
						ship_strategy : FORWARD

						Stage 14 : Data Sink
							content : Sink: CsvTableSink(count, word)
							ship_strategy : FORWARD

{% endhighlight %}
</div>

{% top %}

<|MERGE_RESOLUTION|>--- conflicted
+++ resolved
@@ -295,13 +295,7 @@
 在 Catalog 中创建表
 -------------------------------
 
-<<<<<<< HEAD
 `TableEnvironment` 维护着一个用标识符（identifier）创建的表到 catalog 的映射。标识符由三个部分组成：catalog 名称、数据库名称以及对象名称。如果 catalog 或者数据库没有指明，就会使用当前默认值（参见[表标识符扩展](#table-identifier-expanding)章节中的例子）。
-=======
-A `TableEnvironment` maintains a map of catalogs of tables which are created with an identifier. Each
-identifier consists of 3 parts: catalog name, database name and object name. If a catalog or database is not
-specified, the current default value will be used (see examples in the [Table identifier expanding]({{ site.baseurl }}/dev/table/common.html#table-identifier-expanding) section).
->>>>>>> 3a04e179
 
 表可以使虚拟的（`视图（VIEW）`）也可以是常规的（`表（TABLES）`）。`视图`可以从已经存在的``表中创建，一般是 Table API 或者 SQL 的查询结果。 `Table` 表示外部数据，例如文件、数据库表或者消息队列。
 
@@ -422,19 +416,7 @@
 
 ### Expanding Table identifiers
 
-<<<<<<< HEAD
 表总是通过三元标识符注册，包括 catalog 名、数据库名和表名。前两部分是可选的，并且如果在创建时没有提供相关信息，就使用预设的默认值。标识符遵循 SQL 标准，因此使用时需要用反引号（`` ` ``）进行转义。此外，所有 SQL 保留关键字都必须转义。
-=======
-Tables are always registered with a 3-part identifier consisting of catalog, database, and table name.
-
-Users can set one catalog and one database inside it to be the “current catalog” and “current database”.
-With them, the first two parts in the 3-parts identifier mentioned above can be optional - if they are not provided,
-the current catalog and current database will be referred. Users can switch the current catalog and current database via
-table API or SQL.
-
-Identifiers follow SQL requirements which means that they can be escaped with a backtick character (`` ` ``).
-Additionally all SQL reserved keywords must be escaped.
->>>>>>> 3a04e179
 
 <div class="codetabs" markdown="1">
 <div data-lang="java" markdown="1">
@@ -855,15 +837,10 @@
 
 TableEnvironment 和 StreamTableEnvironment 翻译查询的方式不同。
 
-<<<<<<< HEAD
 对于 `TableEnvironment`，Table API 或者 SQL 查询会在调用 `TableEnvironment.execute()` 时被翻译，因为 `TableEnvironment` 会将多 sink 优化成一张有向无环图。
 
 而对于 `StreamTableEnvironment`，当下列情况发生时，Table API 或者 SQL 查询会被翻译：
-=======
-For `TableEnvironment`, a Table API or SQL query is translated when `TableEnvironment.execute()` is called, because `TableEnvironment` will optimize multiple-sinks into one DAG.
-
-While for `StreamTableEnvironment`, a Table API or SQL query is translated when:
->>>>>>> 3a04e179
+
 
 * `Table 被发送至`TableSink`，即，当 `Table.insertInto()` 被调用时。
 * SQL 更新语句执行时，即，当调用 `TableEnvironment.sqlUpdate()` 时。
@@ -1450,13 +1427,9 @@
 
 ### 解释表
 
-<<<<<<< HEAD
+
 Table API 提供了一种机制来解释计算 `Table` 的逻辑和优化查询计划。
 这是通过 `TableEnvironment.explain(table)` 或者 `TableEnvironment.explain()` 完成的。`explain(table)` 返回给定 `Table` 的计划。 `explain()` 返回多 sink 计划的结果并且主要用于 Blink 计划器。它返回一个描述三种计划的字符串：
-=======
-The Table API provides a mechanism to explain the logical and optimized query plans to compute a `Table`. 
-This is done through the `TableEnvironment.explain(table)` method or `TableEnvironment.explain()` method. `explain(table)` returns the plan of a given `Table`. `explain()` returns the result of a multiple sinks plan and is mainly used for the Blink planner. It returns a String describing three plans:
->>>>>>> 3a04e179
 
 1. 关系查询的抽象语法树（the Abstract Syntax Tree），即未优化的逻辑查询计划，
 2. 优化的逻辑查询计划，以及
