--- conflicted
+++ resolved
@@ -366,11 +366,7 @@
 
         t_env = StreamTableEnvironment.create(
             stream_execution_environment=self.env,
-<<<<<<< HEAD
-            environment_settings=EnvironmentSettings.new_instance().use_blink_planner().build())
-=======
             environment_settings=EnvironmentSettings.in_streaming_mode())
->>>>>>> 8758b21b
         self.env.add_python_file(python_file_path)
 
         from pyflink.table.udf import udf
