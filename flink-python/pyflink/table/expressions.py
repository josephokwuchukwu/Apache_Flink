################################################################################
#  Licensed to the Apache Software Foundation (ASF) under one
#  or more contributor license agreements.  See the NOTICE file
#  distributed with this work for additional information
#  regarding copyright ownership.  The ASF licenses this file
#  to you under the Apache License, Version 2.0 (the
#  "License"); you may not use this file except in compliance
#  with the License.  You may obtain a copy of the License at
#
#      http://www.apache.org/licenses/LICENSE-2.0
#
#  Unless required by applicable law or agreed to in writing, software
#  distributed under the License is distributed on an "AS IS" BASIS,
#  WITHOUT WARRANTIES OR CONDITIONS OF ANY KIND, either express or implied.
#  See the License for the specific language governing permissions and
# limitations under the License.
################################################################################
from typing import Union

from pyflink import add_version_doc
from pyflink.java_gateway import get_gateway
from pyflink.table.expression import Expression, _get_java_expression, TimePointUnit, JsonOnNull
from pyflink.table.types import _to_java_data_type, DataType, _to_java_type
from pyflink.table.udf import UserDefinedFunctionWrapper, UserDefinedTableFunctionWrapper
from pyflink.util.java_utils import to_jarray, load_java_class

__all__ = ['if_then_else', 'lit', 'col', 'range_', 'and_', 'or_', 'not_', 'UNBOUNDED_ROW',
           'UNBOUNDED_RANGE', 'CURRENT_ROW', 'CURRENT_RANGE', 'current_date', 'current_time',
           'current_timestamp', 'current_watermark', 'local_time', 'local_timestamp',
           'temporal_overlaps', 'date_format', 'timestamp_diff', 'array', 'row', 'map_',
           'row_interval', 'pi', 'e', 'rand', 'rand_integer', 'atan2', 'negative', 'concat',
<<<<<<< HEAD
           'concat_ws', 'uuid', 'null_of', 'log', 'with_columns', 'without_columns', 'json_object',
           'json_array', 'row_kind', 'call', 'call_sql', 'source_watermark']
=======
           'concat_ws', 'uuid', 'null_of', 'log', 'with_columns', 'without_columns', 'json_string',
           'json_object', 'json_array', 'call', 'call_sql', 'source_watermark']
>>>>>>> 32f7cc9e


def _leaf_op(op_name: str) -> Expression:
    gateway = get_gateway()
    return Expression(getattr(gateway.jvm.Expressions, op_name)())


def _unary_op(op_name: str, arg) -> Expression:
    gateway = get_gateway()
    return Expression(getattr(gateway.jvm.Expressions, op_name)(_get_java_expression(arg)))


def _binary_op(op_name: str, first, second) -> Expression:
    gateway = get_gateway()
    return Expression(getattr(gateway.jvm.Expressions, op_name)(
        _get_java_expression(first),
        _get_java_expression(second)))


def _ternary_op(op_name: str, first, second, third) -> Expression:
    gateway = get_gateway()
    return Expression(getattr(gateway.jvm.Expressions, op_name)(
        _get_java_expression(first),
        _get_java_expression(second),
        _get_java_expression(third)))


def _quaternion_op(op_name: str, first, second, third, forth) -> Expression:
    gateway = get_gateway()
    return Expression(getattr(gateway.jvm.Expressions, op_name)(
        _get_java_expression(first),
        _get_java_expression(second),
        _get_java_expression(third),
        _get_java_expression(forth)))


def _varargs_op(op_name: str, *args):
    gateway = get_gateway()
    return Expression(
        getattr(gateway.jvm.Expressions, op_name)(*[_get_java_expression(arg) for arg in args]))


def _add_version_doc():
    from inspect import getmembers, isfunction
    from pyflink.table import expressions
    for o in getmembers(expressions):
        if isfunction(o[1]) and not o[0].startswith('_'):
            add_version_doc(o[1], "1.12.0")


def col(name: str) -> Expression:
    """
    Creates an expression which refers to a table's field.

    Example:
    ::

        >>> tab.select(col("key"), col("value"))

    :param name: the field name to refer to
    """
    return _unary_op("$", name)


def lit(v, data_type: DataType = None) -> Expression:
    """
    Creates a SQL literal.

    The data type is derived from the object's class and its value. For example, `lit(12)` leads
    to `INT`, `lit("abc")` leads to `CHAR(3)`.

    Example:
    ::

        >>> tab.select(col("key"), lit("abc"))
    """
    if data_type is None:
        return _unary_op("lit", v)
    else:
        return _binary_op("lit", v, _to_java_data_type(data_type))


def range_(start: Union[str, int], end: Union[str, int]) -> Expression:
    """
    Indicates a range from 'start' to 'end', which can be used in columns selection.

    Example:
    ::

        >>> tab.select(with_columns(range_('b', 'c')))

    .. seealso:: :func:`~pyflink.table.expressions.with_columns`
    """
    return _binary_op("range", start, end)


def and_(predicate0: Union[bool, Expression[bool]],
         predicate1: Union[bool, Expression[bool]],
         *predicates: Union[bool, Expression[bool]]) -> Expression[bool]:
    """
    Boolean AND in three-valued logic.
    """
    gateway = get_gateway()
    predicates = to_jarray(gateway.jvm.Object, [_get_java_expression(p) for p in predicates])
    return _ternary_op("and", predicate0, predicate1, predicates)


def or_(predicate0: Union[bool, Expression[bool]],
        predicate1: Union[bool, Expression[bool]],
        *predicates: Union[bool, Expression[bool]]) -> Expression[bool]:
    """
    Boolean OR in three-valued logic.
    """
    gateway = get_gateway()
    predicates = to_jarray(gateway.jvm.Object, [_get_java_expression(p) for p in predicates])
    return _ternary_op("or", predicate0, predicate1, predicates)


def not_(expression: Expression[bool]) -> Expression[bool]:
    """
    Inverts a given boolean expression.

    This method supports a three-valued logic by preserving `NULL`. This means if the input
    expression is `NULL`, the result will also be `NULL`.

    The resulting type is nullable if and only if the input type is nullable.

    Examples:
    ::

        >>> not_(lit(True)) # False
        >>> not_(lit(False)) # True
        >>> not_(lit(None, DataTypes.BOOLEAN())) # None
    """
    return _unary_op("not", expression)


"""
Offset constant to be used in the `preceding` clause of unbounded
:class:`~pyflink.table.window.Over`. Use this constant for a time interval.
Unbounded over windows start with the first row of a partition.

.. versionadded:: 1.12.0
"""
UNBOUNDED_ROW = Expression("UNBOUNDED_ROW")  # type: Expression


"""
Offset constant to be used in the `preceding` clause of unbounded
:class:`~pyflink.table.window.Over` windows. Use this constant for a row-count interval.
Unbounded over windows start with the first row of a partition.

.. versionadded:: 1.12.0
"""
UNBOUNDED_RANGE = Expression("UNBOUNDED_RANGE")  # type: Expression


"""
Offset constant to be used in the `following` clause of :class:`~pyflink.table.window.Over` windows.
Use this for setting the upper bound of the window to the current row.

.. versionadded:: 1.12.0
"""
CURRENT_ROW = Expression("CURRENT_ROW")  # type: Expression


"""
Offset constant to be used in the `following` clause of :class:`~pyflink.table.window.Over` windows.
Use this for setting the upper bound of the window to the sort key of the current row, i.e.,
all rows with the same sort key as the current row are included in the window.

.. versionadded:: 1.12.0
"""
CURRENT_RANGE = Expression("CURRENT_RANGE")  # type: Expression


def current_date() -> Expression:
    """
    Returns the current SQL date in local time zone.
    """
    return _leaf_op("currentDate")


def current_time() -> Expression:
    """
    Returns the current SQL time in local time zone.
    """
    return _leaf_op("currentTime")


def current_timestamp() -> Expression:
    """
    Returns the current SQL timestamp in local time zone,
    the return type of this expression is TIMESTAMP_LTZ.
    """
    return _leaf_op("currentTimestamp")


def current_watermark(rowtimeAttribute) -> Expression:
    """
    Returns the current watermark for the given rowtime attribute, or NULL if no common watermark of
    all upstream operations is available at the current operation in the pipeline.

    The function returns the watermark with the same type as the rowtime attribute, but with an
    adjusted precision of 3. For example, if the rowtime attribute is `TIMESTAMP_LTZ(9)`, the
    function will return `TIMESTAMP_LTZ(3)`.

    If no watermark has been emitted yet, the function will return `NULL`. Users must take care of
    this when comparing against it, e.g. in order to filter out late data you can use

    ::

        WHERE CURRENT_WATERMARK(ts) IS NULL OR ts > CURRENT_WATERMARK(ts)
    """
    return _unary_op("currentWatermark", rowtimeAttribute)


def local_time() -> Expression:
    """
    Returns the current SQL time in local time zone.
    """
    return _leaf_op("localTime")


def local_timestamp() -> Expression:
    """
    Returns the current SQL timestamp in local time zone,
    the return type of this expression s TIMESTAMP.
    """
    return _leaf_op("localTimestamp")


def to_timestamp_ltz(numeric_epoch_time, precision) -> Expression:
    """
    Converts a numeric type epoch time to TIMESTAMP_LTZ.

    The supported precision is 0 or 3:
    0 means the numericEpochTime is in second.
    3 means the numericEpochTime is in millisecond.

    :param numeric_epoch_time: The epoch time with numeric type
    :param precision: The precision to indicate the epoch time is in second or millisecond
    :return: The timestamp value with TIMESTAMP_LTZ type.
    """
    return _binary_op("toTimestampLtz", numeric_epoch_time, precision)


def temporal_overlaps(left_time_point,
                      left_temporal,
                      right_time_point,
                      right_temporal) -> Expression:
    """
    Determines whether two anchored time intervals overlap. Time point and temporal are
    transformed into a range defined by two time points (start, end). The function
    evaluates `left_end >= right_start && right_end >= left_start`.

    e.g.
        temporal_overlaps(
            lit("2:55:00").to_time,
            lit(1).hours,
            lit("3:30:00").to_time,
            lit(2).hours) leads to true.

    :param left_time_point: The left time point
    :param left_temporal: The time interval from the left time point
    :param right_time_point: The right time point
    :param right_temporal: The time interval from the right time point
    :return: An expression which indicates whether two anchored time intervals overlap.
    """
    return _quaternion_op("temporalOverlaps",
                          left_time_point, left_temporal, right_time_point, right_temporal)


def date_format(timestamp, format) -> Expression:
    """
    Formats a timestamp as a string using a specified format.
    The format must be compatible with MySQL's date formatting syntax as used by the
    date_parse function.

    For example `date_format(col("time"), "%Y, %d %M")` results in strings formatted as
    "2017, 05 May".

    :param timestamp: The timestamp to format as string.
    :param format: The format of the string.
    :return: The formatted timestamp as string.
    """
    return _binary_op("dateFormat", timestamp, format)


def timestamp_diff(time_point_unit: TimePointUnit, time_point1, time_point2) -> Expression:
    """
    Returns the (signed) number of :class:`~pyflink.table.expression.TimePointUnit` between
    time_point1 and time_point2.

    For example,
    `timestamp_diff(TimePointUnit.DAY, lit("2016-06-15").to_date, lit("2016-06-18").to_date`
    leads to 3.

    :param time_point_unit: The unit to compute diff.
    :param time_point1: The first point in time.
    :param time_point2: The second point in time.
    :return: The number of intervals as integer value.
    """
    return _ternary_op("timestampDiff", time_point_unit._to_j_time_point_unit(),
                       time_point1, time_point2)


def array(head, *tail) -> Expression:
    """
    Creates an array of literals.

    Example:
    ::

        >>> tab.select(array(1, 2, 3))
    """
    gateway = get_gateway()
    tail = to_jarray(gateway.jvm.Object, [_get_java_expression(t) for t in tail])
    return _binary_op("array", head, tail)


def row(head, *tail) -> Expression:
    """
    Creates a row of expressions.

    Example:
    ::

        >>> tab.select(row("key1", 1))
    """
    gateway = get_gateway()
    tail = to_jarray(gateway.jvm.Object, [_get_java_expression(t) for t in tail])
    return _binary_op("row", head, tail)


def map_(key, value, *tail) -> Expression:
    """
    Creates a map of expressions.

    Example:
    ::

        >>> tab.select(
        >>>     map_(
        >>>         "key1", 1,
        >>>         "key2", 2,
        >>>         "key3", 3
        >>>     ))

    .. note::

        keys and values should have the same types for all entries.
    """
    gateway = get_gateway()
    tail = to_jarray(gateway.jvm.Object, [_get_java_expression(t) for t in tail])
    return _ternary_op("map", key, value, tail)


def row_interval(rows: int) -> Expression:
    """
    Creates an interval of rows.

    Example:
    ::

        >>> tab.window(Over
        >>>         .partition_by(col('a'))
        >>>         .order_by(col('proctime'))
        >>>         .preceding(row_interval(4))
        >>>         .following(CURRENT_ROW)
        >>>         .alias('w'))

    :param rows: the number of rows
    """
    return _unary_op("rowInterval", rows)


def pi() -> Expression[float]:
    """
    Returns a value that is closer than any other value to `pi`.
    """
    return _leaf_op("pi")


def e() -> Expression[float]:
    """
    Returns a value that is closer than any other value to `e`.
    """
    return _leaf_op("e")


def rand(seed: Union[int, Expression[int]] = None) -> Expression[float]:
    """
    Returns a pseudorandom double value between 0.0 (inclusive) and 1.0 (exclusive) with a
    initial seed if specified. Two rand() functions will return identical sequences of numbers if
    they have same initial seed.
    """
    if seed is None:
        return _leaf_op("rand")
    else:
        return _unary_op("rand", seed)


def rand_integer(bound: Union[int, Expression[int]],
                 seed: Union[int, Expression[int]] = None) -> Expression:
    """
    Returns a pseudorandom integer value between 0.0 (inclusive) and the specified value
    (exclusive) with a initial seed if specified. Two rand_integer() functions will return
    identical sequences of numbers if they have same initial seed and same bound.
    """
    if seed is None:
        return _unary_op("randInteger", bound)
    else:
        return _binary_op("randInteger", seed, bound)


def atan2(y, x) -> Expression[float]:
    """
    Calculates the arc tangent of a given coordinate.
    """
    return _binary_op("atan2", y, x)


def negative(v) -> Expression:
    """
    Returns negative numeric.
    """
    return _unary_op("negative", v)


def concat(first: Union[str, Expression[str]],
           *others: Union[str, Expression[str]]) -> Expression[str]:
    """
    Returns the string that results from concatenating the arguments.
    Returns NULL if any argument is NULL.
    """
    gateway = get_gateway()
    return _binary_op("concat",
                      first,
                      to_jarray(gateway.jvm.Object,
                                [_get_java_expression(other) for other in others]))


def concat_ws(separator: Union[str, Expression[str]],
              first: Union[str, Expression[str]],
              *others: Union[str, Expression[str]]) -> Expression[str]:
    """
    Returns the string that results from concatenating the arguments and separator.
    Returns NULL If the separator is NULL.

    .. note::

        this function does not skip empty strings. However, it does skip any NULL
        values after the separator argument.
    """
    gateway = get_gateway()
    return _ternary_op("concatWs",
                       separator,
                       first,
                       to_jarray(gateway.jvm.Object,
                                 [_get_java_expression(other) for other in others]))


def uuid() -> Expression[str]:
    """
    Returns an UUID (Universally Unique Identifier) string (e.g.,
    "3d3c68f7-f608-473f-b60c-b0c44ad4cc4e") according to RFC 4122 type 4 (pseudo randomly
    generated) UUID. The UUID is generated using a cryptographically strong pseudo random number
    generator.
    """
    return _leaf_op("uuid")


def null_of(data_type: DataType) -> Expression:
    """
    Returns a null literal value of a given data type.
    """
    return _unary_op("nullOf", _to_java_data_type(data_type))


def log(v, base=None) -> Expression[float]:
    """
    If base is specified, calculates the logarithm of the given value to the given base.
    Otherwise, calculates the natural logarithm of the given value.
    """
    if base is None:
        return _unary_op("log", v)
    else:
        return _binary_op("log", base, v)


def source_watermark() -> Expression:
    """
    Source watermark declaration for schema.

    This is a marker function that doesn't have concrete runtime implementation. It can only
    be used as a single expression for watermark strategies in schema declarations. The declaration
    will be pushed down into a table source that implements the `SupportsSourceWatermark`
    interface. The source will emit system-defined watermarks afterwards.

    Please check the documentation whether the connector supports source watermarks.
    """
    return _leaf_op("sourceWatermark")


def if_then_else(condition: Union[bool, Expression[bool]], if_true, if_false) -> Expression:
    """
    Ternary conditional operator that decides which of two other expressions should be evaluated
    based on a evaluated boolean condition.

    e.g. if_then_else(col("f0") > 5, "A", "B") leads to "A"

    :param condition: condition boolean condition
    :param if_true: expression to be evaluated if condition holds
    :param if_false: expression to be evaluated if condition does not hold
    """
    return _ternary_op("ifThenElse", condition, if_true, if_false)


def coalesce(*args) -> Expression:
    """
    Returns the first argument that is not NULL.

    If all arguments are NULL, it returns NULL as well.
    The return type is the least restrictive, common type of all of its arguments.
    The return type is nullable if all arguments are nullable as well.

    Examples:
    ::

        >>> coalesce(None, "default") # Returns "default"
        >>> # Returns the first non-null value among f0 and f1,
        >>> # or "default" if f0 and f1 are both null
        >>> coalesce(col("f0"), col("f1"), "default")

    :param args: the input expressions.
    """
    gateway = get_gateway()
    args = to_jarray(gateway.jvm.Object, [_get_java_expression(arg) for arg in args])
    return _unary_op("coalesce", args)


def with_columns(head, *tails) -> Expression:
    """
    Creates an expression that selects a range of columns. It can be used wherever an array of
    expression is accepted such as function calls, projections, or groupings.

    A range can either be index-based or name-based. Indices start at 1 and boundaries are
    inclusive.

    e.g. with_columns(range_("b", "c")) or with_columns(col("*"))

    .. seealso:: :func:`~pyflink.table.expressions.range_`,
                 :func:`~pyflink.table.expressions.without_columns`
    """
    gateway = get_gateway()
    tails = to_jarray(gateway.jvm.Object, [_get_java_expression(t) for t in tails])
    return _binary_op("withColumns", head, tails)


def without_columns(head, *tails) -> Expression:
    """
    Creates an expression that selects all columns except for the given range of columns. It can
    be used wherever an array of expression is accepted such as function calls, projections, or
    groupings.

    A range can either be index-based or name-based. Indices start at 1 and boundaries are
    inclusive.

    e.g. without_columns(range_("b", "c")) or without_columns(col("c"))

    .. seealso:: :func:`~pyflink.table.expressions.range_`,
                 :func:`~pyflink.table.expressions.with_columns`
    """
    gateway = get_gateway()
    tails = to_jarray(gateway.jvm.Object, [_get_java_expression(t) for t in tails])
    return _binary_op("withoutColumns", head, tails)


def json_string(value) -> Expression:
    """
    Serializes a value into JSON.

    This function returns a JSON string containing the serialized value. If the value is `NULL`,
    the function returns `NULL`.

    Examples:
    ::

        >>> json_string(null_of(DataTypes.INT())) # None

        >>> json_string(1)               # '1'
        >>> json_string(True)            # 'true'
        >>> json_string("Hello, World!") # '"Hello, World!"'
        >>> json_string([1, 2])          # '[1,2]'
    """
    return _unary_op("jsonString", value)


def json_object(on_null: JsonOnNull = JsonOnNull.NULL, *args) -> Expression:
    """
    Builds a JSON object string from a list of key-value pairs.

    `args` is an even-numbered list of alternating key/value pairs. Note that keys must be
    non-`NULL` string literals, while values may be arbitrary expressions.

    This function returns a JSON string. The `on_null` behavior defines how to treat `NULL` values.

    Values which are created from another JSON construction function call (`json_object`,
    `json_array`) are inserted directly rather than as a string. This allows building nested JSON
    structures.

    Examples:
    ::

        >>> json_object() # '{}'
        >>> json_object(JsonOnNull.NULL, "K1", "V1", "K2", "V2") # '{"K1":"V1","K2":"V2"}'

        >>> # Expressions as values
        >>> json_object(JsonOnNull.NULL, "orderNo", col("orderId"))

        >>> json_object(JsonOnNull.NULL, "K1", null_of(DataTypes.STRING()))   # '{"K1":null}'
        >>> json_object(JsonOnNull.ABSENT, "K1", null_of(DataTypes.STRING())) # '{}'

        >>> # '{"K1":{"K2":"V"}}'
        >>> json_object(JsonOnNull.NULL, "K1", json_object(JsonOnNull.NULL, "K2", "V"))

    .. seealso:: :func:`~pyflink.table.expressions.json_array`
    """
    return _varargs_op("jsonObject", *(on_null._to_j_json_on_null(), *args))


def json_array(on_null: JsonOnNull = JsonOnNull.ABSENT, *args) -> Expression:
    """
    Builds a JSON array string from a list of values.

    This function returns a JSON string. The values can be arbitrary expressions. The `on_null`
    behavior defines how to treat `NULL` values.

    Elements which are created from another JSON construction function call (`json_object`,
    `json_array`) are inserted directly rather than as a string. This allows building nested JSON
    structures.

    Examples:
    ::

        >>> json_array() # '[]'
        >>> json_array(JsonOnNull.NULL, 1, "2") # '[1,"2"]'

        >>> # Expressions as values
        >>> json_array(JsonOnNull.NULL, col("orderId"))

        >>> json_array(JsonOnNull.NULL, null_of(DataTypes.STRING()))   # '[null]'
        >>> json_array(JsonOnNull.ABSENT, null_of(DataTypes.STRING())) # '[]'

        >>> json_array(JsonOnNull.NULL, json_array(JsonOnNull.NULL, 1)) # '[[1]]'

    .. seealso:: :func:`~pyflink.table.expressions.json_object`
    """
    return _varargs_op("jsonArray", *(on_null._to_j_json_on_null(), *args))

def row_kind() -> Expression[str]:
    """
       Returns RowKind of the data, result like '+I','-U','+U','-D'.
    """
    return _leaf_op("rowKind")

def call(f: Union[str, UserDefinedFunctionWrapper], *args) -> Expression:
    """
    The first parameter `f` could be a str or a Python user-defined function.

    When it is str, this is a call to a function that will be looked up in a catalog. There
    are two kinds of functions:

        - System functions - which are identified with one part names
        - Catalog functions - which are identified always with three parts names
            (catalog, database, function)

    Moreover each function can either be a temporary function or permanent one
    (which is stored in an external catalog).

    Based on that two properties the resolution order for looking up a function based on
    the provided `function_name` is following:

        - Temporary system function
        - System function
        - Temporary catalog function
        - Catalog function

    :param f: the path of the function or the Python user-defined function.
    :param args: parameters of the user-defined function.
    """
    gateway = get_gateway()

    if isinstance(f, str):
        return Expression(gateway.jvm.Expressions.call(
            f, to_jarray(gateway.jvm.Object, [_get_java_expression(arg) for arg in args])))

    def get_function_definition(f):
        if isinstance(f, UserDefinedTableFunctionWrapper):
            """
            TypeInference was not supported for TableFunction in the old planner. Use
            TableFunctionDefinition to work around this issue.
            """
            j_result_types = to_jarray(gateway.jvm.TypeInformation,
                                       [_to_java_type(i) for i in f._result_types])
            j_result_type = gateway.jvm.org.apache.flink.api.java.typeutils.RowTypeInfo(
                j_result_types)
            return gateway.jvm.org.apache.flink.table.functions.TableFunctionDefinition(
                'f', f._java_user_defined_function(), j_result_type)
        else:
            return f._java_user_defined_function()

    expressions_clz = load_java_class("org.apache.flink.table.api.Expressions")
    function_definition_clz = load_java_class('org.apache.flink.table.functions.FunctionDefinition')
    j_object_array_type = to_jarray(gateway.jvm.Object, []).getClass()

    api_call_method = expressions_clz.getDeclaredMethod(
        "apiCall",
        to_jarray(gateway.jvm.Class, [function_definition_clz, j_object_array_type]))
    api_call_method.setAccessible(True)

    return Expression(api_call_method.invoke(
        None,
        to_jarray(gateway.jvm.Object,
                  [get_function_definition(f),
                   to_jarray(gateway.jvm.Object, [_get_java_expression(arg) for arg in args])])))


def call_sql(sql_expression: str) -> Expression:
    """
    A call to a SQL expression.

    The given string is parsed and translated into a Table API expression during planning. Only
    the translated expression is evaluated during runtime.

    Note: Currently, calls are limited to simple scalar expressions. Calls to aggregate or
    table-valued functions are not supported. Sub-queries are also not allowed.

    :param sql_expression: SQL expression to be translated
    """
    return _unary_op("callSql", sql_expression)


_add_version_doc()<|MERGE_RESOLUTION|>--- conflicted
+++ resolved
@@ -29,13 +29,8 @@
            'current_timestamp', 'current_watermark', 'local_time', 'local_timestamp',
            'temporal_overlaps', 'date_format', 'timestamp_diff', 'array', 'row', 'map_',
            'row_interval', 'pi', 'e', 'rand', 'rand_integer', 'atan2', 'negative', 'concat',
-<<<<<<< HEAD
-           'concat_ws', 'uuid', 'null_of', 'log', 'with_columns', 'without_columns', 'json_object',
-           'json_array', 'row_kind', 'call', 'call_sql', 'source_watermark']
-=======
            'concat_ws', 'uuid', 'null_of', 'log', 'with_columns', 'without_columns', 'json_string',
-           'json_object', 'json_array', 'call', 'call_sql', 'source_watermark']
->>>>>>> 32f7cc9e
+           'json_object', 'json_array', 'row_kind', 'call', 'call_sql', 'source_watermark']
 
 
 def _leaf_op(op_name: str) -> Expression:
